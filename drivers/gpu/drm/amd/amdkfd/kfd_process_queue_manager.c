/*
 * Copyright 2014 Advanced Micro Devices, Inc.
 *
 * Permission is hereby granted, free of charge, to any person obtaining a
 * copy of this software and associated documentation files (the "Software"),
 * to deal in the Software without restriction, including without limitation
 * the rights to use, copy, modify, merge, publish, distribute, sublicense,
 * and/or sell copies of the Software, and to permit persons to whom the
 * Software is furnished to do so, subject to the following conditions:
 *
 * The above copyright notice and this permission notice shall be included in
 * all copies or substantial portions of the Software.
 *
 * THE SOFTWARE IS PROVIDED "AS IS", WITHOUT WARRANTY OF ANY KIND, EXPRESS OR
 * IMPLIED, INCLUDING BUT NOT LIMITED TO THE WARRANTIES OF MERCHANTABILITY,
 * FITNESS FOR A PARTICULAR PURPOSE AND NONINFRINGEMENT.  IN NO EVENT SHALL
 * THE COPYRIGHT HOLDER(S) OR AUTHOR(S) BE LIABLE FOR ANY CLAIM, DAMAGES OR
 * OTHER LIABILITY, WHETHER IN AN ACTION OF CONTRACT, TORT OR OTHERWISE,
 * ARISING FROM, OUT OF OR IN CONNECTION WITH THE SOFTWARE OR THE USE OR
 * OTHER DEALINGS IN THE SOFTWARE.
 *
 */

#include <linux/slab.h>
#include <linux/list.h>
#include "kfd_device_queue_manager.h"
#include "kfd_priv.h"
#include "kfd_kernel_queue.h"

static inline struct process_queue_node *get_queue_by_qid(
			struct process_queue_manager *pqm, unsigned int qid)
{
	struct process_queue_node *pqn;

	list_for_each_entry(pqn, &pqm->queues, process_queue_list) {
		if ((pqn->q && pqn->q->properties.queue_id == qid) ||
		    (pqn->kq && pqn->kq->queue->properties.queue_id == qid))
			return pqn;
	}

	return NULL;
}

static int find_available_queue_slot(struct process_queue_manager *pqm,
					unsigned int *qid)
{
	unsigned long found;

	found = find_first_zero_bit(pqm->queue_slot_bitmap,
			KFD_MAX_NUM_OF_QUEUES_PER_PROCESS);

	pr_debug("The new slot id %lu\n", found);

	if (found >= KFD_MAX_NUM_OF_QUEUES_PER_PROCESS) {
		pr_info("Cannot open more queues for process with pasid %d\n",
				pqm->process->pasid);
		return -ENOMEM;
	}

	set_bit(found, pqm->queue_slot_bitmap);
	*qid = found;

	return 0;
}

void kfd_process_dequeue_from_device(struct kfd_process_device *pdd)
{
	struct kfd_dev *dev = pdd->dev;

	if (pdd->already_dequeued)
		return;

	dev->dqm->ops.process_termination(dev->dqm, &pdd->qpd);
	pdd->already_dequeued = true;
}

void kfd_process_dequeue_from_all_devices(struct kfd_process *p)
{
	struct kfd_process_device *pdd;

	list_for_each_entry(pdd, &p->per_device_data, per_device_list)
		kfd_process_dequeue_from_device(pdd);
}

int pqm_init(struct process_queue_manager *pqm, struct kfd_process *p)
{
	INIT_LIST_HEAD(&pqm->queues);
	pqm->queue_slot_bitmap =
			kzalloc(DIV_ROUND_UP(KFD_MAX_NUM_OF_QUEUES_PER_PROCESS,
					BITS_PER_BYTE), GFP_KERNEL);
	if (!pqm->queue_slot_bitmap)
		return -ENOMEM;
	pqm->process = p;

	return 0;
}

void pqm_uninit(struct process_queue_manager *pqm)
{
	struct process_queue_node *pqn, *next;

	list_for_each_entry_safe(pqn, next, &pqm->queues, process_queue_list) {
		uninit_queue(pqn->q);
		list_del(&pqn->process_queue_list);
		kfree(pqn);
	}

	kfree(pqm->queue_slot_bitmap);
	pqm->queue_slot_bitmap = NULL;
}

static int create_cp_queue(struct process_queue_manager *pqm,
				struct kfd_dev *dev, struct queue **q,
				struct queue_properties *q_properties,
				struct file *f, unsigned int qid)
{
	int retval;

	/* Doorbell initialized in user space*/
	q_properties->doorbell_ptr = NULL;

	q_properties->doorbell_off =
			kfd_queue_id_to_doorbell(dev, pqm->process, qid);

	/* let DQM handle it*/
	q_properties->vmid = 0;
	q_properties->queue_id = qid;

	retval = init_queue(q, q_properties);
	if (retval != 0)
		return retval;

	(*q)->device = dev;
	(*q)->process = pqm->process;

	pr_debug("PQM After init queue");

	return retval;
}

int pqm_create_queue(struct process_queue_manager *pqm,
			    struct kfd_dev *dev,
			    struct file *f,
			    struct queue_properties *properties,
			    unsigned int *qid)
{
	int retval;
	struct kfd_process_device *pdd;
	struct queue *q;
	struct process_queue_node *pqn;
	struct kernel_queue *kq;
	enum kfd_queue_type type = properties->type;
	unsigned int max_queues = 127; /* HWS limit */

	q = NULL;
	kq = NULL;

	pdd = kfd_get_process_device_data(dev, pqm->process);
	if (!pdd) {
		pr_err("Process device data doesn't exist\n");
		return -1;
	}

	/*
	 * for debug process, verify that it is within the static queues limit
	 * currently limit is set to half of the total avail HQD slots
	 * If we are just about to create DIQ, the is_debug flag is not set yet
	 * Hence we also check the type as well
	 */
	if ((pdd->qpd.is_debug) || (type == KFD_QUEUE_TYPE_DIQ))
		max_queues = dev->device_info->max_no_of_hqd/2;

	if (pdd->qpd.queue_count >= max_queues)
		return -ENOSPC;

	retval = find_available_queue_slot(pqm, qid);
	if (retval != 0)
		return retval;

	if (list_empty(&pdd->qpd.queues_list) &&
	    list_empty(&pdd->qpd.priv_queue_list))
		dev->dqm->ops.register_process(dev->dqm, &pdd->qpd);

	pqn = kzalloc(sizeof(*pqn), GFP_KERNEL);
	if (!pqn) {
		retval = -ENOMEM;
		goto err_allocate_pqn;
	}

	switch (type) {
	case KFD_QUEUE_TYPE_SDMA:
		if (dev->dqm->queue_count >=
			CIK_SDMA_QUEUES_PER_ENGINE * CIK_SDMA_ENGINE_NUM) {
			pr_err("Over-subscription is not allowed for SDMA.\n");
			retval = -EPERM;
			goto err_create_queue;
		}

		retval = create_cp_queue(pqm, dev, &q, properties, f, *qid);
		if (retval != 0)
			goto err_create_queue;
		pqn->q = q;
		pqn->kq = NULL;
<<<<<<< HEAD
		retval = dev->dqm->ops.create_queue(dev->dqm, q, &pdd->qpd,
						&q->properties.vmid);
=======
		retval = dev->dqm->ops.create_queue(dev->dqm, q, &pdd->qpd);
>>>>>>> 03a0dded
		pr_debug("DQM returned %d for create_queue\n", retval);
		print_queue(q);
		break;

	case KFD_QUEUE_TYPE_COMPUTE:
		/* check if there is over subscription */
		if ((sched_policy == KFD_SCHED_POLICY_HWS_NO_OVERSUBSCRIPTION) &&
		((dev->dqm->processes_count >= dev->vm_info.vmid_num_kfd) ||
		(dev->dqm->queue_count >= get_queues_num(dev->dqm)))) {
			pr_err("Over-subscription is not allowed in radeon_kfd.sched_policy == 1\n");
			retval = -EPERM;
			goto err_create_queue;
		}

		retval = create_cp_queue(pqm, dev, &q, properties, f, *qid);
		if (retval != 0)
			goto err_create_queue;
		pqn->q = q;
		pqn->kq = NULL;
		retval = dev->dqm->ops.create_queue(dev->dqm, q, &pdd->qpd);
		pr_debug("DQM returned %d for create_queue\n", retval);
		print_queue(q);
		break;
	case KFD_QUEUE_TYPE_DIQ:
		kq = kernel_queue_init(dev, KFD_QUEUE_TYPE_DIQ);
		if (!kq) {
			retval = -ENOMEM;
			goto err_create_queue;
		}
		kq->queue->properties.queue_id = *qid;
		pqn->kq = kq;
		pqn->q = NULL;
		retval = dev->dqm->ops.create_kernel_queue(dev->dqm,
							kq, &pdd->qpd);
		break;
	default:
		WARN(1, "Invalid queue type %d", type);
		retval = -EINVAL;
	}

	if (retval != 0) {
		pr_err("DQM create queue failed\n");
		goto err_create_queue;
	}

	pr_debug("PQM After DQM create queue\n");

	list_add(&pqn->process_queue_list, &pqm->queues);

	if (q) {
		pr_debug("PQM done creating queue\n");
		print_queue_properties(&q->properties);
	}

	return retval;

err_create_queue:
	kfree(pqn);
err_allocate_pqn:
	/* check if queues list is empty unregister process from device */
	clear_bit(*qid, pqm->queue_slot_bitmap);
	if (list_empty(&pdd->qpd.queues_list) &&
	    list_empty(&pdd->qpd.priv_queue_list))
		dev->dqm->ops.unregister_process(dev->dqm, &pdd->qpd);
	return retval;
}

int pqm_destroy_queue(struct process_queue_manager *pqm, unsigned int qid)
{
	struct process_queue_node *pqn;
	struct kfd_process_device *pdd;
	struct device_queue_manager *dqm;
	struct kfd_dev *dev;
	int retval;

	dqm = NULL;

	retval = 0;

	pqn = get_queue_by_qid(pqm, qid);
	if (!pqn) {
		pr_err("Queue id does not match any known queue\n");
		return -EINVAL;
	}

	dev = NULL;
	if (pqn->kq)
		dev = pqn->kq->dev;
	if (pqn->q)
		dev = pqn->q->device;
	if (WARN_ON(!dev))
		return -ENODEV;

	pdd = kfd_get_process_device_data(dev, pqm->process);
	if (!pdd) {
		pr_err("Process device data doesn't exist\n");
		return -1;
	}

	if (pqn->kq) {
		/* destroy kernel queue (DIQ) */
		dqm = pqn->kq->dev->dqm;
		dqm->ops.destroy_kernel_queue(dqm, pqn->kq, &pdd->qpd);
		kernel_queue_uninit(pqn->kq);
	}

	if (pqn->q) {
		dqm = pqn->q->device->dqm;
		retval = dqm->ops.destroy_queue(dqm, &pdd->qpd, pqn->q);
		if (retval) {
			pr_debug("Destroy queue failed, returned %d\n", retval);
			goto err_destroy_queue;
		}
		uninit_queue(pqn->q);
	}

	list_del(&pqn->process_queue_list);
	kfree(pqn);
	clear_bit(qid, pqm->queue_slot_bitmap);

	if (list_empty(&pdd->qpd.queues_list) &&
	    list_empty(&pdd->qpd.priv_queue_list))
		dqm->ops.unregister_process(dqm, &pdd->qpd);

err_destroy_queue:
	return retval;
}

int pqm_update_queue(struct process_queue_manager *pqm, unsigned int qid,
			struct queue_properties *p)
{
	int retval;
	struct process_queue_node *pqn;

	pqn = get_queue_by_qid(pqm, qid);
	if (!pqn) {
		pr_debug("No queue %d exists for update operation\n", qid);
		return -EFAULT;
	}

	pqn->q->properties.queue_address = p->queue_address;
	pqn->q->properties.queue_size = p->queue_size;
	pqn->q->properties.queue_percent = p->queue_percent;
	pqn->q->properties.priority = p->priority;

	retval = pqn->q->device->dqm->ops.update_queue(pqn->q->device->dqm,
							pqn->q);
	if (retval != 0)
		return retval;

	return 0;
}

struct kernel_queue *pqm_get_kernel_queue(
					struct process_queue_manager *pqm,
					unsigned int qid)
{
	struct process_queue_node *pqn;

	pqn = get_queue_by_qid(pqm, qid);
	if (pqn && pqn->kq)
		return pqn->kq;

	return NULL;
}

#if defined(CONFIG_DEBUG_FS)

int pqm_debugfs_mqds(struct seq_file *m, void *data)
{
	struct process_queue_manager *pqm = data;
	struct process_queue_node *pqn;
	struct queue *q;
	enum KFD_MQD_TYPE mqd_type;
	struct mqd_manager *mqd_manager;
	int r = 0;

	list_for_each_entry(pqn, &pqm->queues, process_queue_list) {
		if (pqn->q) {
			q = pqn->q;
			switch (q->properties.type) {
			case KFD_QUEUE_TYPE_SDMA:
				seq_printf(m, "  SDMA queue on device %x\n",
					   q->device->id);
				mqd_type = KFD_MQD_TYPE_SDMA;
				break;
			case KFD_QUEUE_TYPE_COMPUTE:
				seq_printf(m, "  Compute queue on device %x\n",
					   q->device->id);
				mqd_type = KFD_MQD_TYPE_CP;
				break;
			default:
				seq_printf(m,
				"  Bad user queue type %d on device %x\n",
					   q->properties.type, q->device->id);
				continue;
			}
			mqd_manager = q->device->dqm->ops.get_mqd_manager(
				q->device->dqm, mqd_type);
		} else if (pqn->kq) {
			q = pqn->kq->queue;
			mqd_manager = pqn->kq->mqd;
			switch (q->properties.type) {
			case KFD_QUEUE_TYPE_DIQ:
				seq_printf(m, "  DIQ on device %x\n",
					   pqn->kq->dev->id);
				mqd_type = KFD_MQD_TYPE_HIQ;
				break;
			default:
				seq_printf(m,
				"  Bad kernel queue type %d on device %x\n",
					   q->properties.type,
					   pqn->kq->dev->id);
				continue;
			}
		} else {
			seq_printf(m,
		"  Weird: Queue node with neither kernel nor user queue\n");
			continue;
		}

		r = mqd_manager->debugfs_show_mqd(m, q->mqd);
		if (r != 0)
			break;
	}

	return r;
}

#endif<|MERGE_RESOLUTION|>--- conflicted
+++ resolved
@@ -201,12 +201,7 @@
 			goto err_create_queue;
 		pqn->q = q;
 		pqn->kq = NULL;
-<<<<<<< HEAD
-		retval = dev->dqm->ops.create_queue(dev->dqm, q, &pdd->qpd,
-						&q->properties.vmid);
-=======
 		retval = dev->dqm->ops.create_queue(dev->dqm, q, &pdd->qpd);
->>>>>>> 03a0dded
 		pr_debug("DQM returned %d for create_queue\n", retval);
 		print_queue(q);
 		break;
