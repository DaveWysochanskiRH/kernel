// SPDX-License-Identifier: GPL-2.0-or-later
/*
 *  TUN - Universal TUN/TAP device driver.
 *  Copyright (C) 1999-2002 Maxim Krasnyansky <maxk@qualcomm.com>
 *
 *  $Id: tun.c,v 1.15 2002/03/01 02:44:24 maxk Exp $
 */

/*
 *  Changes:
 *
 *  Mike Kershaw <dragorn@kismetwireless.net> 2005/08/14
 *    Add TUNSETLINK ioctl to set the link encapsulation
 *
 *  Mark Smith <markzzzsmith@yahoo.com.au>
 *    Use eth_random_addr() for tap MAC address.
 *
 *  Harald Roelle <harald.roelle@ifi.lmu.de>  2004/04/20
 *    Fixes in packet dropping, queue length setting and queue wakeup.
 *    Increased default tx queue length.
 *    Added ethtool API.
 *    Minor cleanups
 *
 *  Daniel Podlejski <underley@underley.eu.org>
 *    Modifications for 2.3.99-pre5 kernel.
 */

#define pr_fmt(fmt) KBUILD_MODNAME ": " fmt

#define DRV_NAME	"tun"
#define DRV_VERSION	"1.6"
#define DRV_DESCRIPTION	"Universal TUN/TAP device driver"
#define DRV_COPYRIGHT	"(C) 1999-2004 Max Krasnyansky <maxk@qualcomm.com>"

#include <linux/module.h>
#include <linux/errno.h>
#include <linux/kernel.h>
#include <linux/sched/signal.h>
#include <linux/major.h>
#include <linux/slab.h>
#include <linux/poll.h>
#include <linux/fcntl.h>
#include <linux/init.h>
#include <linux/skbuff.h>
#include <linux/netdevice.h>
#include <linux/etherdevice.h>
#include <linux/miscdevice.h>
#include <linux/ethtool.h>
#include <linux/rtnetlink.h>
#include <linux/compat.h>
#include <linux/if.h>
#include <linux/if_arp.h>
#include <linux/if_ether.h>
#include <linux/if_tun.h>
#include <linux/if_vlan.h>
#include <linux/crc32.h>
#include <linux/nsproxy.h>
#include <linux/virtio_net.h>
#include <linux/rcupdate.h>
#include <net/net_namespace.h>
#include <net/netns/generic.h>
#include <net/rtnetlink.h>
#include <net/sock.h>
#include <net/xdp.h>
#include <net/ip_tunnels.h>
#include <linux/seq_file.h>
#include <linux/uio.h>
#include <linux/skb_array.h>
#include <linux/bpf.h>
#include <linux/bpf_trace.h>
#include <linux/mutex.h>
#include <linux/ieee802154.h>
#include <linux/if_ltalk.h>
#include <uapi/linux/if_fddi.h>
#include <uapi/linux/if_hippi.h>
#include <uapi/linux/if_fc.h>
#include <net/ax25.h>
#include <net/rose.h>
#include <net/6lowpan.h>

#include <linux/uaccess.h>
#include <linux/proc_fs.h>

static void tun_default_link_ksettings(struct net_device *dev,
				       struct ethtool_link_ksettings *cmd);

#define TUN_RX_PAD (NET_IP_ALIGN + NET_SKB_PAD)

/* TUN device flags */

/* IFF_ATTACH_QUEUE is never stored in device flags,
 * overload it to mean fasync when stored there.
 */
#define TUN_FASYNC	IFF_ATTACH_QUEUE
/* High bits in flags field are unused. */
#define TUN_VNET_LE     0x80000000
#define TUN_VNET_BE     0x40000000

#define TUN_FEATURES (IFF_NO_PI | IFF_ONE_QUEUE | IFF_VNET_HDR | \
		      IFF_MULTI_QUEUE | IFF_NAPI | IFF_NAPI_FRAGS)

#define GOODCOPY_LEN 128

#define FLT_EXACT_COUNT 8
struct tap_filter {
	unsigned int    count;    /* Number of addrs. Zero means disabled */
	u32             mask[2];  /* Mask of the hashed addrs */
	unsigned char	addr[FLT_EXACT_COUNT][ETH_ALEN];
};

/* MAX_TAP_QUEUES 256 is chosen to allow rx/tx queues to be equal
 * to max number of VCPUs in guest. */
#define MAX_TAP_QUEUES 256
#define MAX_TAP_FLOWS  4096

#define TUN_FLOW_EXPIRE (3 * HZ)

/* A tun_file connects an open character device to a tuntap netdevice. It
 * also contains all socket related structures (except sock_fprog and tap_filter)
 * to serve as one transmit queue for tuntap device. The sock_fprog and
 * tap_filter were kept in tun_struct since they were used for filtering for the
 * netdevice not for a specific queue (at least I didn't see the requirement for
 * this).
 *
 * RCU usage:
 * The tun_file and tun_struct are loosely coupled, the pointer from one to the
 * other can only be read while rcu_read_lock or rtnl_lock is held.
 */
struct tun_file {
	struct sock sk;
	struct socket socket;
	struct tun_struct __rcu *tun;
	struct fasync_struct *fasync;
	/* only used for fasnyc */
	unsigned int flags;
	union {
		u16 queue_index;
		unsigned int ifindex;
	};
	struct napi_struct napi;
	bool napi_enabled;
	bool napi_frags_enabled;
	struct mutex napi_mutex;	/* Protects access to the above napi */
	struct list_head next;
	struct tun_struct *detached;
	struct ptr_ring tx_ring;
	struct xdp_rxq_info xdp_rxq;
};

struct tun_page {
	struct page *page;
	int count;
};

struct tun_flow_entry {
	struct hlist_node hash_link;
	struct rcu_head rcu;
	struct tun_struct *tun;

	u32 rxhash;
	u32 rps_rxhash;
	int queue_index;
	unsigned long updated ____cacheline_aligned_in_smp;
};

#define TUN_NUM_FLOW_ENTRIES 1024
#define TUN_MASK_FLOW_ENTRIES (TUN_NUM_FLOW_ENTRIES - 1)

struct tun_prog {
	struct rcu_head rcu;
	struct bpf_prog *prog;
};

/* Since the socket were moved to tun_file, to preserve the behavior of persist
 * device, socket filter, sndbuf and vnet header size were restore when the
 * file were attached to a persist device.
 */
struct tun_struct {
	struct tun_file __rcu	*tfiles[MAX_TAP_QUEUES];
	unsigned int            numqueues;
	unsigned int 		flags;
	kuid_t			owner;
	kgid_t			group;

	struct net_device	*dev;
	netdev_features_t	set_features;
#define TUN_USER_FEATURES (NETIF_F_HW_CSUM|NETIF_F_TSO_ECN|NETIF_F_TSO| \
			  NETIF_F_TSO6)

	int			align;
	int			vnet_hdr_sz;
	int			sndbuf;
	struct tap_filter	txflt;
	struct sock_fprog	fprog;
	/* protected by rtnl lock */
	bool			filter_attached;
	u32			msg_enable;
	spinlock_t lock;
	struct hlist_head flows[TUN_NUM_FLOW_ENTRIES];
	struct timer_list flow_gc_timer;
	unsigned long ageing_time;
	unsigned int numdisabled;
	struct list_head disabled;
	void *security;
	u32 flow_count;
	u32 rx_batched;
	atomic_long_t rx_frame_errors;
	struct bpf_prog __rcu *xdp_prog;
	struct tun_prog __rcu *steering_prog;
	struct tun_prog __rcu *filter_prog;
	struct ethtool_link_ksettings link_ksettings;
	/* init args */
	struct file *file;
	struct ifreq *ifr;
};

struct veth {
	__be16 h_vlan_proto;
	__be16 h_vlan_TCI;
};

static void tun_flow_init(struct tun_struct *tun);
static void tun_flow_uninit(struct tun_struct *tun);

static int tun_napi_receive(struct napi_struct *napi, int budget)
{
	struct tun_file *tfile = container_of(napi, struct tun_file, napi);
	struct sk_buff_head *queue = &tfile->sk.sk_write_queue;
	struct sk_buff_head process_queue;
	struct sk_buff *skb;
	int received = 0;

	__skb_queue_head_init(&process_queue);

	spin_lock(&queue->lock);
	skb_queue_splice_tail_init(queue, &process_queue);
	spin_unlock(&queue->lock);

	while (received < budget && (skb = __skb_dequeue(&process_queue))) {
		napi_gro_receive(napi, skb);
		++received;
	}

	if (!skb_queue_empty(&process_queue)) {
		spin_lock(&queue->lock);
		skb_queue_splice(&process_queue, queue);
		spin_unlock(&queue->lock);
	}

	return received;
}

static int tun_napi_poll(struct napi_struct *napi, int budget)
{
	unsigned int received;

	received = tun_napi_receive(napi, budget);

	if (received < budget)
		napi_complete_done(napi, received);

	return received;
}

static void tun_napi_init(struct tun_struct *tun, struct tun_file *tfile,
			  bool napi_en, bool napi_frags)
{
	tfile->napi_enabled = napi_en;
	tfile->napi_frags_enabled = napi_en && napi_frags;
	if (napi_en) {
		netif_napi_add_tx(tun->dev, &tfile->napi, tun_napi_poll);
		napi_enable(&tfile->napi);
	}
}

static void tun_napi_enable(struct tun_file *tfile)
{
	if (tfile->napi_enabled)
		napi_enable(&tfile->napi);
}

static void tun_napi_disable(struct tun_file *tfile)
{
	if (tfile->napi_enabled)
		napi_disable(&tfile->napi);
}

static void tun_napi_del(struct tun_file *tfile)
{
	if (tfile->napi_enabled)
		netif_napi_del(&tfile->napi);
}

static bool tun_napi_frags_enabled(const struct tun_file *tfile)
{
	return tfile->napi_frags_enabled;
}

#ifdef CONFIG_TUN_VNET_CROSS_LE
static inline bool tun_legacy_is_little_endian(struct tun_struct *tun)
{
	return tun->flags & TUN_VNET_BE ? false :
		virtio_legacy_is_little_endian();
}

static long tun_get_vnet_be(struct tun_struct *tun, int __user *argp)
{
	int be = !!(tun->flags & TUN_VNET_BE);

	if (put_user(be, argp))
		return -EFAULT;

	return 0;
}

static long tun_set_vnet_be(struct tun_struct *tun, int __user *argp)
{
	int be;

	if (get_user(be, argp))
		return -EFAULT;

	if (be)
		tun->flags |= TUN_VNET_BE;
	else
		tun->flags &= ~TUN_VNET_BE;

	return 0;
}
#else
static inline bool tun_legacy_is_little_endian(struct tun_struct *tun)
{
	return virtio_legacy_is_little_endian();
}

static long tun_get_vnet_be(struct tun_struct *tun, int __user *argp)
{
	return -EINVAL;
}

static long tun_set_vnet_be(struct tun_struct *tun, int __user *argp)
{
	return -EINVAL;
}
#endif /* CONFIG_TUN_VNET_CROSS_LE */

static inline bool tun_is_little_endian(struct tun_struct *tun)
{
	return tun->flags & TUN_VNET_LE ||
		tun_legacy_is_little_endian(tun);
}

static inline u16 tun16_to_cpu(struct tun_struct *tun, __virtio16 val)
{
	return __virtio16_to_cpu(tun_is_little_endian(tun), val);
}

static inline __virtio16 cpu_to_tun16(struct tun_struct *tun, u16 val)
{
	return __cpu_to_virtio16(tun_is_little_endian(tun), val);
}

static inline u32 tun_hashfn(u32 rxhash)
{
	return rxhash & TUN_MASK_FLOW_ENTRIES;
}

static struct tun_flow_entry *tun_flow_find(struct hlist_head *head, u32 rxhash)
{
	struct tun_flow_entry *e;

	hlist_for_each_entry_rcu(e, head, hash_link) {
		if (e->rxhash == rxhash)
			return e;
	}
	return NULL;
}

static struct tun_flow_entry *tun_flow_create(struct tun_struct *tun,
					      struct hlist_head *head,
					      u32 rxhash, u16 queue_index)
{
	struct tun_flow_entry *e = kmalloc(sizeof(*e), GFP_ATOMIC);

	if (e) {
		netif_info(tun, tx_queued, tun->dev,
			   "create flow: hash %u index %u\n",
			   rxhash, queue_index);
		e->updated = jiffies;
		e->rxhash = rxhash;
		e->rps_rxhash = 0;
		e->queue_index = queue_index;
		e->tun = tun;
		hlist_add_head_rcu(&e->hash_link, head);
		++tun->flow_count;
	}
	return e;
}

static void tun_flow_delete(struct tun_struct *tun, struct tun_flow_entry *e)
{
	netif_info(tun, tx_queued, tun->dev, "delete flow: hash %u index %u\n",
		   e->rxhash, e->queue_index);
	hlist_del_rcu(&e->hash_link);
	kfree_rcu(e, rcu);
	--tun->flow_count;
}

static void tun_flow_flush(struct tun_struct *tun)
{
	int i;

	spin_lock_bh(&tun->lock);
	for (i = 0; i < TUN_NUM_FLOW_ENTRIES; i++) {
		struct tun_flow_entry *e;
		struct hlist_node *n;

		hlist_for_each_entry_safe(e, n, &tun->flows[i], hash_link)
			tun_flow_delete(tun, e);
	}
	spin_unlock_bh(&tun->lock);
}

static void tun_flow_delete_by_queue(struct tun_struct *tun, u16 queue_index)
{
	int i;

	spin_lock_bh(&tun->lock);
	for (i = 0; i < TUN_NUM_FLOW_ENTRIES; i++) {
		struct tun_flow_entry *e;
		struct hlist_node *n;

		hlist_for_each_entry_safe(e, n, &tun->flows[i], hash_link) {
			if (e->queue_index == queue_index)
				tun_flow_delete(tun, e);
		}
	}
	spin_unlock_bh(&tun->lock);
}

static void tun_flow_cleanup(struct timer_list *t)
{
	struct tun_struct *tun = from_timer(tun, t, flow_gc_timer);
	unsigned long delay = tun->ageing_time;
	unsigned long next_timer = jiffies + delay;
	unsigned long count = 0;
	int i;

	spin_lock(&tun->lock);
	for (i = 0; i < TUN_NUM_FLOW_ENTRIES; i++) {
		struct tun_flow_entry *e;
		struct hlist_node *n;

		hlist_for_each_entry_safe(e, n, &tun->flows[i], hash_link) {
			unsigned long this_timer;

			this_timer = e->updated + delay;
			if (time_before_eq(this_timer, jiffies)) {
				tun_flow_delete(tun, e);
				continue;
			}
			count++;
			if (time_before(this_timer, next_timer))
				next_timer = this_timer;
		}
	}

	if (count)
		mod_timer(&tun->flow_gc_timer, round_jiffies_up(next_timer));
	spin_unlock(&tun->lock);
}

static void tun_flow_update(struct tun_struct *tun, u32 rxhash,
			    struct tun_file *tfile)
{
	struct hlist_head *head;
	struct tun_flow_entry *e;
	unsigned long delay = tun->ageing_time;
	u16 queue_index = tfile->queue_index;

	head = &tun->flows[tun_hashfn(rxhash)];

	rcu_read_lock();

	e = tun_flow_find(head, rxhash);
	if (likely(e)) {
		/* TODO: keep queueing to old queue until it's empty? */
		if (READ_ONCE(e->queue_index) != queue_index)
			WRITE_ONCE(e->queue_index, queue_index);
		if (e->updated != jiffies)
			e->updated = jiffies;
		sock_rps_record_flow_hash(e->rps_rxhash);
	} else {
		spin_lock_bh(&tun->lock);
		if (!tun_flow_find(head, rxhash) &&
		    tun->flow_count < MAX_TAP_FLOWS)
			tun_flow_create(tun, head, rxhash, queue_index);

		if (!timer_pending(&tun->flow_gc_timer))
			mod_timer(&tun->flow_gc_timer,
				  round_jiffies_up(jiffies + delay));
		spin_unlock_bh(&tun->lock);
	}

	rcu_read_unlock();
}

/* Save the hash received in the stack receive path and update the
 * flow_hash table accordingly.
 */
static inline void tun_flow_save_rps_rxhash(struct tun_flow_entry *e, u32 hash)
{
	if (unlikely(e->rps_rxhash != hash))
		e->rps_rxhash = hash;
}

/* We try to identify a flow through its rxhash. The reason that
 * we do not check rxq no. is because some cards(e.g 82599), chooses
 * the rxq based on the txq where the last packet of the flow comes. As
 * the userspace application move between processors, we may get a
 * different rxq no. here.
 */
static u16 tun_automq_select_queue(struct tun_struct *tun, struct sk_buff *skb)
{
	struct tun_flow_entry *e;
	u32 txq = 0;
	u32 numqueues = 0;

	numqueues = READ_ONCE(tun->numqueues);

	txq = __skb_get_hash_symmetric(skb);
	e = tun_flow_find(&tun->flows[tun_hashfn(txq)], txq);
	if (e) {
		tun_flow_save_rps_rxhash(e, txq);
		txq = e->queue_index;
	} else {
		/* use multiply and shift instead of expensive divide */
		txq = ((u64)txq * numqueues) >> 32;
	}

	return txq;
}

static u16 tun_ebpf_select_queue(struct tun_struct *tun, struct sk_buff *skb)
{
	struct tun_prog *prog;
	u32 numqueues;
	u16 ret = 0;

	numqueues = READ_ONCE(tun->numqueues);
	if (!numqueues)
		return 0;

	prog = rcu_dereference(tun->steering_prog);
	if (prog)
		ret = bpf_prog_run_clear_cb(prog->prog, skb);

	return ret % numqueues;
}

static u16 tun_select_queue(struct net_device *dev, struct sk_buff *skb,
			    struct net_device *sb_dev)
{
	struct tun_struct *tun = netdev_priv(dev);
	u16 ret;

	rcu_read_lock();
	if (rcu_dereference(tun->steering_prog))
		ret = tun_ebpf_select_queue(tun, skb);
	else
		ret = tun_automq_select_queue(tun, skb);
	rcu_read_unlock();

	return ret;
}

static inline bool tun_not_capable(struct tun_struct *tun)
{
	const struct cred *cred = current_cred();
	struct net *net = dev_net(tun->dev);

	return ((uid_valid(tun->owner) && !uid_eq(cred->euid, tun->owner)) ||
		  (gid_valid(tun->group) && !in_egroup_p(tun->group))) &&
		!ns_capable(net->user_ns, CAP_NET_ADMIN);
}

static void tun_set_real_num_queues(struct tun_struct *tun)
{
	netif_set_real_num_tx_queues(tun->dev, tun->numqueues);
	netif_set_real_num_rx_queues(tun->dev, tun->numqueues);
}

static void tun_disable_queue(struct tun_struct *tun, struct tun_file *tfile)
{
	tfile->detached = tun;
	list_add_tail(&tfile->next, &tun->disabled);
	++tun->numdisabled;
}

static struct tun_struct *tun_enable_queue(struct tun_file *tfile)
{
	struct tun_struct *tun = tfile->detached;

	tfile->detached = NULL;
	list_del_init(&tfile->next);
	--tun->numdisabled;
	return tun;
}

void tun_ptr_free(void *ptr)
{
	if (!ptr)
		return;
	if (tun_is_xdp_frame(ptr)) {
		struct xdp_frame *xdpf = tun_ptr_to_xdp(ptr);

		xdp_return_frame(xdpf);
	} else {
		__skb_array_destroy_skb(ptr);
	}
}
EXPORT_SYMBOL_GPL(tun_ptr_free);

static void tun_queue_purge(struct tun_file *tfile)
{
	void *ptr;

	while ((ptr = ptr_ring_consume(&tfile->tx_ring)) != NULL)
		tun_ptr_free(ptr);

	skb_queue_purge(&tfile->sk.sk_write_queue);
	skb_queue_purge(&tfile->sk.sk_error_queue);
}

static void __tun_detach(struct tun_file *tfile, bool clean)
{
	struct tun_file *ntfile;
	struct tun_struct *tun;

	tun = rtnl_dereference(tfile->tun);

	if (tun && clean) {
		if (!tfile->detached)
			tun_napi_disable(tfile);
		tun_napi_del(tfile);
	}

	if (tun && !tfile->detached) {
		u16 index = tfile->queue_index;
		BUG_ON(index >= tun->numqueues);

		rcu_assign_pointer(tun->tfiles[index],
				   tun->tfiles[tun->numqueues - 1]);
		ntfile = rtnl_dereference(tun->tfiles[index]);
		ntfile->queue_index = index;
		rcu_assign_pointer(tun->tfiles[tun->numqueues - 1],
				   NULL);

		--tun->numqueues;
		if (clean) {
			RCU_INIT_POINTER(tfile->tun, NULL);
			sock_put(&tfile->sk);
		} else {
			tun_disable_queue(tun, tfile);
			tun_napi_disable(tfile);
		}

		synchronize_net();
		tun_flow_delete_by_queue(tun, tun->numqueues + 1);
		/* Drop read queue */
		tun_queue_purge(tfile);
		tun_set_real_num_queues(tun);
	} else if (tfile->detached && clean) {
		tun = tun_enable_queue(tfile);
		sock_put(&tfile->sk);
	}

	if (clean) {
		if (tun && tun->numqueues == 0 && tun->numdisabled == 0) {
			netif_carrier_off(tun->dev);

			if (!(tun->flags & IFF_PERSIST) &&
			    tun->dev->reg_state == NETREG_REGISTERED)
				unregister_netdevice(tun->dev);
		}
		if (tun)
			xdp_rxq_info_unreg(&tfile->xdp_rxq);
		ptr_ring_cleanup(&tfile->tx_ring, tun_ptr_free);
		sock_put(&tfile->sk);
	}
}

static void tun_detach(struct tun_file *tfile, bool clean)
{
	struct tun_struct *tun;
	struct net_device *dev;

	rtnl_lock();
	tun = rtnl_dereference(tfile->tun);
	dev = tun ? tun->dev : NULL;
	__tun_detach(tfile, clean);
	if (dev)
		netdev_state_change(dev);
	rtnl_unlock();
}

static void tun_detach_all(struct net_device *dev)
{
	struct tun_struct *tun = netdev_priv(dev);
	struct tun_file *tfile, *tmp;
	int i, n = tun->numqueues;

	for (i = 0; i < n; i++) {
		tfile = rtnl_dereference(tun->tfiles[i]);
		BUG_ON(!tfile);
		tun_napi_disable(tfile);
		tfile->socket.sk->sk_shutdown = RCV_SHUTDOWN;
		tfile->socket.sk->sk_data_ready(tfile->socket.sk);
		RCU_INIT_POINTER(tfile->tun, NULL);
		--tun->numqueues;
	}
	list_for_each_entry(tfile, &tun->disabled, next) {
		tfile->socket.sk->sk_shutdown = RCV_SHUTDOWN;
		tfile->socket.sk->sk_data_ready(tfile->socket.sk);
		RCU_INIT_POINTER(tfile->tun, NULL);
	}
	BUG_ON(tun->numqueues != 0);

	synchronize_net();
	for (i = 0; i < n; i++) {
		tfile = rtnl_dereference(tun->tfiles[i]);
		tun_napi_del(tfile);
		/* Drop read queue */
		tun_queue_purge(tfile);
		xdp_rxq_info_unreg(&tfile->xdp_rxq);
		sock_put(&tfile->sk);
	}
	list_for_each_entry_safe(tfile, tmp, &tun->disabled, next) {
		tun_napi_del(tfile);
		tun_enable_queue(tfile);
		tun_queue_purge(tfile);
		xdp_rxq_info_unreg(&tfile->xdp_rxq);
		sock_put(&tfile->sk);
	}
	BUG_ON(tun->numdisabled != 0);

	if (tun->flags & IFF_PERSIST)
		module_put(THIS_MODULE);
}

static int tun_attach(struct tun_struct *tun, struct file *file,
		      bool skip_filter, bool napi, bool napi_frags,
		      bool publish_tun)
{
	struct tun_file *tfile = file->private_data;
	struct net_device *dev = tun->dev;
	int err;

	err = security_tun_dev_attach(tfile->socket.sk, tun->security);
	if (err < 0)
		goto out;

	err = -EINVAL;
	if (rtnl_dereference(tfile->tun) && !tfile->detached)
		goto out;

	err = -EBUSY;
	if (!(tun->flags & IFF_MULTI_QUEUE) && tun->numqueues == 1)
		goto out;

	err = -E2BIG;
	if (!tfile->detached &&
	    tun->numqueues + tun->numdisabled == MAX_TAP_QUEUES)
		goto out;

	err = 0;

	/* Re-attach the filter to persist device */
	if (!skip_filter && (tun->filter_attached == true)) {
		lock_sock(tfile->socket.sk);
		err = sk_attach_filter(&tun->fprog, tfile->socket.sk);
		release_sock(tfile->socket.sk);
		if (!err)
			goto out;
	}

	if (!tfile->detached &&
	    ptr_ring_resize(&tfile->tx_ring, dev->tx_queue_len,
			    GFP_KERNEL, tun_ptr_free)) {
		err = -ENOMEM;
		goto out;
	}

	tfile->queue_index = tun->numqueues;
	tfile->socket.sk->sk_shutdown &= ~RCV_SHUTDOWN;

	if (tfile->detached) {
		/* Re-attach detached tfile, updating XDP queue_index */
		WARN_ON(!xdp_rxq_info_is_reg(&tfile->xdp_rxq));

		if (tfile->xdp_rxq.queue_index    != tfile->queue_index)
			tfile->xdp_rxq.queue_index = tfile->queue_index;
	} else {
		/* Setup XDP RX-queue info, for new tfile getting attached */
		err = xdp_rxq_info_reg(&tfile->xdp_rxq,
				       tun->dev, tfile->queue_index, 0);
		if (err < 0)
			goto out;
		err = xdp_rxq_info_reg_mem_model(&tfile->xdp_rxq,
						 MEM_TYPE_PAGE_SHARED, NULL);
		if (err < 0) {
			xdp_rxq_info_unreg(&tfile->xdp_rxq);
			goto out;
		}
		err = 0;
	}

	if (tfile->detached) {
		tun_enable_queue(tfile);
		tun_napi_enable(tfile);
	} else {
		sock_hold(&tfile->sk);
		tun_napi_init(tun, tfile, napi, napi_frags);
	}

	if (rtnl_dereference(tun->xdp_prog))
		sock_set_flag(&tfile->sk, SOCK_XDP);

	/* device is allowed to go away first, so no need to hold extra
	 * refcnt.
	 */

	/* Publish tfile->tun and tun->tfiles only after we've fully
	 * initialized tfile; otherwise we risk using half-initialized
	 * object.
	 */
	if (publish_tun)
		rcu_assign_pointer(tfile->tun, tun);
	rcu_assign_pointer(tun->tfiles[tun->numqueues], tfile);
	tun->numqueues++;
	tun_set_real_num_queues(tun);
out:
	return err;
}

static struct tun_struct *tun_get(struct tun_file *tfile)
{
	struct tun_struct *tun;

	rcu_read_lock();
	tun = rcu_dereference(tfile->tun);
	if (tun)
		dev_hold(tun->dev);
	rcu_read_unlock();

	return tun;
}

static void tun_put(struct tun_struct *tun)
{
	dev_put(tun->dev);
}

/* TAP filtering */
static void addr_hash_set(u32 *mask, const u8 *addr)
{
	int n = ether_crc(ETH_ALEN, addr) >> 26;
	mask[n >> 5] |= (1 << (n & 31));
}

static unsigned int addr_hash_test(const u32 *mask, const u8 *addr)
{
	int n = ether_crc(ETH_ALEN, addr) >> 26;
	return mask[n >> 5] & (1 << (n & 31));
}

static int update_filter(struct tap_filter *filter, void __user *arg)
{
	struct { u8 u[ETH_ALEN]; } *addr;
	struct tun_filter uf;
	int err, alen, n, nexact;

	if (copy_from_user(&uf, arg, sizeof(uf)))
		return -EFAULT;

	if (!uf.count) {
		/* Disabled */
		filter->count = 0;
		return 0;
	}

	alen = ETH_ALEN * uf.count;
	addr = memdup_user(arg + sizeof(uf), alen);
	if (IS_ERR(addr))
		return PTR_ERR(addr);

	/* The filter is updated without holding any locks. Which is
	 * perfectly safe. We disable it first and in the worst
	 * case we'll accept a few undesired packets. */
	filter->count = 0;
	wmb();

	/* Use first set of addresses as an exact filter */
	for (n = 0; n < uf.count && n < FLT_EXACT_COUNT; n++)
		memcpy(filter->addr[n], addr[n].u, ETH_ALEN);

	nexact = n;

	/* Remaining multicast addresses are hashed,
	 * unicast will leave the filter disabled. */
	memset(filter->mask, 0, sizeof(filter->mask));
	for (; n < uf.count; n++) {
		if (!is_multicast_ether_addr(addr[n].u)) {
			err = 0; /* no filter */
			goto free_addr;
		}
		addr_hash_set(filter->mask, addr[n].u);
	}

	/* For ALLMULTI just set the mask to all ones.
	 * This overrides the mask populated above. */
	if ((uf.flags & TUN_FLT_ALLMULTI))
		memset(filter->mask, ~0, sizeof(filter->mask));

	/* Now enable the filter */
	wmb();
	filter->count = nexact;

	/* Return the number of exact filters */
	err = nexact;
free_addr:
	kfree(addr);
	return err;
}

/* Returns: 0 - drop, !=0 - accept */
static int run_filter(struct tap_filter *filter, const struct sk_buff *skb)
{
	/* Cannot use eth_hdr(skb) here because skb_mac_hdr() is incorrect
	 * at this point. */
	struct ethhdr *eh = (struct ethhdr *) skb->data;
	int i;

	/* Exact match */
	for (i = 0; i < filter->count; i++)
		if (ether_addr_equal(eh->h_dest, filter->addr[i]))
			return 1;

	/* Inexact match (multicast only) */
	if (is_multicast_ether_addr(eh->h_dest))
		return addr_hash_test(filter->mask, eh->h_dest);

	return 0;
}

/*
 * Checks whether the packet is accepted or not.
 * Returns: 0 - drop, !=0 - accept
 */
static int check_filter(struct tap_filter *filter, const struct sk_buff *skb)
{
	if (!filter->count)
		return 1;

	return run_filter(filter, skb);
}

/* Network device part of the driver */

static const struct ethtool_ops tun_ethtool_ops;

static int tun_net_init(struct net_device *dev)
{
	struct tun_struct *tun = netdev_priv(dev);
	struct ifreq *ifr = tun->ifr;
	int err;

	dev->tstats = netdev_alloc_pcpu_stats(struct pcpu_sw_netstats);
	if (!dev->tstats)
		return -ENOMEM;

	spin_lock_init(&tun->lock);

	err = security_tun_dev_alloc_security(&tun->security);
	if (err < 0) {
		free_percpu(dev->tstats);
		return err;
	}

	tun_flow_init(tun);

	dev->hw_features = NETIF_F_SG | NETIF_F_FRAGLIST |
			   TUN_USER_FEATURES | NETIF_F_HW_VLAN_CTAG_TX |
			   NETIF_F_HW_VLAN_STAG_TX;
	dev->features = dev->hw_features | NETIF_F_LLTX;
	dev->vlan_features = dev->features &
			     ~(NETIF_F_HW_VLAN_CTAG_TX |
			       NETIF_F_HW_VLAN_STAG_TX);

	tun->flags = (tun->flags & ~TUN_FEATURES) |
		      (ifr->ifr_flags & TUN_FEATURES);

	INIT_LIST_HEAD(&tun->disabled);
	err = tun_attach(tun, tun->file, false, ifr->ifr_flags & IFF_NAPI,
			 ifr->ifr_flags & IFF_NAPI_FRAGS, false);
	if (err < 0) {
		tun_flow_uninit(tun);
		security_tun_dev_free_security(tun->security);
		free_percpu(dev->tstats);
		return err;
	}
	return 0;
}

/* Net device detach from fd. */
static void tun_net_uninit(struct net_device *dev)
{
	tun_detach_all(dev);
}

/* Net device open. */
static int tun_net_open(struct net_device *dev)
{
	netif_tx_start_all_queues(dev);

	return 0;
}

/* Net device close. */
static int tun_net_close(struct net_device *dev)
{
	netif_tx_stop_all_queues(dev);
	return 0;
}

/* Net device start xmit */
static void tun_automq_xmit(struct tun_struct *tun, struct sk_buff *skb)
{
#ifdef CONFIG_RPS
	if (tun->numqueues == 1 && static_branch_unlikely(&rps_needed)) {
		/* Select queue was not called for the skbuff, so we extract the
		 * RPS hash and save it into the flow_table here.
		 */
		struct tun_flow_entry *e;
		__u32 rxhash;

		rxhash = __skb_get_hash_symmetric(skb);
		e = tun_flow_find(&tun->flows[tun_hashfn(rxhash)], rxhash);
		if (e)
			tun_flow_save_rps_rxhash(e, rxhash);
	}
#endif
}

static unsigned int run_ebpf_filter(struct tun_struct *tun,
				    struct sk_buff *skb,
				    int len)
{
	struct tun_prog *prog = rcu_dereference(tun->filter_prog);

	if (prog)
		len = bpf_prog_run_clear_cb(prog->prog, skb);

	return len;
}

/* Net device start xmit */
static netdev_tx_t tun_net_xmit(struct sk_buff *skb, struct net_device *dev)
{
	struct tun_struct *tun = netdev_priv(dev);
	enum skb_drop_reason drop_reason;
	int txq = skb->queue_mapping;
	struct netdev_queue *queue;
	struct tun_file *tfile;
	int len = skb->len;

	rcu_read_lock();
	tfile = rcu_dereference(tun->tfiles[txq]);

	/* Drop packet if interface is not attached */
	if (!tfile) {
		drop_reason = SKB_DROP_REASON_DEV_READY;
		goto drop;
	}

	if (!rcu_dereference(tun->steering_prog))
		tun_automq_xmit(tun, skb);

	netif_info(tun, tx_queued, tun->dev, "%s %d\n", __func__, skb->len);

	/* Drop if the filter does not like it.
	 * This is a noop if the filter is disabled.
	 * Filter can be enabled only for the TAP devices. */
	if (!check_filter(&tun->txflt, skb)) {
		drop_reason = SKB_DROP_REASON_TAP_TXFILTER;
		goto drop;
	}

	if (tfile->socket.sk->sk_filter &&
	    sk_filter(tfile->socket.sk, skb)) {
		drop_reason = SKB_DROP_REASON_SOCKET_FILTER;
		goto drop;
	}

	len = run_ebpf_filter(tun, skb, len);
	if (len == 0) {
		drop_reason = SKB_DROP_REASON_TAP_FILTER;
<<<<<<< HEAD
		goto drop;
	}

	if (pskb_trim(skb, len)) {
		drop_reason = SKB_DROP_REASON_NOMEM;
		goto drop;
	}
=======
		goto drop;
	}

	if (pskb_trim(skb, len)) {
		drop_reason = SKB_DROP_REASON_NOMEM;
		goto drop;
	}
>>>>>>> 88084a3d

	if (unlikely(skb_orphan_frags_rx(skb, GFP_ATOMIC))) {
		drop_reason = SKB_DROP_REASON_SKB_UCOPY_FAULT;
		goto drop;
	}

	skb_tx_timestamp(skb);

	/* Orphan the skb - required as we might hang on to it
	 * for indefinite time.
	 */
	skb_orphan(skb);

	nf_reset_ct(skb);

	if (ptr_ring_produce(&tfile->tx_ring, skb)) {
		drop_reason = SKB_DROP_REASON_FULL_RING;
		goto drop;
	}

	/* NETIF_F_LLTX requires to do our own update of trans_start */
	queue = netdev_get_tx_queue(dev, txq);
	txq_trans_cond_update(queue);

	/* Notify and wake up reader process */
	if (tfile->flags & TUN_FASYNC)
		kill_fasync(&tfile->fasync, SIGIO, POLL_IN);
	tfile->socket.sk->sk_data_ready(tfile->socket.sk);

	rcu_read_unlock();
	return NETDEV_TX_OK;

drop:
	dev_core_stats_tx_dropped_inc(dev);
	skb_tx_error(skb);
	kfree_skb_reason(skb, drop_reason);
	rcu_read_unlock();
	return NET_XMIT_DROP;
}

static void tun_net_mclist(struct net_device *dev)
{
	/*
	 * This callback is supposed to deal with mc filter in
	 * _rx_ path and has nothing to do with the _tx_ path.
	 * In rx path we always accept everything userspace gives us.
	 */
}

static netdev_features_t tun_net_fix_features(struct net_device *dev,
	netdev_features_t features)
{
	struct tun_struct *tun = netdev_priv(dev);

	return (features & tun->set_features) | (features & ~TUN_USER_FEATURES);
}

static void tun_set_headroom(struct net_device *dev, int new_hr)
{
	struct tun_struct *tun = netdev_priv(dev);

	if (new_hr < NET_SKB_PAD)
		new_hr = NET_SKB_PAD;

	tun->align = new_hr;
}

static void
tun_net_get_stats64(struct net_device *dev, struct rtnl_link_stats64 *stats)
{
	struct tun_struct *tun = netdev_priv(dev);

	dev_get_tstats64(dev, stats);

	stats->rx_frame_errors +=
		(unsigned long)atomic_long_read(&tun->rx_frame_errors);
}

static int tun_xdp_set(struct net_device *dev, struct bpf_prog *prog,
		       struct netlink_ext_ack *extack)
{
	struct tun_struct *tun = netdev_priv(dev);
	struct tun_file *tfile;
	struct bpf_prog *old_prog;
	int i;

	old_prog = rtnl_dereference(tun->xdp_prog);
	rcu_assign_pointer(tun->xdp_prog, prog);
	if (old_prog)
		bpf_prog_put(old_prog);

	for (i = 0; i < tun->numqueues; i++) {
		tfile = rtnl_dereference(tun->tfiles[i]);
		if (prog)
			sock_set_flag(&tfile->sk, SOCK_XDP);
		else
			sock_reset_flag(&tfile->sk, SOCK_XDP);
	}
	list_for_each_entry(tfile, &tun->disabled, next) {
		if (prog)
			sock_set_flag(&tfile->sk, SOCK_XDP);
		else
			sock_reset_flag(&tfile->sk, SOCK_XDP);
	}

	return 0;
}

static int tun_xdp(struct net_device *dev, struct netdev_bpf *xdp)
{
	switch (xdp->command) {
	case XDP_SETUP_PROG:
		return tun_xdp_set(dev, xdp->prog, xdp->extack);
	default:
		return -EINVAL;
	}
}

static int tun_net_change_carrier(struct net_device *dev, bool new_carrier)
{
	if (new_carrier) {
		struct tun_struct *tun = netdev_priv(dev);

		if (!tun->numqueues)
			return -EPERM;

		netif_carrier_on(dev);
	} else {
		netif_carrier_off(dev);
	}
	return 0;
}

static const struct net_device_ops tun_netdev_ops = {
	.ndo_init		= tun_net_init,
	.ndo_uninit		= tun_net_uninit,
	.ndo_open		= tun_net_open,
	.ndo_stop		= tun_net_close,
	.ndo_start_xmit		= tun_net_xmit,
	.ndo_fix_features	= tun_net_fix_features,
	.ndo_select_queue	= tun_select_queue,
	.ndo_set_rx_headroom	= tun_set_headroom,
	.ndo_get_stats64	= tun_net_get_stats64,
	.ndo_change_carrier	= tun_net_change_carrier,
};

static void __tun_xdp_flush_tfile(struct tun_file *tfile)
{
	/* Notify and wake up reader process */
	if (tfile->flags & TUN_FASYNC)
		kill_fasync(&tfile->fasync, SIGIO, POLL_IN);
	tfile->socket.sk->sk_data_ready(tfile->socket.sk);
}

static int tun_xdp_xmit(struct net_device *dev, int n,
			struct xdp_frame **frames, u32 flags)
{
	struct tun_struct *tun = netdev_priv(dev);
	struct tun_file *tfile;
	u32 numqueues;
	int nxmit = 0;
	int i;

	if (unlikely(flags & ~XDP_XMIT_FLAGS_MASK))
		return -EINVAL;

	rcu_read_lock();

resample:
	numqueues = READ_ONCE(tun->numqueues);
	if (!numqueues) {
		rcu_read_unlock();
		return -ENXIO; /* Caller will free/return all frames */
	}

	tfile = rcu_dereference(tun->tfiles[smp_processor_id() %
					    numqueues]);
	if (unlikely(!tfile))
		goto resample;

	spin_lock(&tfile->tx_ring.producer_lock);
	for (i = 0; i < n; i++) {
		struct xdp_frame *xdp = frames[i];
		/* Encode the XDP flag into lowest bit for consumer to differ
		 * XDP buffer from sk_buff.
		 */
		void *frame = tun_xdp_to_ptr(xdp);

		if (__ptr_ring_produce(&tfile->tx_ring, frame)) {
			dev_core_stats_tx_dropped_inc(dev);
			break;
		}
		nxmit++;
	}
	spin_unlock(&tfile->tx_ring.producer_lock);

	if (flags & XDP_XMIT_FLUSH)
		__tun_xdp_flush_tfile(tfile);

	rcu_read_unlock();
	return nxmit;
}

static int tun_xdp_tx(struct net_device *dev, struct xdp_buff *xdp)
{
	struct xdp_frame *frame = xdp_convert_buff_to_frame(xdp);
	int nxmit;

	if (unlikely(!frame))
		return -EOVERFLOW;

	nxmit = tun_xdp_xmit(dev, 1, &frame, XDP_XMIT_FLUSH);
	if (!nxmit)
		xdp_return_frame_rx_napi(frame);
	return nxmit;
}

static const struct net_device_ops tap_netdev_ops = {
	.ndo_init		= tun_net_init,
	.ndo_uninit		= tun_net_uninit,
	.ndo_open		= tun_net_open,
	.ndo_stop		= tun_net_close,
	.ndo_start_xmit		= tun_net_xmit,
	.ndo_fix_features	= tun_net_fix_features,
	.ndo_set_rx_mode	= tun_net_mclist,
	.ndo_set_mac_address	= eth_mac_addr,
	.ndo_validate_addr	= eth_validate_addr,
	.ndo_select_queue	= tun_select_queue,
	.ndo_features_check	= passthru_features_check,
	.ndo_set_rx_headroom	= tun_set_headroom,
	.ndo_get_stats64	= dev_get_tstats64,
	.ndo_bpf		= tun_xdp,
	.ndo_xdp_xmit		= tun_xdp_xmit,
	.ndo_change_carrier	= tun_net_change_carrier,
};

static void tun_flow_init(struct tun_struct *tun)
{
	int i;

	for (i = 0; i < TUN_NUM_FLOW_ENTRIES; i++)
		INIT_HLIST_HEAD(&tun->flows[i]);

	tun->ageing_time = TUN_FLOW_EXPIRE;
	timer_setup(&tun->flow_gc_timer, tun_flow_cleanup, 0);
	mod_timer(&tun->flow_gc_timer,
		  round_jiffies_up(jiffies + tun->ageing_time));
}

static void tun_flow_uninit(struct tun_struct *tun)
{
	del_timer_sync(&tun->flow_gc_timer);
	tun_flow_flush(tun);
}

#define MIN_MTU 68
#define MAX_MTU 65535

/* Initialize net device. */
static void tun_net_initialize(struct net_device *dev)
{
	struct tun_struct *tun = netdev_priv(dev);

	switch (tun->flags & TUN_TYPE_MASK) {
	case IFF_TUN:
		dev->netdev_ops = &tun_netdev_ops;
		dev->header_ops = &ip_tunnel_header_ops;

		/* Point-to-Point TUN Device */
		dev->hard_header_len = 0;
		dev->addr_len = 0;
		dev->mtu = 1500;

		/* Zero header length */
		dev->type = ARPHRD_NONE;
		dev->flags = IFF_POINTOPOINT | IFF_NOARP | IFF_MULTICAST;
		break;

	case IFF_TAP:
		dev->netdev_ops = &tap_netdev_ops;
		/* Ethernet TAP Device */
		ether_setup(dev);
		dev->priv_flags &= ~IFF_TX_SKB_SHARING;
		dev->priv_flags |= IFF_LIVE_ADDR_CHANGE;

		eth_hw_addr_random(dev);

		break;
	}

	dev->min_mtu = MIN_MTU;
	dev->max_mtu = MAX_MTU - dev->hard_header_len;
}

static bool tun_sock_writeable(struct tun_struct *tun, struct tun_file *tfile)
{
	struct sock *sk = tfile->socket.sk;

	return (tun->dev->flags & IFF_UP) && sock_writeable(sk);
}

/* Character device part */

/* Poll */
static __poll_t tun_chr_poll(struct file *file, poll_table *wait)
{
	struct tun_file *tfile = file->private_data;
	struct tun_struct *tun = tun_get(tfile);
	struct sock *sk;
	__poll_t mask = 0;

	if (!tun)
		return EPOLLERR;

	sk = tfile->socket.sk;

	poll_wait(file, sk_sleep(sk), wait);

	if (!ptr_ring_empty(&tfile->tx_ring))
		mask |= EPOLLIN | EPOLLRDNORM;

	/* Make sure SOCKWQ_ASYNC_NOSPACE is set if not writable to
	 * guarantee EPOLLOUT to be raised by either here or
	 * tun_sock_write_space(). Then process could get notification
	 * after it writes to a down device and meets -EIO.
	 */
	if (tun_sock_writeable(tun, tfile) ||
	    (!test_and_set_bit(SOCKWQ_ASYNC_NOSPACE, &sk->sk_socket->flags) &&
	     tun_sock_writeable(tun, tfile)))
		mask |= EPOLLOUT | EPOLLWRNORM;

	if (tun->dev->reg_state != NETREG_REGISTERED)
		mask = EPOLLERR;

	tun_put(tun);
	return mask;
}

static struct sk_buff *tun_napi_alloc_frags(struct tun_file *tfile,
					    size_t len,
					    const struct iov_iter *it)
{
	struct sk_buff *skb;
	size_t linear;
	int err;
	int i;

	if (it->nr_segs > MAX_SKB_FRAGS + 1)
		return ERR_PTR(-EMSGSIZE);

	local_bh_disable();
	skb = napi_get_frags(&tfile->napi);
	local_bh_enable();
	if (!skb)
		return ERR_PTR(-ENOMEM);

	linear = iov_iter_single_seg_count(it);
	err = __skb_grow(skb, linear);
	if (err)
		goto free;

	skb->len = len;
	skb->data_len = len - linear;
	skb->truesize += skb->data_len;

	for (i = 1; i < it->nr_segs; i++) {
		size_t fragsz = it->iov[i].iov_len;
		struct page *page;
		void *frag;

		if (fragsz == 0 || fragsz > PAGE_SIZE) {
			err = -EINVAL;
			goto free;
		}
		frag = netdev_alloc_frag(fragsz);
		if (!frag) {
			err = -ENOMEM;
			goto free;
		}
		page = virt_to_head_page(frag);
		skb_fill_page_desc(skb, i - 1, page,
				   frag - page_address(page), fragsz);
	}

	return skb;
free:
	/* frees skb and all frags allocated with napi_alloc_frag() */
	napi_free_frags(&tfile->napi);
	return ERR_PTR(err);
}

/* prepad is the amount to reserve at front.  len is length after that.
 * linear is a hint as to how much to copy (usually headers). */
static struct sk_buff *tun_alloc_skb(struct tun_file *tfile,
				     size_t prepad, size_t len,
				     size_t linear, int noblock)
{
	struct sock *sk = tfile->socket.sk;
	struct sk_buff *skb;
	int err;

	/* Under a page?  Don't bother with paged skb. */
	if (prepad + len < PAGE_SIZE || !linear)
		linear = len;

	skb = sock_alloc_send_pskb(sk, prepad + linear, len - linear, noblock,
				   &err, 0);
	if (!skb)
		return ERR_PTR(err);

	skb_reserve(skb, prepad);
	skb_put(skb, linear);
	skb->data_len = len - linear;
	skb->len += len - linear;

	return skb;
}

static void tun_rx_batched(struct tun_struct *tun, struct tun_file *tfile,
			   struct sk_buff *skb, int more)
{
	struct sk_buff_head *queue = &tfile->sk.sk_write_queue;
	struct sk_buff_head process_queue;
	u32 rx_batched = tun->rx_batched;
	bool rcv = false;

	if (!rx_batched || (!more && skb_queue_empty(queue))) {
		local_bh_disable();
		skb_record_rx_queue(skb, tfile->queue_index);
		netif_receive_skb(skb);
		local_bh_enable();
		return;
	}

	spin_lock(&queue->lock);
	if (!more || skb_queue_len(queue) == rx_batched) {
		__skb_queue_head_init(&process_queue);
		skb_queue_splice_tail_init(queue, &process_queue);
		rcv = true;
	} else {
		__skb_queue_tail(queue, skb);
	}
	spin_unlock(&queue->lock);

	if (rcv) {
		struct sk_buff *nskb;

		local_bh_disable();
		while ((nskb = __skb_dequeue(&process_queue))) {
			skb_record_rx_queue(nskb, tfile->queue_index);
			netif_receive_skb(nskb);
		}
		skb_record_rx_queue(skb, tfile->queue_index);
		netif_receive_skb(skb);
		local_bh_enable();
	}
}

static bool tun_can_build_skb(struct tun_struct *tun, struct tun_file *tfile,
			      int len, int noblock, bool zerocopy)
{
	if ((tun->flags & TUN_TYPE_MASK) != IFF_TAP)
		return false;

	if (tfile->socket.sk->sk_sndbuf != INT_MAX)
		return false;

	if (!noblock)
		return false;

	if (zerocopy)
		return false;

	if (SKB_DATA_ALIGN(len + TUN_RX_PAD) +
	    SKB_DATA_ALIGN(sizeof(struct skb_shared_info)) > PAGE_SIZE)
		return false;

	return true;
}

static struct sk_buff *__tun_build_skb(struct tun_file *tfile,
				       struct page_frag *alloc_frag, char *buf,
				       int buflen, int len, int pad)
{
	struct sk_buff *skb = build_skb(buf, buflen);

	if (!skb)
		return ERR_PTR(-ENOMEM);

	skb_reserve(skb, pad);
	skb_put(skb, len);
	skb_set_owner_w(skb, tfile->socket.sk);

	get_page(alloc_frag->page);
	alloc_frag->offset += buflen;

	return skb;
}

static int tun_xdp_act(struct tun_struct *tun, struct bpf_prog *xdp_prog,
		       struct xdp_buff *xdp, u32 act)
{
	int err;

	switch (act) {
	case XDP_REDIRECT:
		err = xdp_do_redirect(tun->dev, xdp, xdp_prog);
		if (err)
			return err;
		break;
	case XDP_TX:
		err = tun_xdp_tx(tun->dev, xdp);
		if (err < 0)
			return err;
		break;
	case XDP_PASS:
		break;
	default:
		bpf_warn_invalid_xdp_action(tun->dev, xdp_prog, act);
		fallthrough;
	case XDP_ABORTED:
		trace_xdp_exception(tun->dev, xdp_prog, act);
		fallthrough;
	case XDP_DROP:
		dev_core_stats_rx_dropped_inc(tun->dev);
		break;
	}

	return act;
}

static struct sk_buff *tun_build_skb(struct tun_struct *tun,
				     struct tun_file *tfile,
				     struct iov_iter *from,
				     struct virtio_net_hdr *hdr,
				     int len, int *skb_xdp)
{
	struct page_frag *alloc_frag = &current->task_frag;
	struct bpf_prog *xdp_prog;
	int buflen = SKB_DATA_ALIGN(sizeof(struct skb_shared_info));
	char *buf;
	size_t copied;
	int pad = TUN_RX_PAD;
	int err = 0;

	rcu_read_lock();
	xdp_prog = rcu_dereference(tun->xdp_prog);
	if (xdp_prog)
		pad += XDP_PACKET_HEADROOM;
	buflen += SKB_DATA_ALIGN(len + pad);
	rcu_read_unlock();

	alloc_frag->offset = ALIGN((u64)alloc_frag->offset, SMP_CACHE_BYTES);
	if (unlikely(!skb_page_frag_refill(buflen, alloc_frag, GFP_KERNEL)))
		return ERR_PTR(-ENOMEM);

	buf = (char *)page_address(alloc_frag->page) + alloc_frag->offset;
	copied = copy_page_from_iter(alloc_frag->page,
				     alloc_frag->offset + pad,
				     len, from);
	if (copied != len)
		return ERR_PTR(-EFAULT);

	/* There's a small window that XDP may be set after the check
	 * of xdp_prog above, this should be rare and for simplicity
	 * we do XDP on skb in case the headroom is not enough.
	 */
	if (hdr->gso_type || !xdp_prog) {
		*skb_xdp = 1;
		return __tun_build_skb(tfile, alloc_frag, buf, buflen, len,
				       pad);
	}

	*skb_xdp = 0;

	local_bh_disable();
	rcu_read_lock();
	xdp_prog = rcu_dereference(tun->xdp_prog);
	if (xdp_prog) {
		struct xdp_buff xdp;
		u32 act;

		xdp_init_buff(&xdp, buflen, &tfile->xdp_rxq);
		xdp_prepare_buff(&xdp, buf, pad, len, false);

		act = bpf_prog_run_xdp(xdp_prog, &xdp);
		if (act == XDP_REDIRECT || act == XDP_TX) {
			get_page(alloc_frag->page);
			alloc_frag->offset += buflen;
		}
		err = tun_xdp_act(tun, xdp_prog, &xdp, act);
		if (err < 0) {
			if (act == XDP_REDIRECT || act == XDP_TX)
				put_page(alloc_frag->page);
			goto out;
		}

		if (err == XDP_REDIRECT)
			xdp_do_flush();
		if (err != XDP_PASS)
			goto out;

		pad = xdp.data - xdp.data_hard_start;
		len = xdp.data_end - xdp.data;
	}
	rcu_read_unlock();
	local_bh_enable();

	return __tun_build_skb(tfile, alloc_frag, buf, buflen, len, pad);

out:
	rcu_read_unlock();
	local_bh_enable();
	return NULL;
}

/* Get packet from user space buffer */
static ssize_t tun_get_user(struct tun_struct *tun, struct tun_file *tfile,
			    void *msg_control, struct iov_iter *from,
			    int noblock, bool more)
{
	struct tun_pi pi = { 0, cpu_to_be16(ETH_P_IP) };
	struct sk_buff *skb;
	size_t total_len = iov_iter_count(from);
	size_t len = total_len, align = tun->align, linear;
	struct virtio_net_hdr gso = { 0 };
	int good_linear;
	int copylen;
	bool zerocopy = false;
	int err;
	u32 rxhash = 0;
	int skb_xdp = 1;
	bool frags = tun_napi_frags_enabled(tfile);
	enum skb_drop_reason drop_reason;

	if (!(tun->flags & IFF_NO_PI)) {
		if (len < sizeof(pi))
			return -EINVAL;
		len -= sizeof(pi);

		if (!copy_from_iter_full(&pi, sizeof(pi), from))
			return -EFAULT;
	}

	if (tun->flags & IFF_VNET_HDR) {
		int vnet_hdr_sz = READ_ONCE(tun->vnet_hdr_sz);

		if (len < vnet_hdr_sz)
			return -EINVAL;
		len -= vnet_hdr_sz;

		if (!copy_from_iter_full(&gso, sizeof(gso), from))
			return -EFAULT;

		if ((gso.flags & VIRTIO_NET_HDR_F_NEEDS_CSUM) &&
		    tun16_to_cpu(tun, gso.csum_start) + tun16_to_cpu(tun, gso.csum_offset) + 2 > tun16_to_cpu(tun, gso.hdr_len))
			gso.hdr_len = cpu_to_tun16(tun, tun16_to_cpu(tun, gso.csum_start) + tun16_to_cpu(tun, gso.csum_offset) + 2);

		if (tun16_to_cpu(tun, gso.hdr_len) > len)
			return -EINVAL;
		iov_iter_advance(from, vnet_hdr_sz - sizeof(gso));
	}

	if ((tun->flags & TUN_TYPE_MASK) == IFF_TAP) {
		align += NET_IP_ALIGN;
		if (unlikely(len < ETH_HLEN ||
			     (gso.hdr_len && tun16_to_cpu(tun, gso.hdr_len) < ETH_HLEN)))
			return -EINVAL;
	}

	good_linear = SKB_MAX_HEAD(align);

	if (msg_control) {
		struct iov_iter i = *from;

		/* There are 256 bytes to be copied in skb, so there is
		 * enough room for skb expand head in case it is used.
		 * The rest of the buffer is mapped from userspace.
		 */
		copylen = gso.hdr_len ? tun16_to_cpu(tun, gso.hdr_len) : GOODCOPY_LEN;
		if (copylen > good_linear)
			copylen = good_linear;
		linear = copylen;
		iov_iter_advance(&i, copylen);
		if (iov_iter_npages(&i, INT_MAX) <= MAX_SKB_FRAGS)
			zerocopy = true;
	}

	if (!frags && tun_can_build_skb(tun, tfile, len, noblock, zerocopy)) {
		/* For the packet that is not easy to be processed
		 * (e.g gso or jumbo packet), we will do it at after
		 * skb was created with generic XDP routine.
		 */
		skb = tun_build_skb(tun, tfile, from, &gso, len, &skb_xdp);
		if (IS_ERR(skb)) {
			dev_core_stats_rx_dropped_inc(tun->dev);
			return PTR_ERR(skb);
		}
		if (!skb)
			return total_len;
	} else {
		if (!zerocopy) {
			copylen = len;
			if (tun16_to_cpu(tun, gso.hdr_len) > good_linear)
				linear = good_linear;
			else
				linear = tun16_to_cpu(tun, gso.hdr_len);
		}

		if (frags) {
			mutex_lock(&tfile->napi_mutex);
			skb = tun_napi_alloc_frags(tfile, copylen, from);
			/* tun_napi_alloc_frags() enforces a layout for the skb.
			 * If zerocopy is enabled, then this layout will be
			 * overwritten by zerocopy_sg_from_iter().
			 */
			zerocopy = false;
		} else {
			skb = tun_alloc_skb(tfile, align, copylen, linear,
					    noblock);
		}

		if (IS_ERR(skb)) {
			if (PTR_ERR(skb) != -EAGAIN)
				dev_core_stats_rx_dropped_inc(tun->dev);
			if (frags)
				mutex_unlock(&tfile->napi_mutex);
			return PTR_ERR(skb);
		}

		if (zerocopy)
			err = zerocopy_sg_from_iter(skb, from);
		else
			err = skb_copy_datagram_from_iter(skb, 0, from, len);

		if (err) {
			err = -EFAULT;
			drop_reason = SKB_DROP_REASON_SKB_UCOPY_FAULT;
drop:
			dev_core_stats_rx_dropped_inc(tun->dev);
			kfree_skb_reason(skb, drop_reason);
			if (frags) {
				tfile->napi.skb = NULL;
				mutex_unlock(&tfile->napi_mutex);
			}

			return err;
		}
	}

	if (virtio_net_hdr_to_skb(skb, &gso, tun_is_little_endian(tun))) {
		atomic_long_inc(&tun->rx_frame_errors);
		kfree_skb(skb);
		if (frags) {
			tfile->napi.skb = NULL;
			mutex_unlock(&tfile->napi_mutex);
		}

		return -EINVAL;
	}

	switch (tun->flags & TUN_TYPE_MASK) {
	case IFF_TUN:
		if (tun->flags & IFF_NO_PI) {
			u8 ip_version = skb->len ? (skb->data[0] >> 4) : 0;

			switch (ip_version) {
			case 4:
				pi.proto = htons(ETH_P_IP);
				break;
			case 6:
				pi.proto = htons(ETH_P_IPV6);
				break;
			default:
				dev_core_stats_rx_dropped_inc(tun->dev);
				kfree_skb(skb);
				return -EINVAL;
			}
		}

		skb_reset_mac_header(skb);
		skb->protocol = pi.proto;
		skb->dev = tun->dev;
		break;
	case IFF_TAP:
		if (frags && !pskb_may_pull(skb, ETH_HLEN)) {
			err = -ENOMEM;
			drop_reason = SKB_DROP_REASON_HDR_TRUNC;
			goto drop;
		}
		skb->protocol = eth_type_trans(skb, tun->dev);
		break;
	}

	/* copy skb_ubuf_info for callback when skb has no error */
	if (zerocopy) {
		skb_zcopy_init(skb, msg_control);
	} else if (msg_control) {
		struct ubuf_info *uarg = msg_control;
		uarg->callback(NULL, uarg, false);
	}

	skb_reset_network_header(skb);
	skb_probe_transport_header(skb);
	skb_record_rx_queue(skb, tfile->queue_index);

	if (skb_xdp) {
		struct bpf_prog *xdp_prog;
		int ret;

		local_bh_disable();
		rcu_read_lock();
		xdp_prog = rcu_dereference(tun->xdp_prog);
		if (xdp_prog) {
			ret = do_xdp_generic(xdp_prog, skb);
			if (ret != XDP_PASS) {
				rcu_read_unlock();
				local_bh_enable();
				if (frags) {
					tfile->napi.skb = NULL;
					mutex_unlock(&tfile->napi_mutex);
				}
				return total_len;
			}
		}
		rcu_read_unlock();
		local_bh_enable();
	}

	/* Compute the costly rx hash only if needed for flow updates.
	 * We may get a very small possibility of OOO during switching, not
	 * worth to optimize.
	 */
	if (!rcu_access_pointer(tun->steering_prog) && tun->numqueues > 1 &&
	    !tfile->detached)
		rxhash = __skb_get_hash_symmetric(skb);

	rcu_read_lock();
	if (unlikely(!(tun->dev->flags & IFF_UP))) {
		err = -EIO;
		rcu_read_unlock();
		drop_reason = SKB_DROP_REASON_DEV_READY;
		goto drop;
	}

	if (frags) {
		u32 headlen;

		/* Exercise flow dissector code path. */
		skb_push(skb, ETH_HLEN);
		headlen = eth_get_headlen(tun->dev, skb->data,
					  skb_headlen(skb));

		if (unlikely(headlen > skb_headlen(skb))) {
			dev_core_stats_rx_dropped_inc(tun->dev);
			napi_free_frags(&tfile->napi);
			rcu_read_unlock();
			mutex_unlock(&tfile->napi_mutex);
			WARN_ON(1);
			return -ENOMEM;
		}

		local_bh_disable();
		napi_gro_frags(&tfile->napi);
		local_bh_enable();
		mutex_unlock(&tfile->napi_mutex);
	} else if (tfile->napi_enabled) {
		struct sk_buff_head *queue = &tfile->sk.sk_write_queue;
		int queue_len;

		spin_lock_bh(&queue->lock);
		__skb_queue_tail(queue, skb);
		queue_len = skb_queue_len(queue);
		spin_unlock(&queue->lock);

		if (!more || queue_len > NAPI_POLL_WEIGHT)
			napi_schedule(&tfile->napi);

		local_bh_enable();
	} else if (!IS_ENABLED(CONFIG_4KSTACKS)) {
		tun_rx_batched(tun, tfile, skb, more);
	} else {
		netif_rx(skb);
	}
	rcu_read_unlock();

	preempt_disable();
	dev_sw_netstats_rx_add(tun->dev, len);
	preempt_enable();

	if (rxhash)
		tun_flow_update(tun, rxhash, tfile);

	return total_len;
}

static ssize_t tun_chr_write_iter(struct kiocb *iocb, struct iov_iter *from)
{
	struct file *file = iocb->ki_filp;
	struct tun_file *tfile = file->private_data;
	struct tun_struct *tun = tun_get(tfile);
	ssize_t result;
	int noblock = 0;

	if (!tun)
		return -EBADFD;

	if ((file->f_flags & O_NONBLOCK) || (iocb->ki_flags & IOCB_NOWAIT))
		noblock = 1;

	result = tun_get_user(tun, tfile, NULL, from, noblock, false);

	tun_put(tun);
	return result;
}

static ssize_t tun_put_user_xdp(struct tun_struct *tun,
				struct tun_file *tfile,
				struct xdp_frame *xdp_frame,
				struct iov_iter *iter)
{
	int vnet_hdr_sz = 0;
	size_t size = xdp_frame->len;
	size_t ret;

	if (tun->flags & IFF_VNET_HDR) {
		struct virtio_net_hdr gso = { 0 };

		vnet_hdr_sz = READ_ONCE(tun->vnet_hdr_sz);
		if (unlikely(iov_iter_count(iter) < vnet_hdr_sz))
			return -EINVAL;
		if (unlikely(copy_to_iter(&gso, sizeof(gso), iter) !=
			     sizeof(gso)))
			return -EFAULT;
		iov_iter_advance(iter, vnet_hdr_sz - sizeof(gso));
	}

	ret = copy_to_iter(xdp_frame->data, size, iter) + vnet_hdr_sz;

	preempt_disable();
	dev_sw_netstats_tx_add(tun->dev, 1, ret);
	preempt_enable();

	return ret;
}

/* Put packet to the user space buffer */
static ssize_t tun_put_user(struct tun_struct *tun,
			    struct tun_file *tfile,
			    struct sk_buff *skb,
			    struct iov_iter *iter)
{
	struct tun_pi pi = { 0, skb->protocol };
	ssize_t total;
	int vlan_offset = 0;
	int vlan_hlen = 0;
	int vnet_hdr_sz = 0;

	if (skb_vlan_tag_present(skb))
		vlan_hlen = VLAN_HLEN;

	if (tun->flags & IFF_VNET_HDR)
		vnet_hdr_sz = READ_ONCE(tun->vnet_hdr_sz);

	total = skb->len + vlan_hlen + vnet_hdr_sz;

	if (!(tun->flags & IFF_NO_PI)) {
		if (iov_iter_count(iter) < sizeof(pi))
			return -EINVAL;

		total += sizeof(pi);
		if (iov_iter_count(iter) < total) {
			/* Packet will be striped */
			pi.flags |= TUN_PKT_STRIP;
		}

		if (copy_to_iter(&pi, sizeof(pi), iter) != sizeof(pi))
			return -EFAULT;
	}

	if (vnet_hdr_sz) {
		struct virtio_net_hdr gso;

		if (iov_iter_count(iter) < vnet_hdr_sz)
			return -EINVAL;

		if (virtio_net_hdr_from_skb(skb, &gso,
					    tun_is_little_endian(tun), true,
					    vlan_hlen)) {
			struct skb_shared_info *sinfo = skb_shinfo(skb);
			pr_err("unexpected GSO type: "
			       "0x%x, gso_size %d, hdr_len %d\n",
			       sinfo->gso_type, tun16_to_cpu(tun, gso.gso_size),
			       tun16_to_cpu(tun, gso.hdr_len));
			print_hex_dump(KERN_ERR, "tun: ",
				       DUMP_PREFIX_NONE,
				       16, 1, skb->head,
				       min((int)tun16_to_cpu(tun, gso.hdr_len), 64), true);
			WARN_ON_ONCE(1);
			return -EINVAL;
		}

		if (copy_to_iter(&gso, sizeof(gso), iter) != sizeof(gso))
			return -EFAULT;

		iov_iter_advance(iter, vnet_hdr_sz - sizeof(gso));
	}

	if (vlan_hlen) {
		int ret;
		struct veth veth;

		veth.h_vlan_proto = skb->vlan_proto;
		veth.h_vlan_TCI = htons(skb_vlan_tag_get(skb));

		vlan_offset = offsetof(struct vlan_ethhdr, h_vlan_proto);

		ret = skb_copy_datagram_iter(skb, 0, iter, vlan_offset);
		if (ret || !iov_iter_count(iter))
			goto done;

		ret = copy_to_iter(&veth, sizeof(veth), iter);
		if (ret != sizeof(veth) || !iov_iter_count(iter))
			goto done;
	}

	skb_copy_datagram_iter(skb, vlan_offset, iter, skb->len - vlan_offset);

done:
	/* caller is in process context, */
	preempt_disable();
	dev_sw_netstats_tx_add(tun->dev, 1, skb->len + vlan_hlen);
	preempt_enable();

	return total;
}

static void *tun_ring_recv(struct tun_file *tfile, int noblock, int *err)
{
	DECLARE_WAITQUEUE(wait, current);
	void *ptr = NULL;
	int error = 0;

	ptr = ptr_ring_consume(&tfile->tx_ring);
	if (ptr)
		goto out;
	if (noblock) {
		error = -EAGAIN;
		goto out;
	}

	add_wait_queue(&tfile->socket.wq.wait, &wait);

	while (1) {
		set_current_state(TASK_INTERRUPTIBLE);
		ptr = ptr_ring_consume(&tfile->tx_ring);
		if (ptr)
			break;
		if (signal_pending(current)) {
			error = -ERESTARTSYS;
			break;
		}
		if (tfile->socket.sk->sk_shutdown & RCV_SHUTDOWN) {
			error = -EFAULT;
			break;
		}

		schedule();
	}

	__set_current_state(TASK_RUNNING);
	remove_wait_queue(&tfile->socket.wq.wait, &wait);

out:
	*err = error;
	return ptr;
}

static ssize_t tun_do_read(struct tun_struct *tun, struct tun_file *tfile,
			   struct iov_iter *to,
			   int noblock, void *ptr)
{
	ssize_t ret;
	int err;

	if (!iov_iter_count(to)) {
		tun_ptr_free(ptr);
		return 0;
	}

	if (!ptr) {
		/* Read frames from ring */
		ptr = tun_ring_recv(tfile, noblock, &err);
		if (!ptr)
			return err;
	}

	if (tun_is_xdp_frame(ptr)) {
		struct xdp_frame *xdpf = tun_ptr_to_xdp(ptr);

		ret = tun_put_user_xdp(tun, tfile, xdpf, to);
		xdp_return_frame(xdpf);
	} else {
		struct sk_buff *skb = ptr;

		ret = tun_put_user(tun, tfile, skb, to);
		if (unlikely(ret < 0))
			kfree_skb(skb);
		else
			consume_skb(skb);
	}

	return ret;
}

static ssize_t tun_chr_read_iter(struct kiocb *iocb, struct iov_iter *to)
{
	struct file *file = iocb->ki_filp;
	struct tun_file *tfile = file->private_data;
	struct tun_struct *tun = tun_get(tfile);
	ssize_t len = iov_iter_count(to), ret;
	int noblock = 0;

	if (!tun)
		return -EBADFD;

	if ((file->f_flags & O_NONBLOCK) || (iocb->ki_flags & IOCB_NOWAIT))
		noblock = 1;

	ret = tun_do_read(tun, tfile, to, noblock, NULL);
	ret = min_t(ssize_t, ret, len);
	if (ret > 0)
		iocb->ki_pos = ret;
	tun_put(tun);
	return ret;
}

static void tun_prog_free(struct rcu_head *rcu)
{
	struct tun_prog *prog = container_of(rcu, struct tun_prog, rcu);

	bpf_prog_destroy(prog->prog);
	kfree(prog);
}

static int __tun_set_ebpf(struct tun_struct *tun,
			  struct tun_prog __rcu **prog_p,
			  struct bpf_prog *prog)
{
	struct tun_prog *old, *new = NULL;

	if (prog) {
		new = kmalloc(sizeof(*new), GFP_KERNEL);
		if (!new)
			return -ENOMEM;
		new->prog = prog;
	}

	spin_lock_bh(&tun->lock);
	old = rcu_dereference_protected(*prog_p,
					lockdep_is_held(&tun->lock));
	rcu_assign_pointer(*prog_p, new);
	spin_unlock_bh(&tun->lock);

	if (old)
		call_rcu(&old->rcu, tun_prog_free);

	return 0;
}

static void tun_free_netdev(struct net_device *dev)
{
	struct tun_struct *tun = netdev_priv(dev);

	BUG_ON(!(list_empty(&tun->disabled)));

	free_percpu(dev->tstats);
	tun_flow_uninit(tun);
	security_tun_dev_free_security(tun->security);
	__tun_set_ebpf(tun, &tun->steering_prog, NULL);
	__tun_set_ebpf(tun, &tun->filter_prog, NULL);
}

static void tun_setup(struct net_device *dev)
{
	struct tun_struct *tun = netdev_priv(dev);

	tun->owner = INVALID_UID;
	tun->group = INVALID_GID;
	tun_default_link_ksettings(dev, &tun->link_ksettings);

	dev->ethtool_ops = &tun_ethtool_ops;
	dev->needs_free_netdev = true;
	dev->priv_destructor = tun_free_netdev;
	/* We prefer our own queue length */
	dev->tx_queue_len = TUN_READQ_SIZE;
}

/* Trivial set of netlink ops to allow deleting tun or tap
 * device with netlink.
 */
static int tun_validate(struct nlattr *tb[], struct nlattr *data[],
			struct netlink_ext_ack *extack)
{
	NL_SET_ERR_MSG(extack,
		       "tun/tap creation via rtnetlink is not supported.");
	return -EOPNOTSUPP;
}

static size_t tun_get_size(const struct net_device *dev)
{
	BUILD_BUG_ON(sizeof(u32) != sizeof(uid_t));
	BUILD_BUG_ON(sizeof(u32) != sizeof(gid_t));

	return nla_total_size(sizeof(uid_t)) + /* OWNER */
	       nla_total_size(sizeof(gid_t)) + /* GROUP */
	       nla_total_size(sizeof(u8)) + /* TYPE */
	       nla_total_size(sizeof(u8)) + /* PI */
	       nla_total_size(sizeof(u8)) + /* VNET_HDR */
	       nla_total_size(sizeof(u8)) + /* PERSIST */
	       nla_total_size(sizeof(u8)) + /* MULTI_QUEUE */
	       nla_total_size(sizeof(u32)) + /* NUM_QUEUES */
	       nla_total_size(sizeof(u32)) + /* NUM_DISABLED_QUEUES */
	       0;
}

static int tun_fill_info(struct sk_buff *skb, const struct net_device *dev)
{
	struct tun_struct *tun = netdev_priv(dev);

	if (nla_put_u8(skb, IFLA_TUN_TYPE, tun->flags & TUN_TYPE_MASK))
		goto nla_put_failure;
	if (uid_valid(tun->owner) &&
	    nla_put_u32(skb, IFLA_TUN_OWNER,
			from_kuid_munged(current_user_ns(), tun->owner)))
		goto nla_put_failure;
	if (gid_valid(tun->group) &&
	    nla_put_u32(skb, IFLA_TUN_GROUP,
			from_kgid_munged(current_user_ns(), tun->group)))
		goto nla_put_failure;
	if (nla_put_u8(skb, IFLA_TUN_PI, !(tun->flags & IFF_NO_PI)))
		goto nla_put_failure;
	if (nla_put_u8(skb, IFLA_TUN_VNET_HDR, !!(tun->flags & IFF_VNET_HDR)))
		goto nla_put_failure;
	if (nla_put_u8(skb, IFLA_TUN_PERSIST, !!(tun->flags & IFF_PERSIST)))
		goto nla_put_failure;
	if (nla_put_u8(skb, IFLA_TUN_MULTI_QUEUE,
		       !!(tun->flags & IFF_MULTI_QUEUE)))
		goto nla_put_failure;
	if (tun->flags & IFF_MULTI_QUEUE) {
		if (nla_put_u32(skb, IFLA_TUN_NUM_QUEUES, tun->numqueues))
			goto nla_put_failure;
		if (nla_put_u32(skb, IFLA_TUN_NUM_DISABLED_QUEUES,
				tun->numdisabled))
			goto nla_put_failure;
	}

	return 0;

nla_put_failure:
	return -EMSGSIZE;
}

static struct rtnl_link_ops tun_link_ops __read_mostly = {
	.kind		= DRV_NAME,
	.priv_size	= sizeof(struct tun_struct),
	.setup		= tun_setup,
	.validate	= tun_validate,
	.get_size       = tun_get_size,
	.fill_info      = tun_fill_info,
};

static void tun_sock_write_space(struct sock *sk)
{
	struct tun_file *tfile;
	wait_queue_head_t *wqueue;

	if (!sock_writeable(sk))
		return;

	if (!test_and_clear_bit(SOCKWQ_ASYNC_NOSPACE, &sk->sk_socket->flags))
		return;

	wqueue = sk_sleep(sk);
	if (wqueue && waitqueue_active(wqueue))
		wake_up_interruptible_sync_poll(wqueue, EPOLLOUT |
						EPOLLWRNORM | EPOLLWRBAND);

	tfile = container_of(sk, struct tun_file, sk);
	kill_fasync(&tfile->fasync, SIGIO, POLL_OUT);
}

static void tun_put_page(struct tun_page *tpage)
{
	if (tpage->page)
		__page_frag_cache_drain(tpage->page, tpage->count);
}

static int tun_xdp_one(struct tun_struct *tun,
		       struct tun_file *tfile,
		       struct xdp_buff *xdp, int *flush,
		       struct tun_page *tpage)
{
	unsigned int datasize = xdp->data_end - xdp->data;
	struct tun_xdp_hdr *hdr = xdp->data_hard_start;
	struct virtio_net_hdr *gso = &hdr->gso;
	struct bpf_prog *xdp_prog;
	struct sk_buff *skb = NULL;
	struct sk_buff_head *queue;
	u32 rxhash = 0, act;
	int buflen = hdr->buflen;
	int ret = 0;
	bool skb_xdp = false;
	struct page *page;

	xdp_prog = rcu_dereference(tun->xdp_prog);
	if (xdp_prog) {
		if (gso->gso_type) {
			skb_xdp = true;
			goto build;
		}

		xdp_init_buff(xdp, buflen, &tfile->xdp_rxq);
		xdp_set_data_meta_invalid(xdp);

		act = bpf_prog_run_xdp(xdp_prog, xdp);
		ret = tun_xdp_act(tun, xdp_prog, xdp, act);
		if (ret < 0) {
			put_page(virt_to_head_page(xdp->data));
			return ret;
		}

		switch (ret) {
		case XDP_REDIRECT:
			*flush = true;
			fallthrough;
		case XDP_TX:
			return 0;
		case XDP_PASS:
			break;
		default:
			page = virt_to_head_page(xdp->data);
			if (tpage->page == page) {
				++tpage->count;
			} else {
				tun_put_page(tpage);
				tpage->page = page;
				tpage->count = 1;
			}
			return 0;
		}
	}

build:
	skb = build_skb(xdp->data_hard_start, buflen);
	if (!skb) {
		ret = -ENOMEM;
		goto out;
	}

	skb_reserve(skb, xdp->data - xdp->data_hard_start);
	skb_put(skb, xdp->data_end - xdp->data);

	if (virtio_net_hdr_to_skb(skb, gso, tun_is_little_endian(tun))) {
		atomic_long_inc(&tun->rx_frame_errors);
		kfree_skb(skb);
		ret = -EINVAL;
		goto out;
	}

	skb->protocol = eth_type_trans(skb, tun->dev);
	skb_reset_network_header(skb);
	skb_probe_transport_header(skb);
	skb_record_rx_queue(skb, tfile->queue_index);

	if (skb_xdp) {
		ret = do_xdp_generic(xdp_prog, skb);
		if (ret != XDP_PASS) {
			ret = 0;
			goto out;
		}
	}

	if (!rcu_dereference(tun->steering_prog) && tun->numqueues > 1 &&
	    !tfile->detached)
		rxhash = __skb_get_hash_symmetric(skb);

	if (tfile->napi_enabled) {
		queue = &tfile->sk.sk_write_queue;
		spin_lock(&queue->lock);
		__skb_queue_tail(queue, skb);
		spin_unlock(&queue->lock);
		ret = 1;
	} else {
		netif_receive_skb(skb);
		ret = 0;
	}

	/* No need to disable preemption here since this function is
	 * always called with bh disabled
	 */
	dev_sw_netstats_rx_add(tun->dev, datasize);

	if (rxhash)
		tun_flow_update(tun, rxhash, tfile);

out:
	return ret;
}

static int tun_sendmsg(struct socket *sock, struct msghdr *m, size_t total_len)
{
	int ret, i;
	struct tun_file *tfile = container_of(sock, struct tun_file, socket);
	struct tun_struct *tun = tun_get(tfile);
	struct tun_msg_ctl *ctl = m->msg_control;
	struct xdp_buff *xdp;

	if (!tun)
		return -EBADFD;

	if (m->msg_controllen == sizeof(struct tun_msg_ctl) &&
	    ctl && ctl->type == TUN_MSG_PTR) {
		struct tun_page tpage;
		int n = ctl->num;
		int flush = 0, queued = 0;

		memset(&tpage, 0, sizeof(tpage));

		local_bh_disable();
		rcu_read_lock();

		for (i = 0; i < n; i++) {
			xdp = &((struct xdp_buff *)ctl->ptr)[i];
			ret = tun_xdp_one(tun, tfile, xdp, &flush, &tpage);
			if (ret > 0)
				queued += ret;
		}

		if (flush)
			xdp_do_flush();

		if (tfile->napi_enabled && queued > 0)
			napi_schedule(&tfile->napi);

		rcu_read_unlock();
		local_bh_enable();

		tun_put_page(&tpage);

		ret = total_len;
		goto out;
	}

	ret = tun_get_user(tun, tfile, ctl ? ctl->ptr : NULL, &m->msg_iter,
			   m->msg_flags & MSG_DONTWAIT,
			   m->msg_flags & MSG_MORE);
out:
	tun_put(tun);
	return ret;
}

static int tun_recvmsg(struct socket *sock, struct msghdr *m, size_t total_len,
		       int flags)
{
	struct tun_file *tfile = container_of(sock, struct tun_file, socket);
	struct tun_struct *tun = tun_get(tfile);
	void *ptr = m->msg_control;
	int ret;

	if (!tun) {
		ret = -EBADFD;
		goto out_free;
	}

	if (flags & ~(MSG_DONTWAIT|MSG_TRUNC|MSG_ERRQUEUE)) {
		ret = -EINVAL;
		goto out_put_tun;
	}
	if (flags & MSG_ERRQUEUE) {
		ret = sock_recv_errqueue(sock->sk, m, total_len,
					 SOL_PACKET, TUN_TX_TIMESTAMP);
		goto out;
	}
	ret = tun_do_read(tun, tfile, &m->msg_iter, flags & MSG_DONTWAIT, ptr);
	if (ret > (ssize_t)total_len) {
		m->msg_flags |= MSG_TRUNC;
		ret = flags & MSG_TRUNC ? ret : total_len;
	}
out:
	tun_put(tun);
	return ret;

out_put_tun:
	tun_put(tun);
out_free:
	tun_ptr_free(ptr);
	return ret;
}

static int tun_ptr_peek_len(void *ptr)
{
	if (likely(ptr)) {
		if (tun_is_xdp_frame(ptr)) {
			struct xdp_frame *xdpf = tun_ptr_to_xdp(ptr);

			return xdpf->len;
		}
		return __skb_array_len_with_tag(ptr);
	} else {
		return 0;
	}
}

static int tun_peek_len(struct socket *sock)
{
	struct tun_file *tfile = container_of(sock, struct tun_file, socket);
	struct tun_struct *tun;
	int ret = 0;

	tun = tun_get(tfile);
	if (!tun)
		return 0;

	ret = PTR_RING_PEEK_CALL(&tfile->tx_ring, tun_ptr_peek_len);
	tun_put(tun);

	return ret;
}

/* Ops structure to mimic raw sockets with tun */
static const struct proto_ops tun_socket_ops = {
	.peek_len = tun_peek_len,
	.sendmsg = tun_sendmsg,
	.recvmsg = tun_recvmsg,
};

static struct proto tun_proto = {
	.name		= "tun",
	.owner		= THIS_MODULE,
	.obj_size	= sizeof(struct tun_file),
};

static int tun_flags(struct tun_struct *tun)
{
	return tun->flags & (TUN_FEATURES | IFF_PERSIST | IFF_TUN | IFF_TAP);
}

static ssize_t tun_flags_show(struct device *dev, struct device_attribute *attr,
			      char *buf)
{
	struct tun_struct *tun = netdev_priv(to_net_dev(dev));
	return sprintf(buf, "0x%x\n", tun_flags(tun));
}

static ssize_t owner_show(struct device *dev, struct device_attribute *attr,
			  char *buf)
{
	struct tun_struct *tun = netdev_priv(to_net_dev(dev));
	return uid_valid(tun->owner)?
		sprintf(buf, "%u\n",
			from_kuid_munged(current_user_ns(), tun->owner)):
		sprintf(buf, "-1\n");
}

static ssize_t group_show(struct device *dev, struct device_attribute *attr,
			  char *buf)
{
	struct tun_struct *tun = netdev_priv(to_net_dev(dev));
	return gid_valid(tun->group) ?
		sprintf(buf, "%u\n",
			from_kgid_munged(current_user_ns(), tun->group)):
		sprintf(buf, "-1\n");
}

static DEVICE_ATTR_RO(tun_flags);
static DEVICE_ATTR_RO(owner);
static DEVICE_ATTR_RO(group);

static struct attribute *tun_dev_attrs[] = {
	&dev_attr_tun_flags.attr,
	&dev_attr_owner.attr,
	&dev_attr_group.attr,
	NULL
};

static const struct attribute_group tun_attr_group = {
	.attrs = tun_dev_attrs
};

static int tun_set_iff(struct net *net, struct file *file, struct ifreq *ifr)
{
	struct tun_struct *tun;
	struct tun_file *tfile = file->private_data;
	struct net_device *dev;
	int err;

	if (tfile->detached)
		return -EINVAL;

	if ((ifr->ifr_flags & IFF_NAPI_FRAGS)) {
		if (!capable(CAP_NET_ADMIN))
			return -EPERM;

		if (!(ifr->ifr_flags & IFF_NAPI) ||
		    (ifr->ifr_flags & TUN_TYPE_MASK) != IFF_TAP)
			return -EINVAL;
	}

	dev = __dev_get_by_name(net, ifr->ifr_name);
	if (dev) {
		if (ifr->ifr_flags & IFF_TUN_EXCL)
			return -EBUSY;
		if ((ifr->ifr_flags & IFF_TUN) && dev->netdev_ops == &tun_netdev_ops)
			tun = netdev_priv(dev);
		else if ((ifr->ifr_flags & IFF_TAP) && dev->netdev_ops == &tap_netdev_ops)
			tun = netdev_priv(dev);
		else
			return -EINVAL;

		if (!!(ifr->ifr_flags & IFF_MULTI_QUEUE) !=
		    !!(tun->flags & IFF_MULTI_QUEUE))
			return -EINVAL;

		if (tun_not_capable(tun))
			return -EPERM;
		err = security_tun_dev_open(tun->security);
		if (err < 0)
			return err;

		err = tun_attach(tun, file, ifr->ifr_flags & IFF_NOFILTER,
				 ifr->ifr_flags & IFF_NAPI,
				 ifr->ifr_flags & IFF_NAPI_FRAGS, true);
		if (err < 0)
			return err;

		if (tun->flags & IFF_MULTI_QUEUE &&
		    (tun->numqueues + tun->numdisabled > 1)) {
			/* One or more queue has already been attached, no need
			 * to initialize the device again.
			 */
			netdev_state_change(dev);
			return 0;
		}

		tun->flags = (tun->flags & ~TUN_FEATURES) |
			      (ifr->ifr_flags & TUN_FEATURES);

		netdev_state_change(dev);
	} else {
		char *name;
		unsigned long flags = 0;
		int queues = ifr->ifr_flags & IFF_MULTI_QUEUE ?
			     MAX_TAP_QUEUES : 1;

		if (!ns_capable(net->user_ns, CAP_NET_ADMIN))
			return -EPERM;
		err = security_tun_dev_create();
		if (err < 0)
			return err;

		/* Set dev type */
		if (ifr->ifr_flags & IFF_TUN) {
			/* TUN device */
			flags |= IFF_TUN;
			name = "tun%d";
		} else if (ifr->ifr_flags & IFF_TAP) {
			/* TAP device */
			flags |= IFF_TAP;
			name = "tap%d";
		} else
			return -EINVAL;

		if (*ifr->ifr_name)
			name = ifr->ifr_name;

		dev = alloc_netdev_mqs(sizeof(struct tun_struct), name,
				       NET_NAME_UNKNOWN, tun_setup, queues,
				       queues);

		if (!dev)
			return -ENOMEM;

		dev_net_set(dev, net);
		dev->rtnl_link_ops = &tun_link_ops;
		dev->ifindex = tfile->ifindex;
		dev->sysfs_groups[0] = &tun_attr_group;

		tun = netdev_priv(dev);
		tun->dev = dev;
		tun->flags = flags;
		tun->txflt.count = 0;
		tun->vnet_hdr_sz = sizeof(struct virtio_net_hdr);

		tun->align = NET_SKB_PAD;
		tun->filter_attached = false;
		tun->sndbuf = tfile->socket.sk->sk_sndbuf;
		tun->rx_batched = 0;
		RCU_INIT_POINTER(tun->steering_prog, NULL);

		tun->ifr = ifr;
		tun->file = file;

		tun_net_initialize(dev);

		err = register_netdevice(tun->dev);
		if (err < 0) {
			free_netdev(dev);
			return err;
		}
		/* free_netdev() won't check refcnt, to avoid race
		 * with dev_put() we need publish tun after registration.
		 */
		rcu_assign_pointer(tfile->tun, tun);
	}

	netif_carrier_on(tun->dev);

	/* Make sure persistent devices do not get stuck in
	 * xoff state.
	 */
	if (netif_running(tun->dev))
		netif_tx_wake_all_queues(tun->dev);

	strcpy(ifr->ifr_name, tun->dev->name);
	return 0;
}

static void tun_get_iff(struct tun_struct *tun, struct ifreq *ifr)
{
	strcpy(ifr->ifr_name, tun->dev->name);

	ifr->ifr_flags = tun_flags(tun);

}

/* This is like a cut-down ethtool ops, except done via tun fd so no
 * privs required. */
static int set_offload(struct tun_struct *tun, unsigned long arg)
{
	netdev_features_t features = 0;

	if (arg & TUN_F_CSUM) {
		features |= NETIF_F_HW_CSUM;
		arg &= ~TUN_F_CSUM;

		if (arg & (TUN_F_TSO4|TUN_F_TSO6)) {
			if (arg & TUN_F_TSO_ECN) {
				features |= NETIF_F_TSO_ECN;
				arg &= ~TUN_F_TSO_ECN;
			}
			if (arg & TUN_F_TSO4)
				features |= NETIF_F_TSO;
			if (arg & TUN_F_TSO6)
				features |= NETIF_F_TSO6;
			arg &= ~(TUN_F_TSO4|TUN_F_TSO6);
		}

		arg &= ~TUN_F_UFO;
	}

	/* This gives the user a way to test for new features in future by
	 * trying to set them. */
	if (arg)
		return -EINVAL;

	tun->set_features = features;
	tun->dev->wanted_features &= ~TUN_USER_FEATURES;
	tun->dev->wanted_features |= features;
	netdev_update_features(tun->dev);

	return 0;
}

static void tun_detach_filter(struct tun_struct *tun, int n)
{
	int i;
	struct tun_file *tfile;

	for (i = 0; i < n; i++) {
		tfile = rtnl_dereference(tun->tfiles[i]);
		lock_sock(tfile->socket.sk);
		sk_detach_filter(tfile->socket.sk);
		release_sock(tfile->socket.sk);
	}

	tun->filter_attached = false;
}

static int tun_attach_filter(struct tun_struct *tun)
{
	int i, ret = 0;
	struct tun_file *tfile;

	for (i = 0; i < tun->numqueues; i++) {
		tfile = rtnl_dereference(tun->tfiles[i]);
		lock_sock(tfile->socket.sk);
		ret = sk_attach_filter(&tun->fprog, tfile->socket.sk);
		release_sock(tfile->socket.sk);
		if (ret) {
			tun_detach_filter(tun, i);
			return ret;
		}
	}

	tun->filter_attached = true;
	return ret;
}

static void tun_set_sndbuf(struct tun_struct *tun)
{
	struct tun_file *tfile;
	int i;

	for (i = 0; i < tun->numqueues; i++) {
		tfile = rtnl_dereference(tun->tfiles[i]);
		tfile->socket.sk->sk_sndbuf = tun->sndbuf;
	}
}

static int tun_set_queue(struct file *file, struct ifreq *ifr)
{
	struct tun_file *tfile = file->private_data;
	struct tun_struct *tun;
	int ret = 0;

	rtnl_lock();

	if (ifr->ifr_flags & IFF_ATTACH_QUEUE) {
		tun = tfile->detached;
		if (!tun) {
			ret = -EINVAL;
			goto unlock;
		}
		ret = security_tun_dev_attach_queue(tun->security);
		if (ret < 0)
			goto unlock;
		ret = tun_attach(tun, file, false, tun->flags & IFF_NAPI,
				 tun->flags & IFF_NAPI_FRAGS, true);
	} else if (ifr->ifr_flags & IFF_DETACH_QUEUE) {
		tun = rtnl_dereference(tfile->tun);
		if (!tun || !(tun->flags & IFF_MULTI_QUEUE) || tfile->detached)
			ret = -EINVAL;
		else
			__tun_detach(tfile, false);
	} else
		ret = -EINVAL;

	if (ret >= 0)
		netdev_state_change(tun->dev);

unlock:
	rtnl_unlock();
	return ret;
}

static int tun_set_ebpf(struct tun_struct *tun, struct tun_prog __rcu **prog_p,
			void __user *data)
{
	struct bpf_prog *prog;
	int fd;

	if (copy_from_user(&fd, data, sizeof(fd)))
		return -EFAULT;

	if (fd == -1) {
		prog = NULL;
	} else {
		prog = bpf_prog_get_type(fd, BPF_PROG_TYPE_SOCKET_FILTER);
		if (IS_ERR(prog))
			return PTR_ERR(prog);
	}

	return __tun_set_ebpf(tun, prog_p, prog);
}

/* Return correct value for tun->dev->addr_len based on tun->dev->type. */
static unsigned char tun_get_addr_len(unsigned short type)
{
	switch (type) {
	case ARPHRD_IP6GRE:
	case ARPHRD_TUNNEL6:
		return sizeof(struct in6_addr);
	case ARPHRD_IPGRE:
	case ARPHRD_TUNNEL:
	case ARPHRD_SIT:
		return 4;
	case ARPHRD_ETHER:
		return ETH_ALEN;
	case ARPHRD_IEEE802154:
	case ARPHRD_IEEE802154_MONITOR:
		return IEEE802154_EXTENDED_ADDR_LEN;
	case ARPHRD_PHONET_PIPE:
	case ARPHRD_PPP:
	case ARPHRD_NONE:
		return 0;
	case ARPHRD_6LOWPAN:
		return EUI64_ADDR_LEN;
	case ARPHRD_FDDI:
		return FDDI_K_ALEN;
	case ARPHRD_HIPPI:
		return HIPPI_ALEN;
	case ARPHRD_IEEE802:
		return FC_ALEN;
	case ARPHRD_ROSE:
		return ROSE_ADDR_LEN;
	case ARPHRD_NETROM:
		return AX25_ADDR_LEN;
	case ARPHRD_LOCALTLK:
		return LTALK_ALEN;
	default:
		return 0;
	}
}

static long __tun_chr_ioctl(struct file *file, unsigned int cmd,
			    unsigned long arg, int ifreq_len)
{
	struct tun_file *tfile = file->private_data;
	struct net *net = sock_net(&tfile->sk);
	struct tun_struct *tun;
	void __user* argp = (void __user*)arg;
	unsigned int ifindex, carrier;
	struct ifreq ifr;
	kuid_t owner;
	kgid_t group;
	int sndbuf;
	int vnet_hdr_sz;
	int le;
	int ret;
	bool do_notify = false;

	if (cmd == TUNSETIFF || cmd == TUNSETQUEUE ||
	    (_IOC_TYPE(cmd) == SOCK_IOC_TYPE && cmd != SIOCGSKNS)) {
		if (copy_from_user(&ifr, argp, ifreq_len))
			return -EFAULT;
	} else {
		memset(&ifr, 0, sizeof(ifr));
	}
	if (cmd == TUNGETFEATURES) {
		/* Currently this just means: "what IFF flags are valid?".
		 * This is needed because we never checked for invalid flags on
		 * TUNSETIFF.
		 */
		return put_user(IFF_TUN | IFF_TAP | TUN_FEATURES,
				(unsigned int __user*)argp);
	} else if (cmd == TUNSETQUEUE) {
		return tun_set_queue(file, &ifr);
	} else if (cmd == SIOCGSKNS) {
		if (!ns_capable(net->user_ns, CAP_NET_ADMIN))
			return -EPERM;
		return open_related_ns(&net->ns, get_net_ns);
	}

	rtnl_lock();

	tun = tun_get(tfile);
	if (cmd == TUNSETIFF) {
		ret = -EEXIST;
		if (tun)
			goto unlock;

		ifr.ifr_name[IFNAMSIZ-1] = '\0';

		ret = tun_set_iff(net, file, &ifr);

		if (ret)
			goto unlock;

		if (copy_to_user(argp, &ifr, ifreq_len))
			ret = -EFAULT;
		goto unlock;
	}
	if (cmd == TUNSETIFINDEX) {
		ret = -EPERM;
		if (tun)
			goto unlock;

		ret = -EFAULT;
		if (copy_from_user(&ifindex, argp, sizeof(ifindex)))
			goto unlock;

		ret = 0;
		tfile->ifindex = ifindex;
		goto unlock;
	}

	ret = -EBADFD;
	if (!tun)
		goto unlock;

	netif_info(tun, drv, tun->dev, "tun_chr_ioctl cmd %u\n", cmd);

	net = dev_net(tun->dev);
	ret = 0;
	switch (cmd) {
	case TUNGETIFF:
		tun_get_iff(tun, &ifr);

		if (tfile->detached)
			ifr.ifr_flags |= IFF_DETACH_QUEUE;
		if (!tfile->socket.sk->sk_filter)
			ifr.ifr_flags |= IFF_NOFILTER;

		if (copy_to_user(argp, &ifr, ifreq_len))
			ret = -EFAULT;
		break;

	case TUNSETNOCSUM:
		/* Disable/Enable checksum */

		/* [unimplemented] */
		netif_info(tun, drv, tun->dev, "ignored: set checksum %s\n",
			   arg ? "disabled" : "enabled");
		break;

	case TUNSETPERSIST:
		/* Disable/Enable persist mode. Keep an extra reference to the
		 * module to prevent the module being unprobed.
		 */
		if (arg && !(tun->flags & IFF_PERSIST)) {
			tun->flags |= IFF_PERSIST;
			__module_get(THIS_MODULE);
			do_notify = true;
		}
		if (!arg && (tun->flags & IFF_PERSIST)) {
			tun->flags &= ~IFF_PERSIST;
			module_put(THIS_MODULE);
			do_notify = true;
		}

		netif_info(tun, drv, tun->dev, "persist %s\n",
			   arg ? "enabled" : "disabled");
		break;

	case TUNSETOWNER:
		/* Set owner of the device */
		owner = make_kuid(current_user_ns(), arg);
		if (!uid_valid(owner)) {
			ret = -EINVAL;
			break;
		}
		tun->owner = owner;
		do_notify = true;
		netif_info(tun, drv, tun->dev, "owner set to %u\n",
			   from_kuid(&init_user_ns, tun->owner));
		break;

	case TUNSETGROUP:
		/* Set group of the device */
		group = make_kgid(current_user_ns(), arg);
		if (!gid_valid(group)) {
			ret = -EINVAL;
			break;
		}
		tun->group = group;
		do_notify = true;
		netif_info(tun, drv, tun->dev, "group set to %u\n",
			   from_kgid(&init_user_ns, tun->group));
		break;

	case TUNSETLINK:
		/* Only allow setting the type when the interface is down */
		if (tun->dev->flags & IFF_UP) {
			netif_info(tun, drv, tun->dev,
				   "Linktype set failed because interface is up\n");
			ret = -EBUSY;
		} else {
			ret = call_netdevice_notifiers(NETDEV_PRE_TYPE_CHANGE,
						       tun->dev);
			ret = notifier_to_errno(ret);
			if (ret) {
				netif_info(tun, drv, tun->dev,
					   "Refused to change device type\n");
				break;
			}
			tun->dev->type = (int) arg;
			tun->dev->addr_len = tun_get_addr_len(tun->dev->type);
			netif_info(tun, drv, tun->dev, "linktype set to %d\n",
				   tun->dev->type);
			call_netdevice_notifiers(NETDEV_POST_TYPE_CHANGE,
						 tun->dev);
		}
		break;

	case TUNSETDEBUG:
		tun->msg_enable = (u32)arg;
		break;

	case TUNSETOFFLOAD:
		ret = set_offload(tun, arg);
		break;

	case TUNSETTXFILTER:
		/* Can be set only for TAPs */
		ret = -EINVAL;
		if ((tun->flags & TUN_TYPE_MASK) != IFF_TAP)
			break;
		ret = update_filter(&tun->txflt, (void __user *)arg);
		break;

	case SIOCGIFHWADDR:
		/* Get hw address */
		dev_get_mac_address(&ifr.ifr_hwaddr, net, tun->dev->name);
		if (copy_to_user(argp, &ifr, ifreq_len))
			ret = -EFAULT;
		break;

	case SIOCSIFHWADDR:
		/* Set hw address */
		ret = dev_set_mac_address_user(tun->dev, &ifr.ifr_hwaddr, NULL);
		break;

	case TUNGETSNDBUF:
		sndbuf = tfile->socket.sk->sk_sndbuf;
		if (copy_to_user(argp, &sndbuf, sizeof(sndbuf)))
			ret = -EFAULT;
		break;

	case TUNSETSNDBUF:
		if (copy_from_user(&sndbuf, argp, sizeof(sndbuf))) {
			ret = -EFAULT;
			break;
		}
		if (sndbuf <= 0) {
			ret = -EINVAL;
			break;
		}

		tun->sndbuf = sndbuf;
		tun_set_sndbuf(tun);
		break;

	case TUNGETVNETHDRSZ:
		vnet_hdr_sz = tun->vnet_hdr_sz;
		if (copy_to_user(argp, &vnet_hdr_sz, sizeof(vnet_hdr_sz)))
			ret = -EFAULT;
		break;

	case TUNSETVNETHDRSZ:
		if (copy_from_user(&vnet_hdr_sz, argp, sizeof(vnet_hdr_sz))) {
			ret = -EFAULT;
			break;
		}
		if (vnet_hdr_sz < (int)sizeof(struct virtio_net_hdr)) {
			ret = -EINVAL;
			break;
		}

		tun->vnet_hdr_sz = vnet_hdr_sz;
		break;

	case TUNGETVNETLE:
		le = !!(tun->flags & TUN_VNET_LE);
		if (put_user(le, (int __user *)argp))
			ret = -EFAULT;
		break;

	case TUNSETVNETLE:
		if (get_user(le, (int __user *)argp)) {
			ret = -EFAULT;
			break;
		}
		if (le)
			tun->flags |= TUN_VNET_LE;
		else
			tun->flags &= ~TUN_VNET_LE;
		break;

	case TUNGETVNETBE:
		ret = tun_get_vnet_be(tun, argp);
		break;

	case TUNSETVNETBE:
		ret = tun_set_vnet_be(tun, argp);
		break;

	case TUNATTACHFILTER:
		/* Can be set only for TAPs */
		ret = -EINVAL;
		if ((tun->flags & TUN_TYPE_MASK) != IFF_TAP)
			break;
		ret = -EFAULT;
		if (copy_from_user(&tun->fprog, argp, sizeof(tun->fprog)))
			break;

		ret = tun_attach_filter(tun);
		break;

	case TUNDETACHFILTER:
		/* Can be set only for TAPs */
		ret = -EINVAL;
		if ((tun->flags & TUN_TYPE_MASK) != IFF_TAP)
			break;
		ret = 0;
		tun_detach_filter(tun, tun->numqueues);
		break;

	case TUNGETFILTER:
		ret = -EINVAL;
		if ((tun->flags & TUN_TYPE_MASK) != IFF_TAP)
			break;
		ret = -EFAULT;
		if (copy_to_user(argp, &tun->fprog, sizeof(tun->fprog)))
			break;
		ret = 0;
		break;

	case TUNSETSTEERINGEBPF:
		ret = tun_set_ebpf(tun, &tun->steering_prog, argp);
		break;

	case TUNSETFILTEREBPF:
		ret = tun_set_ebpf(tun, &tun->filter_prog, argp);
		break;

	case TUNSETCARRIER:
		ret = -EFAULT;
		if (copy_from_user(&carrier, argp, sizeof(carrier)))
			goto unlock;

		ret = tun_net_change_carrier(tun->dev, (bool)carrier);
		break;

	case TUNGETDEVNETNS:
		ret = -EPERM;
		if (!ns_capable(net->user_ns, CAP_NET_ADMIN))
			goto unlock;
		ret = open_related_ns(&net->ns, get_net_ns);
		break;

	default:
		ret = -EINVAL;
		break;
	}

	if (do_notify)
		netdev_state_change(tun->dev);

unlock:
	rtnl_unlock();
	if (tun)
		tun_put(tun);
	return ret;
}

static long tun_chr_ioctl(struct file *file,
			  unsigned int cmd, unsigned long arg)
{
	return __tun_chr_ioctl(file, cmd, arg, sizeof (struct ifreq));
}

#ifdef CONFIG_COMPAT
static long tun_chr_compat_ioctl(struct file *file,
			 unsigned int cmd, unsigned long arg)
{
	switch (cmd) {
	case TUNSETIFF:
	case TUNGETIFF:
	case TUNSETTXFILTER:
	case TUNGETSNDBUF:
	case TUNSETSNDBUF:
	case SIOCGIFHWADDR:
	case SIOCSIFHWADDR:
		arg = (unsigned long)compat_ptr(arg);
		break;
	default:
		arg = (compat_ulong_t)arg;
		break;
	}

	/*
	 * compat_ifreq is shorter than ifreq, so we must not access beyond
	 * the end of that structure. All fields that are used in this
	 * driver are compatible though, we don't need to convert the
	 * contents.
	 */
	return __tun_chr_ioctl(file, cmd, arg, sizeof(struct compat_ifreq));
}
#endif /* CONFIG_COMPAT */

static int tun_chr_fasync(int fd, struct file *file, int on)
{
	struct tun_file *tfile = file->private_data;
	int ret;

	if ((ret = fasync_helper(fd, file, on, &tfile->fasync)) < 0)
		goto out;

	if (on) {
		__f_setown(file, task_pid(current), PIDTYPE_TGID, 0);
		tfile->flags |= TUN_FASYNC;
	} else
		tfile->flags &= ~TUN_FASYNC;
	ret = 0;
out:
	return ret;
}

static int tun_chr_open(struct inode *inode, struct file * file)
{
	struct net *net = current->nsproxy->net_ns;
	struct tun_file *tfile;

	tfile = (struct tun_file *)sk_alloc(net, AF_UNSPEC, GFP_KERNEL,
					    &tun_proto, 0);
	if (!tfile)
		return -ENOMEM;
	if (ptr_ring_init(&tfile->tx_ring, 0, GFP_KERNEL)) {
		sk_free(&tfile->sk);
		return -ENOMEM;
	}

	mutex_init(&tfile->napi_mutex);
	RCU_INIT_POINTER(tfile->tun, NULL);
	tfile->flags = 0;
	tfile->ifindex = 0;

	init_waitqueue_head(&tfile->socket.wq.wait);

	tfile->socket.file = file;
	tfile->socket.ops = &tun_socket_ops;

	sock_init_data(&tfile->socket, &tfile->sk);

	tfile->sk.sk_write_space = tun_sock_write_space;
	tfile->sk.sk_sndbuf = INT_MAX;

	file->private_data = tfile;
	INIT_LIST_HEAD(&tfile->next);

	sock_set_flag(&tfile->sk, SOCK_ZEROCOPY);

	return 0;
}

static int tun_chr_close(struct inode *inode, struct file *file)
{
	struct tun_file *tfile = file->private_data;

	tun_detach(tfile, true);

	return 0;
}

#ifdef CONFIG_PROC_FS
static void tun_chr_show_fdinfo(struct seq_file *m, struct file *file)
{
	struct tun_file *tfile = file->private_data;
	struct tun_struct *tun;
	struct ifreq ifr;

	memset(&ifr, 0, sizeof(ifr));

	rtnl_lock();
	tun = tun_get(tfile);
	if (tun)
		tun_get_iff(tun, &ifr);
	rtnl_unlock();

	if (tun)
		tun_put(tun);

	seq_printf(m, "iff:\t%s\n", ifr.ifr_name);
}
#endif

static const struct file_operations tun_fops = {
	.owner	= THIS_MODULE,
	.llseek = no_llseek,
	.read_iter  = tun_chr_read_iter,
	.write_iter = tun_chr_write_iter,
	.poll	= tun_chr_poll,
	.unlocked_ioctl	= tun_chr_ioctl,
#ifdef CONFIG_COMPAT
	.compat_ioctl = tun_chr_compat_ioctl,
#endif
	.open	= tun_chr_open,
	.release = tun_chr_close,
	.fasync = tun_chr_fasync,
#ifdef CONFIG_PROC_FS
	.show_fdinfo = tun_chr_show_fdinfo,
#endif
};

static struct miscdevice tun_miscdev = {
	.minor = TUN_MINOR,
	.name = "tun",
	.nodename = "net/tun",
	.fops = &tun_fops,
};

/* ethtool interface */

static void tun_default_link_ksettings(struct net_device *dev,
				       struct ethtool_link_ksettings *cmd)
{
	ethtool_link_ksettings_zero_link_mode(cmd, supported);
	ethtool_link_ksettings_zero_link_mode(cmd, advertising);
	cmd->base.speed		= SPEED_10;
	cmd->base.duplex	= DUPLEX_FULL;
	cmd->base.port		= PORT_TP;
	cmd->base.phy_address	= 0;
	cmd->base.autoneg	= AUTONEG_DISABLE;
}

static int tun_get_link_ksettings(struct net_device *dev,
				  struct ethtool_link_ksettings *cmd)
{
	struct tun_struct *tun = netdev_priv(dev);

	memcpy(cmd, &tun->link_ksettings, sizeof(*cmd));
	return 0;
}

static int tun_set_link_ksettings(struct net_device *dev,
				  const struct ethtool_link_ksettings *cmd)
{
	struct tun_struct *tun = netdev_priv(dev);

	memcpy(&tun->link_ksettings, cmd, sizeof(*cmd));
	return 0;
}

static void tun_get_drvinfo(struct net_device *dev, struct ethtool_drvinfo *info)
{
	struct tun_struct *tun = netdev_priv(dev);

	strlcpy(info->driver, DRV_NAME, sizeof(info->driver));
	strlcpy(info->version, DRV_VERSION, sizeof(info->version));

	switch (tun->flags & TUN_TYPE_MASK) {
	case IFF_TUN:
		strlcpy(info->bus_info, "tun", sizeof(info->bus_info));
		break;
	case IFF_TAP:
		strlcpy(info->bus_info, "tap", sizeof(info->bus_info));
		break;
	}
}

static u32 tun_get_msglevel(struct net_device *dev)
{
	struct tun_struct *tun = netdev_priv(dev);

	return tun->msg_enable;
}

static void tun_set_msglevel(struct net_device *dev, u32 value)
{
	struct tun_struct *tun = netdev_priv(dev);

	tun->msg_enable = value;
}

static int tun_get_coalesce(struct net_device *dev,
			    struct ethtool_coalesce *ec,
			    struct kernel_ethtool_coalesce *kernel_coal,
			    struct netlink_ext_ack *extack)
{
	struct tun_struct *tun = netdev_priv(dev);

	ec->rx_max_coalesced_frames = tun->rx_batched;

	return 0;
}

static int tun_set_coalesce(struct net_device *dev,
			    struct ethtool_coalesce *ec,
			    struct kernel_ethtool_coalesce *kernel_coal,
			    struct netlink_ext_ack *extack)
{
	struct tun_struct *tun = netdev_priv(dev);

	if (ec->rx_max_coalesced_frames > NAPI_POLL_WEIGHT)
		tun->rx_batched = NAPI_POLL_WEIGHT;
	else
		tun->rx_batched = ec->rx_max_coalesced_frames;

	return 0;
}

static const struct ethtool_ops tun_ethtool_ops = {
	.supported_coalesce_params = ETHTOOL_COALESCE_RX_MAX_FRAMES,
	.get_drvinfo	= tun_get_drvinfo,
	.get_msglevel	= tun_get_msglevel,
	.set_msglevel	= tun_set_msglevel,
	.get_link	= ethtool_op_get_link,
	.get_ts_info	= ethtool_op_get_ts_info,
	.get_coalesce   = tun_get_coalesce,
	.set_coalesce   = tun_set_coalesce,
	.get_link_ksettings = tun_get_link_ksettings,
	.set_link_ksettings = tun_set_link_ksettings,
};

static int tun_queue_resize(struct tun_struct *tun)
{
	struct net_device *dev = tun->dev;
	struct tun_file *tfile;
	struct ptr_ring **rings;
	int n = tun->numqueues + tun->numdisabled;
	int ret, i;

	rings = kmalloc_array(n, sizeof(*rings), GFP_KERNEL);
	if (!rings)
		return -ENOMEM;

	for (i = 0; i < tun->numqueues; i++) {
		tfile = rtnl_dereference(tun->tfiles[i]);
		rings[i] = &tfile->tx_ring;
	}
	list_for_each_entry(tfile, &tun->disabled, next)
		rings[i++] = &tfile->tx_ring;

	ret = ptr_ring_resize_multiple(rings, n,
				       dev->tx_queue_len, GFP_KERNEL,
				       tun_ptr_free);

	kfree(rings);
	return ret;
}

static int tun_device_event(struct notifier_block *unused,
			    unsigned long event, void *ptr)
{
	struct net_device *dev = netdev_notifier_info_to_dev(ptr);
	struct tun_struct *tun = netdev_priv(dev);
	int i;

	if (dev->rtnl_link_ops != &tun_link_ops)
		return NOTIFY_DONE;

	switch (event) {
	case NETDEV_CHANGE_TX_QUEUE_LEN:
		if (tun_queue_resize(tun))
			return NOTIFY_BAD;
		break;
	case NETDEV_UP:
		for (i = 0; i < tun->numqueues; i++) {
			struct tun_file *tfile;

			tfile = rtnl_dereference(tun->tfiles[i]);
			tfile->socket.sk->sk_write_space(tfile->socket.sk);
		}
		break;
	default:
		break;
	}

	return NOTIFY_DONE;
}

static struct notifier_block tun_notifier_block __read_mostly = {
	.notifier_call	= tun_device_event,
};

static int __init tun_init(void)
{
	int ret = 0;

	pr_info("%s, %s\n", DRV_DESCRIPTION, DRV_VERSION);

	ret = rtnl_link_register(&tun_link_ops);
	if (ret) {
		pr_err("Can't register link_ops\n");
		goto err_linkops;
	}

	ret = misc_register(&tun_miscdev);
	if (ret) {
		pr_err("Can't register misc device %d\n", TUN_MINOR);
		goto err_misc;
	}

	ret = register_netdevice_notifier(&tun_notifier_block);
	if (ret) {
		pr_err("Can't register netdevice notifier\n");
		goto err_notifier;
	}

	return  0;

err_notifier:
	misc_deregister(&tun_miscdev);
err_misc:
	rtnl_link_unregister(&tun_link_ops);
err_linkops:
	return ret;
}

static void tun_cleanup(void)
{
	misc_deregister(&tun_miscdev);
	rtnl_link_unregister(&tun_link_ops);
	unregister_netdevice_notifier(&tun_notifier_block);
}

/* Get an underlying socket object from tun file.  Returns error unless file is
 * attached to a device.  The returned object works like a packet socket, it
 * can be used for sock_sendmsg/sock_recvmsg.  The caller is responsible for
 * holding a reference to the file for as long as the socket is in use. */
struct socket *tun_get_socket(struct file *file)
{
	struct tun_file *tfile;
	if (file->f_op != &tun_fops)
		return ERR_PTR(-EINVAL);
	tfile = file->private_data;
	if (!tfile)
		return ERR_PTR(-EBADFD);
	return &tfile->socket;
}
EXPORT_SYMBOL_GPL(tun_get_socket);

struct ptr_ring *tun_get_tx_ring(struct file *file)
{
	struct tun_file *tfile;

	if (file->f_op != &tun_fops)
		return ERR_PTR(-EINVAL);
	tfile = file->private_data;
	if (!tfile)
		return ERR_PTR(-EBADFD);
	return &tfile->tx_ring;
}
EXPORT_SYMBOL_GPL(tun_get_tx_ring);

module_init(tun_init);
module_exit(tun_cleanup);
MODULE_DESCRIPTION(DRV_DESCRIPTION);
MODULE_AUTHOR(DRV_COPYRIGHT);
MODULE_LICENSE("GPL");
MODULE_ALIAS_MISCDEV(TUN_MINOR);
MODULE_ALIAS("devname:net/tun");<|MERGE_RESOLUTION|>--- conflicted
+++ resolved
@@ -1105,7 +1105,6 @@
 	len = run_ebpf_filter(tun, skb, len);
 	if (len == 0) {
 		drop_reason = SKB_DROP_REASON_TAP_FILTER;
-<<<<<<< HEAD
 		goto drop;
 	}
 
@@ -1113,15 +1112,6 @@
 		drop_reason = SKB_DROP_REASON_NOMEM;
 		goto drop;
 	}
-=======
-		goto drop;
-	}
-
-	if (pskb_trim(skb, len)) {
-		drop_reason = SKB_DROP_REASON_NOMEM;
-		goto drop;
-	}
->>>>>>> 88084a3d
 
 	if (unlikely(skb_orphan_frags_rx(skb, GFP_ATOMIC))) {
 		drop_reason = SKB_DROP_REASON_SKB_UCOPY_FAULT;
