/*
 * Common Block IO controller cgroup interface
 *
 * Based on ideas and code from CFQ, CFS and BFQ:
 * Copyright (C) 2003 Jens Axboe <axboe@kernel.dk>
 *
 * Copyright (C) 2008 Fabio Checconi <fabio@gandalf.sssup.it>
 *		      Paolo Valente <paolo.valente@unimore.it>
 *
 * Copyright (C) 2009 Vivek Goyal <vgoyal@redhat.com>
 * 	              Nauman Rafique <nauman@google.com>
 */
#include <linux/ioprio.h>
#include <linux/seq_file.h>
#include <linux/kdev_t.h>
#include <linux/module.h>
#include <linux/err.h>
#include <linux/blkdev.h>
#include <linux/slab.h>
#include <linux/genhd.h>
#include <linux/delay.h>
#include <linux/atomic.h>
#include "blk-cgroup.h"
#include "blk.h"

#define MAX_KEY_LEN 100

static DEFINE_SPINLOCK(blkio_list_lock);
static LIST_HEAD(blkio_list);

static DEFINE_MUTEX(all_q_mutex);
static LIST_HEAD(all_q_list);

/* List of groups pending per cpu stats allocation */
static DEFINE_SPINLOCK(alloc_list_lock);
static LIST_HEAD(alloc_list);

static void blkio_stat_alloc_fn(struct work_struct *);
static DECLARE_DELAYED_WORK(blkio_stat_alloc_work, blkio_stat_alloc_fn);

struct blkio_cgroup blkio_root_cgroup = { .weight = 2*BLKIO_WEIGHT_DEFAULT };
EXPORT_SYMBOL_GPL(blkio_root_cgroup);

<<<<<<< HEAD
static struct blkio_policy_type *blkio_policy[BLKIO_NR_POLICIES];

static struct cgroup_subsys_state *blkiocg_create(struct cgroup_subsys *,
						  struct cgroup *);
static int blkiocg_can_attach(struct cgroup_subsys *, struct cgroup *,
			      struct cgroup_taskset *);
static int blkiocg_pre_destroy(struct cgroup_subsys *, struct cgroup *);
static void blkiocg_destroy(struct cgroup_subsys *, struct cgroup *);
static int blkiocg_populate(struct cgroup_subsys *, struct cgroup *);

=======
>>>>>>> 48ddbe19
/* for encoding cft->private value on file */
#define BLKIOFILE_PRIVATE(x, val)	(((x) << 16) | (val))
/* What policy owns the file, proportional or throttle */
#define BLKIOFILE_POLICY(val)		(((val) >> 16) & 0xffff)
#define BLKIOFILE_ATTR(val)		((val) & 0xffff)

<<<<<<< HEAD
struct cgroup_subsys blkio_subsys = {
	.name = "blkio",
	.create = blkiocg_create,
	.can_attach = blkiocg_can_attach,
	.pre_destroy = blkiocg_pre_destroy,
	.destroy = blkiocg_destroy,
	.populate = blkiocg_populate,
	.subsys_id = blkio_subsys_id,
	.module = THIS_MODULE,
};
EXPORT_SYMBOL_GPL(blkio_subsys);
=======
static inline void blkio_policy_insert_node(struct blkio_cgroup *blkcg,
					    struct blkio_policy_node *pn)
{
	list_add(&pn->node, &blkcg->policy_list);
}

static inline bool cftype_blkg_same_policy(struct cftype *cft,
			struct blkio_group *blkg)
{
	enum blkio_policy_id plid = BLKIOFILE_POLICY(cft->private);

	if (blkg->plid == plid)
		return 1;

	return 0;
}

/* Determines if policy node matches cgroup file being accessed */
static inline bool pn_matches_cftype(struct cftype *cft,
			struct blkio_policy_node *pn)
{
	enum blkio_policy_id plid = BLKIOFILE_POLICY(cft->private);
	int fileid = BLKIOFILE_ATTR(cft->private);

	return (plid == pn->plid && fileid == pn->fileid);
}

/* Must be called with blkcg->lock held */
static inline void blkio_policy_delete_node(struct blkio_policy_node *pn)
{
	list_del(&pn->node);
}

/* Must be called with blkcg->lock held */
static struct blkio_policy_node *
blkio_policy_search_node(const struct blkio_cgroup *blkcg, dev_t dev,
		enum blkio_policy_id plid, int fileid)
{
	struct blkio_policy_node *pn;

	list_for_each_entry(pn, &blkcg->policy_list, node) {
		if (pn->dev == dev && pn->plid == plid && pn->fileid == fileid)
			return pn;
	}

	return NULL;
}
>>>>>>> 48ddbe19

struct blkio_cgroup *cgroup_to_blkio_cgroup(struct cgroup *cgroup)
{
	return container_of(cgroup_subsys_state(cgroup, blkio_subsys_id),
			    struct blkio_cgroup, css);
}
EXPORT_SYMBOL_GPL(cgroup_to_blkio_cgroup);

static struct blkio_cgroup *task_blkio_cgroup(struct task_struct *tsk)
{
	return container_of(task_subsys_state(tsk, blkio_subsys_id),
			    struct blkio_cgroup, css);
}

struct blkio_cgroup *bio_blkio_cgroup(struct bio *bio)
{
	if (bio && bio->bi_css)
		return container_of(bio->bi_css, struct blkio_cgroup, css);
	return task_blkio_cgroup(current);
}
EXPORT_SYMBOL_GPL(bio_blkio_cgroup);

static inline void blkio_update_group_weight(struct blkio_group *blkg,
					     int plid, unsigned int weight)
{
	struct blkio_policy_type *blkiop;

	list_for_each_entry(blkiop, &blkio_list, list) {
		/* If this policy does not own the blkg, do not send updates */
		if (blkiop->plid != plid)
			continue;
		if (blkiop->ops.blkio_update_group_weight_fn)
			blkiop->ops.blkio_update_group_weight_fn(blkg->q,
							blkg, weight);
	}
}

static inline void blkio_update_group_bps(struct blkio_group *blkg, int plid,
					  u64 bps, int fileid)
{
	struct blkio_policy_type *blkiop;

	list_for_each_entry(blkiop, &blkio_list, list) {

		/* If this policy does not own the blkg, do not send updates */
		if (blkiop->plid != plid)
			continue;

		if (fileid == BLKIO_THROTL_read_bps_device
		    && blkiop->ops.blkio_update_group_read_bps_fn)
			blkiop->ops.blkio_update_group_read_bps_fn(blkg->q,
								blkg, bps);

		if (fileid == BLKIO_THROTL_write_bps_device
		    && blkiop->ops.blkio_update_group_write_bps_fn)
			blkiop->ops.blkio_update_group_write_bps_fn(blkg->q,
								blkg, bps);
	}
}

static inline void blkio_update_group_iops(struct blkio_group *blkg,
					   int plid, unsigned int iops,
					   int fileid)
{
	struct blkio_policy_type *blkiop;

	list_for_each_entry(blkiop, &blkio_list, list) {

		/* If this policy does not own the blkg, do not send updates */
		if (blkiop->plid != plid)
			continue;

		if (fileid == BLKIO_THROTL_read_iops_device
		    && blkiop->ops.blkio_update_group_read_iops_fn)
			blkiop->ops.blkio_update_group_read_iops_fn(blkg->q,
								blkg, iops);

		if (fileid == BLKIO_THROTL_write_iops_device
		    && blkiop->ops.blkio_update_group_write_iops_fn)
			blkiop->ops.blkio_update_group_write_iops_fn(blkg->q,
								blkg,iops);
	}
}

/*
 * Add to the appropriate stat variable depending on the request type.
 * This should be called with queue_lock held.
 */
static void blkio_add_stat(uint64_t *stat, uint64_t add, bool direction,
				bool sync)
{
	if (direction)
		stat[BLKIO_STAT_WRITE] += add;
	else
		stat[BLKIO_STAT_READ] += add;
	if (sync)
		stat[BLKIO_STAT_SYNC] += add;
	else
		stat[BLKIO_STAT_ASYNC] += add;
}

/*
 * Decrements the appropriate stat variable if non-zero depending on the
 * request type. Panics on value being zero.
 * This should be called with the queue_lock held.
 */
static void blkio_check_and_dec_stat(uint64_t *stat, bool direction, bool sync)
{
	if (direction) {
		BUG_ON(stat[BLKIO_STAT_WRITE] == 0);
		stat[BLKIO_STAT_WRITE]--;
	} else {
		BUG_ON(stat[BLKIO_STAT_READ] == 0);
		stat[BLKIO_STAT_READ]--;
	}
	if (sync) {
		BUG_ON(stat[BLKIO_STAT_SYNC] == 0);
		stat[BLKIO_STAT_SYNC]--;
	} else {
		BUG_ON(stat[BLKIO_STAT_ASYNC] == 0);
		stat[BLKIO_STAT_ASYNC]--;
	}
}

#ifdef CONFIG_DEBUG_BLK_CGROUP
/* This should be called with the queue_lock held. */
static void blkio_set_start_group_wait_time(struct blkio_group *blkg,
					    struct blkio_policy_type *pol,
					    struct blkio_group *curr_blkg)
{
	struct blkg_policy_data *pd = blkg->pd[pol->plid];

	if (blkio_blkg_waiting(&pd->stats))
		return;
	if (blkg == curr_blkg)
		return;
	pd->stats.start_group_wait_time = sched_clock();
	blkio_mark_blkg_waiting(&pd->stats);
}

/* This should be called with the queue_lock held. */
static void blkio_update_group_wait_time(struct blkio_group_stats *stats)
{
	unsigned long long now;

	if (!blkio_blkg_waiting(stats))
		return;

	now = sched_clock();
	if (time_after64(now, stats->start_group_wait_time))
		stats->group_wait_time += now - stats->start_group_wait_time;
	blkio_clear_blkg_waiting(stats);
}

/* This should be called with the queue_lock held. */
static void blkio_end_empty_time(struct blkio_group_stats *stats)
{
	unsigned long long now;

	if (!blkio_blkg_empty(stats))
		return;

	now = sched_clock();
	if (time_after64(now, stats->start_empty_time))
		stats->empty_time += now - stats->start_empty_time;
	blkio_clear_blkg_empty(stats);
}

void blkiocg_update_set_idle_time_stats(struct blkio_group *blkg,
					struct blkio_policy_type *pol)
{
	struct blkio_group_stats *stats = &blkg->pd[pol->plid]->stats;

	lockdep_assert_held(blkg->q->queue_lock);
	BUG_ON(blkio_blkg_idling(stats));

	stats->start_idle_time = sched_clock();
	blkio_mark_blkg_idling(stats);
}
EXPORT_SYMBOL_GPL(blkiocg_update_set_idle_time_stats);

void blkiocg_update_idle_time_stats(struct blkio_group *blkg,
				    struct blkio_policy_type *pol)
{
	struct blkio_group_stats *stats = &blkg->pd[pol->plid]->stats;

	lockdep_assert_held(blkg->q->queue_lock);

	if (blkio_blkg_idling(stats)) {
		unsigned long long now = sched_clock();

		if (time_after64(now, stats->start_idle_time)) {
			u64_stats_update_begin(&stats->syncp);
			stats->idle_time += now - stats->start_idle_time;
			u64_stats_update_end(&stats->syncp);
		}
		blkio_clear_blkg_idling(stats);
	}
}
EXPORT_SYMBOL_GPL(blkiocg_update_idle_time_stats);

void blkiocg_update_avg_queue_size_stats(struct blkio_group *blkg,
					 struct blkio_policy_type *pol)
{
	struct blkio_group_stats *stats = &blkg->pd[pol->plid]->stats;

	lockdep_assert_held(blkg->q->queue_lock);

	u64_stats_update_begin(&stats->syncp);
	stats->avg_queue_size_sum +=
			stats->stat_arr[BLKIO_STAT_QUEUED][BLKIO_STAT_READ] +
			stats->stat_arr[BLKIO_STAT_QUEUED][BLKIO_STAT_WRITE];
	stats->avg_queue_size_samples++;
	blkio_update_group_wait_time(stats);
	u64_stats_update_end(&stats->syncp);
}
EXPORT_SYMBOL_GPL(blkiocg_update_avg_queue_size_stats);

void blkiocg_set_start_empty_time(struct blkio_group *blkg,
				  struct blkio_policy_type *pol)
{
	struct blkio_group_stats *stats = &blkg->pd[pol->plid]->stats;

	lockdep_assert_held(blkg->q->queue_lock);

	if (stats->stat_arr[BLKIO_STAT_QUEUED][BLKIO_STAT_READ] ||
			stats->stat_arr[BLKIO_STAT_QUEUED][BLKIO_STAT_WRITE])
		return;

	/*
	 * group is already marked empty. This can happen if cfqq got new
	 * request in parent group and moved to this group while being added
	 * to service tree. Just ignore the event and move on.
	 */
	if (blkio_blkg_empty(stats))
		return;

	stats->start_empty_time = sched_clock();
	blkio_mark_blkg_empty(stats);
}
EXPORT_SYMBOL_GPL(blkiocg_set_start_empty_time);

void blkiocg_update_dequeue_stats(struct blkio_group *blkg,
				  struct blkio_policy_type *pol,
				  unsigned long dequeue)
{
	struct blkg_policy_data *pd = blkg->pd[pol->plid];

	lockdep_assert_held(blkg->q->queue_lock);

	pd->stats.dequeue += dequeue;
}
EXPORT_SYMBOL_GPL(blkiocg_update_dequeue_stats);
#else
static inline void blkio_set_start_group_wait_time(struct blkio_group *blkg,
					struct blkio_policy_type *pol,
					struct blkio_group *curr_blkg) { }
static inline void blkio_end_empty_time(struct blkio_group_stats *stats) { }
#endif

void blkiocg_update_io_add_stats(struct blkio_group *blkg,
				 struct blkio_policy_type *pol,
				 struct blkio_group *curr_blkg, bool direction,
				 bool sync)
{
	struct blkio_group_stats *stats = &blkg->pd[pol->plid]->stats;

	lockdep_assert_held(blkg->q->queue_lock);

	u64_stats_update_begin(&stats->syncp);
	blkio_add_stat(stats->stat_arr[BLKIO_STAT_QUEUED], 1, direction, sync);
	blkio_end_empty_time(stats);
	u64_stats_update_end(&stats->syncp);

	blkio_set_start_group_wait_time(blkg, pol, curr_blkg);
}
EXPORT_SYMBOL_GPL(blkiocg_update_io_add_stats);

void blkiocg_update_io_remove_stats(struct blkio_group *blkg,
				    struct blkio_policy_type *pol,
				    bool direction, bool sync)
{
	struct blkio_group_stats *stats = &blkg->pd[pol->plid]->stats;

	lockdep_assert_held(blkg->q->queue_lock);

	u64_stats_update_begin(&stats->syncp);
	blkio_check_and_dec_stat(stats->stat_arr[BLKIO_STAT_QUEUED], direction,
				 sync);
	u64_stats_update_end(&stats->syncp);
}
EXPORT_SYMBOL_GPL(blkiocg_update_io_remove_stats);

void blkiocg_update_timeslice_used(struct blkio_group *blkg,
				   struct blkio_policy_type *pol,
				   unsigned long time,
				   unsigned long unaccounted_time)
{
	struct blkio_group_stats *stats = &blkg->pd[pol->plid]->stats;

	lockdep_assert_held(blkg->q->queue_lock);

	u64_stats_update_begin(&stats->syncp);
	stats->time += time;
#ifdef CONFIG_DEBUG_BLK_CGROUP
	stats->unaccounted_time += unaccounted_time;
#endif
	u64_stats_update_end(&stats->syncp);
}
EXPORT_SYMBOL_GPL(blkiocg_update_timeslice_used);

/*
 * should be called under rcu read lock or queue lock to make sure blkg pointer
 * is valid.
 */
void blkiocg_update_dispatch_stats(struct blkio_group *blkg,
				   struct blkio_policy_type *pol,
				   uint64_t bytes, bool direction, bool sync)
{
	struct blkg_policy_data *pd = blkg->pd[pol->plid];
	struct blkio_group_stats_cpu *stats_cpu;
	unsigned long flags;

	/* If per cpu stats are not allocated yet, don't do any accounting. */
	if (pd->stats_cpu == NULL)
		return;

	/*
	 * Disabling interrupts to provide mutual exclusion between two
	 * writes on same cpu. It probably is not needed for 64bit. Not
	 * optimizing that case yet.
	 */
	local_irq_save(flags);

	stats_cpu = this_cpu_ptr(pd->stats_cpu);

	u64_stats_update_begin(&stats_cpu->syncp);
	stats_cpu->sectors += bytes >> 9;
	blkio_add_stat(stats_cpu->stat_arr_cpu[BLKIO_STAT_CPU_SERVICED],
			1, direction, sync);
	blkio_add_stat(stats_cpu->stat_arr_cpu[BLKIO_STAT_CPU_SERVICE_BYTES],
			bytes, direction, sync);
	u64_stats_update_end(&stats_cpu->syncp);
	local_irq_restore(flags);
}
EXPORT_SYMBOL_GPL(blkiocg_update_dispatch_stats);

void blkiocg_update_completion_stats(struct blkio_group *blkg,
				     struct blkio_policy_type *pol,
				     uint64_t start_time,
				     uint64_t io_start_time, bool direction,
				     bool sync)
{
	struct blkio_group_stats *stats = &blkg->pd[pol->plid]->stats;
	unsigned long long now = sched_clock();

	lockdep_assert_held(blkg->q->queue_lock);

	u64_stats_update_begin(&stats->syncp);
	if (time_after64(now, io_start_time))
		blkio_add_stat(stats->stat_arr[BLKIO_STAT_SERVICE_TIME],
				now - io_start_time, direction, sync);
	if (time_after64(io_start_time, start_time))
		blkio_add_stat(stats->stat_arr[BLKIO_STAT_WAIT_TIME],
				io_start_time - start_time, direction, sync);
	u64_stats_update_end(&stats->syncp);
}
EXPORT_SYMBOL_GPL(blkiocg_update_completion_stats);

/*  Merged stats are per cpu.  */
void blkiocg_update_io_merged_stats(struct blkio_group *blkg,
				    struct blkio_policy_type *pol,
				    bool direction, bool sync)
{
	struct blkio_group_stats *stats = &blkg->pd[pol->plid]->stats;

	lockdep_assert_held(blkg->q->queue_lock);

	u64_stats_update_begin(&stats->syncp);
	blkio_add_stat(stats->stat_arr[BLKIO_STAT_MERGED], 1, direction, sync);
	u64_stats_update_end(&stats->syncp);
}
EXPORT_SYMBOL_GPL(blkiocg_update_io_merged_stats);

/*
 * Worker for allocating per cpu stat for blk groups. This is scheduled on
 * the system_nrt_wq once there are some groups on the alloc_list waiting
 * for allocation.
 */
static void blkio_stat_alloc_fn(struct work_struct *work)
{
	static void *pcpu_stats[BLKIO_NR_POLICIES];
	struct delayed_work *dwork = to_delayed_work(work);
	struct blkio_group *blkg;
	int i;
	bool empty = false;

alloc_stats:
	for (i = 0; i < BLKIO_NR_POLICIES; i++) {
		if (pcpu_stats[i] != NULL)
			continue;

		pcpu_stats[i] = alloc_percpu(struct blkio_group_stats_cpu);

		/* Allocation failed. Try again after some time. */
		if (pcpu_stats[i] == NULL) {
			queue_delayed_work(system_nrt_wq, dwork,
						msecs_to_jiffies(10));
			return;
		}
	}

	spin_lock_irq(&blkio_list_lock);
	spin_lock(&alloc_list_lock);

	/* cgroup got deleted or queue exited. */
	if (!list_empty(&alloc_list)) {
		blkg = list_first_entry(&alloc_list, struct blkio_group,
						alloc_node);
		for (i = 0; i < BLKIO_NR_POLICIES; i++) {
			struct blkg_policy_data *pd = blkg->pd[i];

			if (blkio_policy[i] && pd && !pd->stats_cpu)
				swap(pd->stats_cpu, pcpu_stats[i]);
		}

		list_del_init(&blkg->alloc_node);
	}

	empty = list_empty(&alloc_list);

	spin_unlock(&alloc_list_lock);
	spin_unlock_irq(&blkio_list_lock);

	if (!empty)
		goto alloc_stats;
}

/**
 * blkg_free - free a blkg
 * @blkg: blkg to free
 *
 * Free @blkg which may be partially allocated.
 */
static void blkg_free(struct blkio_group *blkg)
{
	int i;

	if (!blkg)
		return;

	for (i = 0; i < BLKIO_NR_POLICIES; i++) {
		struct blkg_policy_data *pd = blkg->pd[i];

		if (pd) {
			free_percpu(pd->stats_cpu);
			kfree(pd);
		}
	}

	kfree(blkg);
}

/**
 * blkg_alloc - allocate a blkg
 * @blkcg: block cgroup the new blkg is associated with
 * @q: request_queue the new blkg is associated with
 *
 * Allocate a new blkg assocating @blkcg and @q.
 */
static struct blkio_group *blkg_alloc(struct blkio_cgroup *blkcg,
				      struct request_queue *q)
{
	struct blkio_group *blkg;
	int i;

	/* alloc and init base part */
	blkg = kzalloc_node(sizeof(*blkg), GFP_ATOMIC, q->node);
	if (!blkg)
		return NULL;

	blkg->q = q;
	INIT_LIST_HEAD(&blkg->q_node);
	INIT_LIST_HEAD(&blkg->alloc_node);
	blkg->blkcg = blkcg;
	blkg->refcnt = 1;
	cgroup_path(blkcg->css.cgroup, blkg->path, sizeof(blkg->path));

	for (i = 0; i < BLKIO_NR_POLICIES; i++) {
		struct blkio_policy_type *pol = blkio_policy[i];
		struct blkg_policy_data *pd;

		if (!pol)
			continue;

		/* alloc per-policy data and attach it to blkg */
		pd = kzalloc_node(sizeof(*pd) + pol->pdata_size, GFP_ATOMIC,
				  q->node);
		if (!pd) {
			blkg_free(blkg);
			return NULL;
		}

		blkg->pd[i] = pd;
		pd->blkg = blkg;
	}

	/* invoke per-policy init */
	for (i = 0; i < BLKIO_NR_POLICIES; i++) {
		struct blkio_policy_type *pol = blkio_policy[i];

		if (pol)
			pol->ops.blkio_init_group_fn(blkg);
	}

	return blkg;
}

struct blkio_group *blkg_lookup_create(struct blkio_cgroup *blkcg,
				       struct request_queue *q,
				       enum blkio_policy_id plid,
				       bool for_root)
	__releases(q->queue_lock) __acquires(q->queue_lock)
{
	struct blkio_group *blkg;

	WARN_ON_ONCE(!rcu_read_lock_held());
	lockdep_assert_held(q->queue_lock);

	/*
	 * This could be the first entry point of blkcg implementation and
	 * we shouldn't allow anything to go through for a bypassing queue.
	 * The following can be removed if blkg lookup is guaranteed to
	 * fail on a bypassing queue.
	 */
	if (unlikely(blk_queue_bypass(q)) && !for_root)
		return ERR_PTR(blk_queue_dead(q) ? -EINVAL : -EBUSY);

	blkg = blkg_lookup(blkcg, q);
	if (blkg)
		return blkg;

	/* blkg holds a reference to blkcg */
	if (!css_tryget(&blkcg->css))
		return ERR_PTR(-EINVAL);

	/*
	 * Allocate and initialize.
	 */
	blkg = blkg_alloc(blkcg, q);

	/* did alloc fail? */
	if (unlikely(!blkg)) {
		blkg = ERR_PTR(-ENOMEM);
		goto out;
	}

	/* insert */
	spin_lock(&blkcg->lock);
	hlist_add_head_rcu(&blkg->blkcg_node, &blkcg->blkg_list);
	list_add(&blkg->q_node, &q->blkg_list);
	spin_unlock(&blkcg->lock);

	spin_lock(&alloc_list_lock);
	list_add(&blkg->alloc_node, &alloc_list);
	/* Queue per cpu stat allocation from worker thread. */
	queue_delayed_work(system_nrt_wq, &blkio_stat_alloc_work, 0);
	spin_unlock(&alloc_list_lock);
out:
	return blkg;
}
EXPORT_SYMBOL_GPL(blkg_lookup_create);

/* called under rcu_read_lock(). */
struct blkio_group *blkg_lookup(struct blkio_cgroup *blkcg,
				struct request_queue *q)
{
	struct blkio_group *blkg;
	struct hlist_node *n;

	hlist_for_each_entry_rcu(blkg, n, &blkcg->blkg_list, blkcg_node)
		if (blkg->q == q)
			return blkg;
	return NULL;
}
EXPORT_SYMBOL_GPL(blkg_lookup);

static void blkg_destroy(struct blkio_group *blkg)
{
	struct request_queue *q = blkg->q;
	struct blkio_cgroup *blkcg = blkg->blkcg;

	lockdep_assert_held(q->queue_lock);
	lockdep_assert_held(&blkcg->lock);

	/* Something wrong if we are trying to remove same group twice */
	WARN_ON_ONCE(list_empty(&blkg->q_node));
	WARN_ON_ONCE(hlist_unhashed(&blkg->blkcg_node));
	list_del_init(&blkg->q_node);
	hlist_del_init_rcu(&blkg->blkcg_node);

	spin_lock(&alloc_list_lock);
	list_del_init(&blkg->alloc_node);
	spin_unlock(&alloc_list_lock);

	/*
	 * Put the reference taken at the time of creation so that when all
	 * queues are gone, group can be destroyed.
	 */
	blkg_put(blkg);
}

/*
 * XXX: This updates blkg policy data in-place for root blkg, which is
 * necessary across elevator switch and policy registration as root blkgs
 * aren't shot down.  This broken and racy implementation is temporary.
 * Eventually, blkg shoot down will be replaced by proper in-place update.
 */
void update_root_blkg_pd(struct request_queue *q, enum blkio_policy_id plid)
{
	struct blkio_policy_type *pol = blkio_policy[plid];
	struct blkio_group *blkg = blkg_lookup(&blkio_root_cgroup, q);
	struct blkg_policy_data *pd;

	if (!blkg)
		return;

	kfree(blkg->pd[plid]);
	blkg->pd[plid] = NULL;

	if (!pol)
		return;

	pd = kzalloc(sizeof(*pd) + pol->pdata_size, GFP_KERNEL);
	WARN_ON_ONCE(!pd);

	pd->stats_cpu = alloc_percpu(struct blkio_group_stats_cpu);
	WARN_ON_ONCE(!pd->stats_cpu);

	blkg->pd[plid] = pd;
	pd->blkg = blkg;
	pol->ops.blkio_init_group_fn(blkg);
}
EXPORT_SYMBOL_GPL(update_root_blkg_pd);

/**
 * blkg_destroy_all - destroy all blkgs associated with a request_queue
 * @q: request_queue of interest
 * @destroy_root: whether to destroy root blkg or not
 *
 * Destroy blkgs associated with @q.  If @destroy_root is %true, all are
 * destroyed; otherwise, root blkg is left alone.
 */
void blkg_destroy_all(struct request_queue *q, bool destroy_root)
{
	struct blkio_group *blkg, *n;

	spin_lock_irq(q->queue_lock);

	list_for_each_entry_safe(blkg, n, &q->blkg_list, q_node) {
		struct blkio_cgroup *blkcg = blkg->blkcg;

		/* skip root? */
		if (!destroy_root && blkg->blkcg == &blkio_root_cgroup)
			continue;

		spin_lock(&blkcg->lock);
		blkg_destroy(blkg);
		spin_unlock(&blkcg->lock);
	}

	spin_unlock_irq(q->queue_lock);
}
EXPORT_SYMBOL_GPL(blkg_destroy_all);

static void blkg_rcu_free(struct rcu_head *rcu_head)
{
	blkg_free(container_of(rcu_head, struct blkio_group, rcu_head));
}

void __blkg_release(struct blkio_group *blkg)
{
	/* release the extra blkcg reference this blkg has been holding */
	css_put(&blkg->blkcg->css);

	/*
	 * A group is freed in rcu manner. But having an rcu lock does not
	 * mean that one can access all the fields of blkg and assume these
	 * are valid. For example, don't try to follow throtl_data and
	 * request queue links.
	 *
	 * Having a reference to blkg under an rcu allows acess to only
	 * values local to groups like group stats and group rate limits
	 */
	call_rcu(&blkg->rcu_head, blkg_rcu_free);
}
EXPORT_SYMBOL_GPL(__blkg_release);

static void blkio_reset_stats_cpu(struct blkio_group *blkg, int plid)
{
	struct blkg_policy_data *pd = blkg->pd[plid];
	int cpu;

	if (pd->stats_cpu == NULL)
		return;

	for_each_possible_cpu(cpu) {
		struct blkio_group_stats_cpu *sc =
			per_cpu_ptr(pd->stats_cpu, cpu);

		sc->sectors = 0;
		memset(sc->stat_arr_cpu, 0, sizeof(sc->stat_arr_cpu));
	}
}

static int
blkiocg_reset_stats(struct cgroup *cgroup, struct cftype *cftype, u64 val)
{
	struct blkio_cgroup *blkcg = cgroup_to_blkio_cgroup(cgroup);
	struct blkio_group *blkg;
	struct hlist_node *n;
	int i;

	spin_lock(&blkio_list_lock);
	spin_lock_irq(&blkcg->lock);

	/*
	 * Note that stat reset is racy - it doesn't synchronize against
	 * stat updates.  This is a debug feature which shouldn't exist
	 * anyway.  If you get hit by a race, retry.
	 */
	hlist_for_each_entry(blkg, n, &blkcg->blkg_list, blkcg_node) {
		struct blkio_policy_type *pol;

		list_for_each_entry(pol, &blkio_list, list) {
			struct blkg_policy_data *pd = blkg->pd[pol->plid];
			struct blkio_group_stats *stats = &pd->stats;

			/* queued stats shouldn't be cleared */
			for (i = 0; i < ARRAY_SIZE(stats->stat_arr); i++)
				if (i != BLKIO_STAT_QUEUED)
					memset(stats->stat_arr[i], 0,
					       sizeof(stats->stat_arr[i]));
			stats->time = 0;
#ifdef CONFIG_DEBUG_BLK_CGROUP
			memset((void *)stats + BLKG_STATS_DEBUG_CLEAR_START, 0,
			       BLKG_STATS_DEBUG_CLEAR_SIZE);
#endif
			blkio_reset_stats_cpu(blkg, pol->plid);
		}
	}

	spin_unlock_irq(&blkcg->lock);
	spin_unlock(&blkio_list_lock);
	return 0;
}

static void blkio_get_key_name(enum stat_sub_type type, const char *dname,
			       char *str, int chars_left, bool diskname_only)
{
	snprintf(str, chars_left, "%s", dname);
	chars_left -= strlen(str);
	if (chars_left <= 0) {
		printk(KERN_WARNING
			"Possibly incorrect cgroup stat display format");
		return;
	}
	if (diskname_only)
		return;
	switch (type) {
	case BLKIO_STAT_READ:
		strlcat(str, " Read", chars_left);
		break;
	case BLKIO_STAT_WRITE:
		strlcat(str, " Write", chars_left);
		break;
	case BLKIO_STAT_SYNC:
		strlcat(str, " Sync", chars_left);
		break;
	case BLKIO_STAT_ASYNC:
		strlcat(str, " Async", chars_left);
		break;
	case BLKIO_STAT_TOTAL:
		strlcat(str, " Total", chars_left);
		break;
	default:
		strlcat(str, " Invalid", chars_left);
	}
}

static uint64_t blkio_read_stat_cpu(struct blkio_group *blkg, int plid,
			enum stat_type_cpu type, enum stat_sub_type sub_type)
{
	struct blkg_policy_data *pd = blkg->pd[plid];
	int cpu;
	struct blkio_group_stats_cpu *stats_cpu;
	u64 val = 0, tval;

	if (pd->stats_cpu == NULL)
		return val;

	for_each_possible_cpu(cpu) {
		unsigned int start;
		stats_cpu = per_cpu_ptr(pd->stats_cpu, cpu);

		do {
			start = u64_stats_fetch_begin(&stats_cpu->syncp);
			if (type == BLKIO_STAT_CPU_SECTORS)
				tval = stats_cpu->sectors;
			else
				tval = stats_cpu->stat_arr_cpu[type][sub_type];
		} while(u64_stats_fetch_retry(&stats_cpu->syncp, start));

		val += tval;
	}

	return val;
}

static uint64_t blkio_get_stat_cpu(struct blkio_group *blkg, int plid,
				   struct cgroup_map_cb *cb, const char *dname,
				   enum stat_type_cpu type)
{
	uint64_t disk_total, val;
	char key_str[MAX_KEY_LEN];
	enum stat_sub_type sub_type;

	if (type == BLKIO_STAT_CPU_SECTORS) {
		val = blkio_read_stat_cpu(blkg, plid, type, 0);
		blkio_get_key_name(0, dname, key_str, MAX_KEY_LEN, true);
		cb->fill(cb, key_str, val);
		return val;
	}

	for (sub_type = BLKIO_STAT_READ; sub_type < BLKIO_STAT_TOTAL;
			sub_type++) {
		blkio_get_key_name(sub_type, dname, key_str, MAX_KEY_LEN,
				   false);
		val = blkio_read_stat_cpu(blkg, plid, type, sub_type);
		cb->fill(cb, key_str, val);
	}

	disk_total = blkio_read_stat_cpu(blkg, plid, type, BLKIO_STAT_READ) +
		blkio_read_stat_cpu(blkg, plid, type, BLKIO_STAT_WRITE);

	blkio_get_key_name(BLKIO_STAT_TOTAL, dname, key_str, MAX_KEY_LEN,
			   false);
	cb->fill(cb, key_str, disk_total);
	return disk_total;
}

static uint64_t blkio_get_stat(struct blkio_group *blkg, int plid,
			       struct cgroup_map_cb *cb, const char *dname,
			       enum stat_type type)
{
	struct blkio_group_stats *stats = &blkg->pd[plid]->stats;
	uint64_t v = 0, disk_total = 0;
	char key_str[MAX_KEY_LEN];
	unsigned int sync_start;
	int st;

	if (type >= BLKIO_STAT_ARR_NR) {
		do {
			sync_start = u64_stats_fetch_begin(&stats->syncp);
			switch (type) {
			case BLKIO_STAT_TIME:
				v = stats->time;
				break;
#ifdef CONFIG_DEBUG_BLK_CGROUP
			case BLKIO_STAT_UNACCOUNTED_TIME:
				v = stats->unaccounted_time;
				break;
			case BLKIO_STAT_AVG_QUEUE_SIZE: {
				uint64_t samples = stats->avg_queue_size_samples;

				if (samples) {
					v = stats->avg_queue_size_sum;
					do_div(v, samples);
				}
				break;
			}
			case BLKIO_STAT_IDLE_TIME:
				v = stats->idle_time;
				break;
			case BLKIO_STAT_EMPTY_TIME:
				v = stats->empty_time;
				break;
			case BLKIO_STAT_DEQUEUE:
				v = stats->dequeue;
				break;
			case BLKIO_STAT_GROUP_WAIT_TIME:
				v = stats->group_wait_time;
				break;
#endif
			default:
				WARN_ON_ONCE(1);
			}
		} while (u64_stats_fetch_retry(&stats->syncp, sync_start));

		blkio_get_key_name(0, dname, key_str, MAX_KEY_LEN, true);
		cb->fill(cb, key_str, v);
		return v;
	}

	for (st = BLKIO_STAT_READ; st < BLKIO_STAT_TOTAL; st++) {
		do {
			sync_start = u64_stats_fetch_begin(&stats->syncp);
			v = stats->stat_arr[type][st];
		} while (u64_stats_fetch_retry(&stats->syncp, sync_start));

		blkio_get_key_name(st, dname, key_str, MAX_KEY_LEN, false);
		cb->fill(cb, key_str, v);
		if (st == BLKIO_STAT_READ || st == BLKIO_STAT_WRITE)
			disk_total += v;
	}

	blkio_get_key_name(BLKIO_STAT_TOTAL, dname, key_str, MAX_KEY_LEN,
			   false);
	cb->fill(cb, key_str, disk_total);
	return disk_total;
}

static int blkio_policy_parse_and_set(char *buf, enum blkio_policy_id plid,
				      int fileid, struct blkio_cgroup *blkcg)
{
	struct gendisk *disk = NULL;
	struct blkio_group *blkg = NULL;
	struct blkg_policy_data *pd;
	char *s[4], *p, *major_s = NULL, *minor_s = NULL;
	unsigned long major, minor;
	int i = 0, ret = -EINVAL;
	int part;
	dev_t dev;
	u64 temp;

	memset(s, 0, sizeof(s));

	while ((p = strsep(&buf, " ")) != NULL) {
		if (!*p)
			continue;

		s[i++] = p;

		/* Prevent from inputing too many things */
		if (i == 3)
			break;
	}

	if (i != 2)
		goto out;

	p = strsep(&s[0], ":");
	if (p != NULL)
		major_s = p;
	else
		goto out;

	minor_s = s[0];
	if (!minor_s)
		goto out;

	if (strict_strtoul(major_s, 10, &major))
		goto out;

	if (strict_strtoul(minor_s, 10, &minor))
		goto out;

	dev = MKDEV(major, minor);

	if (strict_strtoull(s[1], 10, &temp))
		goto out;

	disk = get_gendisk(dev, &part);
	if (!disk || part)
		goto out;

	rcu_read_lock();

	spin_lock_irq(disk->queue->queue_lock);
	blkg = blkg_lookup_create(blkcg, disk->queue, plid, false);
	spin_unlock_irq(disk->queue->queue_lock);

	if (IS_ERR(blkg)) {
		ret = PTR_ERR(blkg);
		goto out_unlock;
	}

	pd = blkg->pd[plid];

	switch (plid) {
	case BLKIO_POLICY_PROP:
		if ((temp < BLKIO_WEIGHT_MIN && temp > 0) ||
		     temp > BLKIO_WEIGHT_MAX)
			goto out_unlock;

		pd->conf.weight = temp;
		blkio_update_group_weight(blkg, plid, temp ?: blkcg->weight);
		break;
	case BLKIO_POLICY_THROTL:
		switch(fileid) {
		case BLKIO_THROTL_read_bps_device:
			pd->conf.bps[READ] = temp;
			blkio_update_group_bps(blkg, plid, temp ?: -1, fileid);
			break;
		case BLKIO_THROTL_write_bps_device:
			pd->conf.bps[WRITE] = temp;
			blkio_update_group_bps(blkg, plid, temp ?: -1, fileid);
			break;
		case BLKIO_THROTL_read_iops_device:
			if (temp > THROTL_IOPS_MAX)
				goto out_unlock;
			pd->conf.iops[READ] = temp;
			blkio_update_group_iops(blkg, plid, temp ?: -1, fileid);
			break;
		case BLKIO_THROTL_write_iops_device:
			if (temp > THROTL_IOPS_MAX)
				goto out_unlock;
			pd->conf.iops[WRITE] = temp;
			blkio_update_group_iops(blkg, plid, temp ?: -1, fileid);
			break;
		}
		break;
	default:
		BUG();
	}
	ret = 0;
out_unlock:
	rcu_read_unlock();
out:
	put_disk(disk);

	/*
	 * If queue was bypassing, we should retry.  Do so after a short
	 * msleep().  It isn't strictly necessary but queue can be
	 * bypassing for some time and it's always nice to avoid busy
	 * looping.
	 */
	if (ret == -EBUSY) {
		msleep(10);
		return restart_syscall();
	}
	return ret;
}

static int blkiocg_file_write(struct cgroup *cgrp, struct cftype *cft,
 				       const char *buffer)
{
	int ret = 0;
	char *buf;
	struct blkio_cgroup *blkcg = cgroup_to_blkio_cgroup(cgrp);
	enum blkio_policy_id plid = BLKIOFILE_POLICY(cft->private);
	int fileid = BLKIOFILE_ATTR(cft->private);

	buf = kstrdup(buffer, GFP_KERNEL);
	if (!buf)
		return -ENOMEM;

	ret = blkio_policy_parse_and_set(buf, plid, fileid, blkcg);
	kfree(buf);
	return ret;
}

static const char *blkg_dev_name(struct blkio_group *blkg)
{
	/* some drivers (floppy) instantiate a queue w/o disk registered */
	if (blkg->q->backing_dev_info.dev)
		return dev_name(blkg->q->backing_dev_info.dev);
	return NULL;
}

static void blkio_print_group_conf(struct cftype *cft, struct blkio_group *blkg,
				   struct seq_file *m)
{
	int plid = BLKIOFILE_POLICY(cft->private);
	int fileid = BLKIOFILE_ATTR(cft->private);
	struct blkg_policy_data *pd = blkg->pd[plid];
	const char *dname = blkg_dev_name(blkg);
	int rw = WRITE;

	if (!dname)
		return;

	switch (plid) {
		case BLKIO_POLICY_PROP:
			if (pd->conf.weight)
				seq_printf(m, "%s\t%u\n",
					   dname, pd->conf.weight);
			break;
		case BLKIO_POLICY_THROTL:
			switch (fileid) {
			case BLKIO_THROTL_read_bps_device:
				rw = READ;
			case BLKIO_THROTL_write_bps_device:
				if (pd->conf.bps[rw])
					seq_printf(m, "%s\t%llu\n",
						   dname, pd->conf.bps[rw]);
				break;
			case BLKIO_THROTL_read_iops_device:
				rw = READ;
			case BLKIO_THROTL_write_iops_device:
				if (pd->conf.iops[rw])
					seq_printf(m, "%s\t%u\n",
						   dname, pd->conf.iops[rw]);
				break;
			}
			break;
		default:
			BUG();
	}
}

/* cgroup files which read their data from policy nodes end up here */
static void blkio_read_conf(struct cftype *cft, struct blkio_cgroup *blkcg,
			    struct seq_file *m)
{
	struct blkio_group *blkg;
	struct hlist_node *n;

	spin_lock_irq(&blkcg->lock);
	hlist_for_each_entry(blkg, n, &blkcg->blkg_list, blkcg_node)
		blkio_print_group_conf(cft, blkg, m);
	spin_unlock_irq(&blkcg->lock);
}

static int blkiocg_file_read(struct cgroup *cgrp, struct cftype *cft,
				struct seq_file *m)
{
	struct blkio_cgroup *blkcg;
	enum blkio_policy_id plid = BLKIOFILE_POLICY(cft->private);
	int name = BLKIOFILE_ATTR(cft->private);

	blkcg = cgroup_to_blkio_cgroup(cgrp);

	switch(plid) {
	case BLKIO_POLICY_PROP:
		switch(name) {
		case BLKIO_PROP_weight_device:
			blkio_read_conf(cft, blkcg, m);
			return 0;
		default:
			BUG();
		}
		break;
	case BLKIO_POLICY_THROTL:
		switch(name){
		case BLKIO_THROTL_read_bps_device:
		case BLKIO_THROTL_write_bps_device:
		case BLKIO_THROTL_read_iops_device:
		case BLKIO_THROTL_write_iops_device:
			blkio_read_conf(cft, blkcg, m);
			return 0;
		default:
			BUG();
		}
		break;
	default:
		BUG();
	}

	return 0;
}

static int blkio_read_blkg_stats(struct blkio_cgroup *blkcg,
		struct cftype *cft, struct cgroup_map_cb *cb,
		enum stat_type type, bool show_total, bool pcpu)
{
	struct blkio_group *blkg;
	struct hlist_node *n;
	uint64_t cgroup_total = 0;

	spin_lock_irq(&blkcg->lock);

	hlist_for_each_entry(blkg, n, &blkcg->blkg_list, blkcg_node) {
		const char *dname = blkg_dev_name(blkg);
		int plid = BLKIOFILE_POLICY(cft->private);

		if (!dname)
			continue;
		if (pcpu)
			cgroup_total += blkio_get_stat_cpu(blkg, plid,
							   cb, dname, type);
		else
			cgroup_total += blkio_get_stat(blkg, plid,
						       cb, dname, type);
	}
	if (show_total)
		cb->fill(cb, "Total", cgroup_total);

	spin_unlock_irq(&blkcg->lock);
	return 0;
}

/* All map kind of cgroup file get serviced by this function */
static int blkiocg_file_read_map(struct cgroup *cgrp, struct cftype *cft,
				struct cgroup_map_cb *cb)
{
	struct blkio_cgroup *blkcg;
	enum blkio_policy_id plid = BLKIOFILE_POLICY(cft->private);
	int name = BLKIOFILE_ATTR(cft->private);

	blkcg = cgroup_to_blkio_cgroup(cgrp);

	switch(plid) {
	case BLKIO_POLICY_PROP:
		switch(name) {
		case BLKIO_PROP_time:
			return blkio_read_blkg_stats(blkcg, cft, cb,
						BLKIO_STAT_TIME, 0, 0);
		case BLKIO_PROP_sectors:
			return blkio_read_blkg_stats(blkcg, cft, cb,
						BLKIO_STAT_CPU_SECTORS, 0, 1);
		case BLKIO_PROP_io_service_bytes:
			return blkio_read_blkg_stats(blkcg, cft, cb,
					BLKIO_STAT_CPU_SERVICE_BYTES, 1, 1);
		case BLKIO_PROP_io_serviced:
			return blkio_read_blkg_stats(blkcg, cft, cb,
						BLKIO_STAT_CPU_SERVICED, 1, 1);
		case BLKIO_PROP_io_service_time:
			return blkio_read_blkg_stats(blkcg, cft, cb,
						BLKIO_STAT_SERVICE_TIME, 1, 0);
		case BLKIO_PROP_io_wait_time:
			return blkio_read_blkg_stats(blkcg, cft, cb,
						BLKIO_STAT_WAIT_TIME, 1, 0);
		case BLKIO_PROP_io_merged:
			return blkio_read_blkg_stats(blkcg, cft, cb,
						BLKIO_STAT_MERGED, 1, 0);
		case BLKIO_PROP_io_queued:
			return blkio_read_blkg_stats(blkcg, cft, cb,
						BLKIO_STAT_QUEUED, 1, 0);
#ifdef CONFIG_DEBUG_BLK_CGROUP
		case BLKIO_PROP_unaccounted_time:
			return blkio_read_blkg_stats(blkcg, cft, cb,
					BLKIO_STAT_UNACCOUNTED_TIME, 0, 0);
		case BLKIO_PROP_dequeue:
			return blkio_read_blkg_stats(blkcg, cft, cb,
						BLKIO_STAT_DEQUEUE, 0, 0);
		case BLKIO_PROP_avg_queue_size:
			return blkio_read_blkg_stats(blkcg, cft, cb,
					BLKIO_STAT_AVG_QUEUE_SIZE, 0, 0);
		case BLKIO_PROP_group_wait_time:
			return blkio_read_blkg_stats(blkcg, cft, cb,
					BLKIO_STAT_GROUP_WAIT_TIME, 0, 0);
		case BLKIO_PROP_idle_time:
			return blkio_read_blkg_stats(blkcg, cft, cb,
						BLKIO_STAT_IDLE_TIME, 0, 0);
		case BLKIO_PROP_empty_time:
			return blkio_read_blkg_stats(blkcg, cft, cb,
						BLKIO_STAT_EMPTY_TIME, 0, 0);
#endif
		default:
			BUG();
		}
		break;
	case BLKIO_POLICY_THROTL:
		switch(name){
		case BLKIO_THROTL_io_service_bytes:
			return blkio_read_blkg_stats(blkcg, cft, cb,
						BLKIO_STAT_CPU_SERVICE_BYTES, 1, 1);
		case BLKIO_THROTL_io_serviced:
			return blkio_read_blkg_stats(blkcg, cft, cb,
						BLKIO_STAT_CPU_SERVICED, 1, 1);
		default:
			BUG();
		}
		break;
	default:
		BUG();
	}

	return 0;
}

static int blkio_weight_write(struct blkio_cgroup *blkcg, int plid, u64 val)
{
	struct blkio_group *blkg;
	struct hlist_node *n;

	if (val < BLKIO_WEIGHT_MIN || val > BLKIO_WEIGHT_MAX)
		return -EINVAL;

	spin_lock(&blkio_list_lock);
	spin_lock_irq(&blkcg->lock);
	blkcg->weight = (unsigned int)val;

	hlist_for_each_entry(blkg, n, &blkcg->blkg_list, blkcg_node) {
		struct blkg_policy_data *pd = blkg->pd[plid];

		if (!pd->conf.weight)
			blkio_update_group_weight(blkg, plid, blkcg->weight);
	}

	spin_unlock_irq(&blkcg->lock);
	spin_unlock(&blkio_list_lock);
	return 0;
}

static u64 blkiocg_file_read_u64 (struct cgroup *cgrp, struct cftype *cft) {
	struct blkio_cgroup *blkcg;
	enum blkio_policy_id plid = BLKIOFILE_POLICY(cft->private);
	int name = BLKIOFILE_ATTR(cft->private);

	blkcg = cgroup_to_blkio_cgroup(cgrp);

	switch(plid) {
	case BLKIO_POLICY_PROP:
		switch(name) {
		case BLKIO_PROP_weight:
			return (u64)blkcg->weight;
		}
		break;
	default:
		BUG();
	}
	return 0;
}

static int
blkiocg_file_write_u64(struct cgroup *cgrp, struct cftype *cft, u64 val)
{
	struct blkio_cgroup *blkcg;
	enum blkio_policy_id plid = BLKIOFILE_POLICY(cft->private);
	int name = BLKIOFILE_ATTR(cft->private);

	blkcg = cgroup_to_blkio_cgroup(cgrp);

	switch(plid) {
	case BLKIO_POLICY_PROP:
		switch(name) {
		case BLKIO_PROP_weight:
			return blkio_weight_write(blkcg, plid, val);
		}
		break;
	default:
		BUG();
	}

	return 0;
}

struct cftype blkio_files[] = {
	{
		.name = "weight_device",
		.private = BLKIOFILE_PRIVATE(BLKIO_POLICY_PROP,
				BLKIO_PROP_weight_device),
		.read_seq_string = blkiocg_file_read,
		.write_string = blkiocg_file_write,
		.max_write_len = 256,
	},
	{
		.name = "weight",
		.private = BLKIOFILE_PRIVATE(BLKIO_POLICY_PROP,
				BLKIO_PROP_weight),
		.read_u64 = blkiocg_file_read_u64,
		.write_u64 = blkiocg_file_write_u64,
	},
	{
		.name = "time",
		.private = BLKIOFILE_PRIVATE(BLKIO_POLICY_PROP,
				BLKIO_PROP_time),
		.read_map = blkiocg_file_read_map,
	},
	{
		.name = "sectors",
		.private = BLKIOFILE_PRIVATE(BLKIO_POLICY_PROP,
				BLKIO_PROP_sectors),
		.read_map = blkiocg_file_read_map,
	},
	{
		.name = "io_service_bytes",
		.private = BLKIOFILE_PRIVATE(BLKIO_POLICY_PROP,
				BLKIO_PROP_io_service_bytes),
		.read_map = blkiocg_file_read_map,
	},
	{
		.name = "io_serviced",
		.private = BLKIOFILE_PRIVATE(BLKIO_POLICY_PROP,
				BLKIO_PROP_io_serviced),
		.read_map = blkiocg_file_read_map,
	},
	{
		.name = "io_service_time",
		.private = BLKIOFILE_PRIVATE(BLKIO_POLICY_PROP,
				BLKIO_PROP_io_service_time),
		.read_map = blkiocg_file_read_map,
	},
	{
		.name = "io_wait_time",
		.private = BLKIOFILE_PRIVATE(BLKIO_POLICY_PROP,
				BLKIO_PROP_io_wait_time),
		.read_map = blkiocg_file_read_map,
	},
	{
		.name = "io_merged",
		.private = BLKIOFILE_PRIVATE(BLKIO_POLICY_PROP,
				BLKIO_PROP_io_merged),
		.read_map = blkiocg_file_read_map,
	},
	{
		.name = "io_queued",
		.private = BLKIOFILE_PRIVATE(BLKIO_POLICY_PROP,
				BLKIO_PROP_io_queued),
		.read_map = blkiocg_file_read_map,
	},
	{
		.name = "reset_stats",
		.write_u64 = blkiocg_reset_stats,
	},
#ifdef CONFIG_BLK_DEV_THROTTLING
	{
		.name = "throttle.read_bps_device",
		.private = BLKIOFILE_PRIVATE(BLKIO_POLICY_THROTL,
				BLKIO_THROTL_read_bps_device),
		.read_seq_string = blkiocg_file_read,
		.write_string = blkiocg_file_write,
		.max_write_len = 256,
	},

	{
		.name = "throttle.write_bps_device",
		.private = BLKIOFILE_PRIVATE(BLKIO_POLICY_THROTL,
				BLKIO_THROTL_write_bps_device),
		.read_seq_string = blkiocg_file_read,
		.write_string = blkiocg_file_write,
		.max_write_len = 256,
	},

	{
		.name = "throttle.read_iops_device",
		.private = BLKIOFILE_PRIVATE(BLKIO_POLICY_THROTL,
				BLKIO_THROTL_read_iops_device),
		.read_seq_string = blkiocg_file_read,
		.write_string = blkiocg_file_write,
		.max_write_len = 256,
	},

	{
		.name = "throttle.write_iops_device",
		.private = BLKIOFILE_PRIVATE(BLKIO_POLICY_THROTL,
				BLKIO_THROTL_write_iops_device),
		.read_seq_string = blkiocg_file_read,
		.write_string = blkiocg_file_write,
		.max_write_len = 256,
	},
	{
		.name = "throttle.io_service_bytes",
		.private = BLKIOFILE_PRIVATE(BLKIO_POLICY_THROTL,
				BLKIO_THROTL_io_service_bytes),
		.read_map = blkiocg_file_read_map,
	},
	{
		.name = "throttle.io_serviced",
		.private = BLKIOFILE_PRIVATE(BLKIO_POLICY_THROTL,
				BLKIO_THROTL_io_serviced),
		.read_map = blkiocg_file_read_map,
	},
#endif /* CONFIG_BLK_DEV_THROTTLING */

#ifdef CONFIG_DEBUG_BLK_CGROUP
	{
		.name = "avg_queue_size",
		.private = BLKIOFILE_PRIVATE(BLKIO_POLICY_PROP,
				BLKIO_PROP_avg_queue_size),
		.read_map = blkiocg_file_read_map,
	},
	{
		.name = "group_wait_time",
		.private = BLKIOFILE_PRIVATE(BLKIO_POLICY_PROP,
				BLKIO_PROP_group_wait_time),
		.read_map = blkiocg_file_read_map,
	},
	{
		.name = "idle_time",
		.private = BLKIOFILE_PRIVATE(BLKIO_POLICY_PROP,
				BLKIO_PROP_idle_time),
		.read_map = blkiocg_file_read_map,
	},
	{
		.name = "empty_time",
		.private = BLKIOFILE_PRIVATE(BLKIO_POLICY_PROP,
				BLKIO_PROP_empty_time),
		.read_map = blkiocg_file_read_map,
	},
	{
		.name = "dequeue",
		.private = BLKIOFILE_PRIVATE(BLKIO_POLICY_PROP,
				BLKIO_PROP_dequeue),
		.read_map = blkiocg_file_read_map,
	},
	{
		.name = "unaccounted_time",
		.private = BLKIOFILE_PRIVATE(BLKIO_POLICY_PROP,
				BLKIO_PROP_unaccounted_time),
		.read_map = blkiocg_file_read_map,
	},
#endif
	{ }	/* terminate */
};

<<<<<<< HEAD
static int blkiocg_populate(struct cgroup_subsys *subsys, struct cgroup *cgroup)
{
	return cgroup_add_files(cgroup, subsys, blkio_files,
				ARRAY_SIZE(blkio_files));
}

/**
 * blkiocg_pre_destroy - cgroup pre_destroy callback
 * @subsys: cgroup subsys
 * @cgroup: cgroup of interest
 *
 * This function is called when @cgroup is about to go away and responsible
 * for shooting down all blkgs associated with @cgroup.  blkgs should be
 * removed while holding both q and blkcg locks.  As blkcg lock is nested
 * inside q lock, this function performs reverse double lock dancing.
 *
 * This is the blkcg counterpart of ioc_release_fn().
 */
static int blkiocg_pre_destroy(struct cgroup_subsys *subsys,
			       struct cgroup *cgroup)
=======
static void blkiocg_destroy(struct cgroup *cgroup)
>>>>>>> 48ddbe19
{
	struct blkio_cgroup *blkcg = cgroup_to_blkio_cgroup(cgroup);

	spin_lock_irq(&blkcg->lock);

	while (!hlist_empty(&blkcg->blkg_list)) {
		struct blkio_group *blkg = hlist_entry(blkcg->blkg_list.first,
						struct blkio_group, blkcg_node);
		struct request_queue *q = blkg->q;

		if (spin_trylock(q->queue_lock)) {
			blkg_destroy(blkg);
			spin_unlock(q->queue_lock);
		} else {
			spin_unlock_irq(&blkcg->lock);
			cpu_relax();
			spin_lock_irq(&blkcg->lock);
		}
	}

	spin_unlock_irq(&blkcg->lock);
	return 0;
}

static void blkiocg_destroy(struct cgroup_subsys *subsys, struct cgroup *cgroup)
{
	struct blkio_cgroup *blkcg = cgroup_to_blkio_cgroup(cgroup);

	if (blkcg != &blkio_root_cgroup)
		kfree(blkcg);
}

static struct cgroup_subsys_state *blkiocg_create(struct cgroup *cgroup)
{
	static atomic64_t id_seq = ATOMIC64_INIT(0);
	struct blkio_cgroup *blkcg;
	struct cgroup *parent = cgroup->parent;

	if (!parent) {
		blkcg = &blkio_root_cgroup;
		goto done;
	}

	blkcg = kzalloc(sizeof(*blkcg), GFP_KERNEL);
	if (!blkcg)
		return ERR_PTR(-ENOMEM);

	blkcg->weight = BLKIO_WEIGHT_DEFAULT;
	blkcg->id = atomic64_inc_return(&id_seq); /* root is 0, start from 1 */
done:
	spin_lock_init(&blkcg->lock);
	INIT_HLIST_HEAD(&blkcg->blkg_list);

	return &blkcg->css;
}

/**
 * blkcg_init_queue - initialize blkcg part of request queue
 * @q: request_queue to initialize
 *
 * Called from blk_alloc_queue_node(). Responsible for initializing blkcg
 * part of new request_queue @q.
 *
 * RETURNS:
 * 0 on success, -errno on failure.
 */
int blkcg_init_queue(struct request_queue *q)
{
	int ret;

	might_sleep();

	ret = blk_throtl_init(q);
	if (ret)
		return ret;

	mutex_lock(&all_q_mutex);
	INIT_LIST_HEAD(&q->all_q_node);
	list_add_tail(&q->all_q_node, &all_q_list);
	mutex_unlock(&all_q_mutex);

	return 0;
}

/**
 * blkcg_drain_queue - drain blkcg part of request_queue
 * @q: request_queue to drain
 *
 * Called from blk_drain_queue().  Responsible for draining blkcg part.
 */
void blkcg_drain_queue(struct request_queue *q)
{
	lockdep_assert_held(q->queue_lock);

	blk_throtl_drain(q);
}

/**
 * blkcg_exit_queue - exit and release blkcg part of request_queue
 * @q: request_queue being released
 *
 * Called from blk_release_queue().  Responsible for exiting blkcg part.
 */
void blkcg_exit_queue(struct request_queue *q)
{
	mutex_lock(&all_q_mutex);
	list_del_init(&q->all_q_node);
	mutex_unlock(&all_q_mutex);

	blkg_destroy_all(q, true);

	blk_throtl_exit(q);
}

/*
 * We cannot support shared io contexts, as we have no mean to support
 * two tasks with the same ioc in two different groups without major rework
 * of the main cic data structures.  For now we allow a task to change
 * its cgroup only if it's the only owner of its ioc.
 */
static int blkiocg_can_attach(struct cgroup *cgrp, struct cgroup_taskset *tset)
{
	struct task_struct *task;
	struct io_context *ioc;
	int ret = 0;

	/* task_lock() is needed to avoid races with exit_io_context() */
	cgroup_taskset_for_each(task, cgrp, tset) {
		task_lock(task);
		ioc = task->io_context;
		if (ioc && atomic_read(&ioc->nr_tasks) > 1)
			ret = -EINVAL;
		task_unlock(task);
		if (ret)
			break;
	}
	return ret;
}

<<<<<<< HEAD
static void blkcg_bypass_start(void)
	__acquires(&all_q_mutex)
=======
static void blkiocg_attach(struct cgroup *cgrp, struct cgroup_taskset *tset)
>>>>>>> 48ddbe19
{
	struct request_queue *q;

	mutex_lock(&all_q_mutex);

	list_for_each_entry(q, &all_q_list, all_q_node) {
		blk_queue_bypass_start(q);
		blkg_destroy_all(q, false);
	}
}

<<<<<<< HEAD
static void blkcg_bypass_end(void)
	__releases(&all_q_mutex)
{
	struct request_queue *q;

	list_for_each_entry(q, &all_q_list, all_q_node)
		blk_queue_bypass_end(q);

	mutex_unlock(&all_q_mutex);
}
=======
struct cgroup_subsys blkio_subsys = {
	.name = "blkio",
	.create = blkiocg_create,
	.can_attach = blkiocg_can_attach,
	.attach = blkiocg_attach,
	.destroy = blkiocg_destroy,
#ifdef CONFIG_BLK_CGROUP
	/* note: blkio_subsys_id is otherwise defined in blk-cgroup.h */
	.subsys_id = blkio_subsys_id,
#endif
	.base_cftypes = blkio_files,
	.use_id = 1,
	.module = THIS_MODULE,
};
EXPORT_SYMBOL_GPL(blkio_subsys);
>>>>>>> 48ddbe19

void blkio_policy_register(struct blkio_policy_type *blkiop)
{
	struct request_queue *q;

	blkcg_bypass_start();
	spin_lock(&blkio_list_lock);

	BUG_ON(blkio_policy[blkiop->plid]);
	blkio_policy[blkiop->plid] = blkiop;
	list_add_tail(&blkiop->list, &blkio_list);

	spin_unlock(&blkio_list_lock);
	list_for_each_entry(q, &all_q_list, all_q_node)
		update_root_blkg_pd(q, blkiop->plid);
	blkcg_bypass_end();
}
EXPORT_SYMBOL_GPL(blkio_policy_register);

void blkio_policy_unregister(struct blkio_policy_type *blkiop)
{
	struct request_queue *q;

	blkcg_bypass_start();
	spin_lock(&blkio_list_lock);

	BUG_ON(blkio_policy[blkiop->plid] != blkiop);
	blkio_policy[blkiop->plid] = NULL;
	list_del_init(&blkiop->list);

	spin_unlock(&blkio_list_lock);
	list_for_each_entry(q, &all_q_list, all_q_node)
		update_root_blkg_pd(q, blkiop->plid);
	blkcg_bypass_end();
}
EXPORT_SYMBOL_GPL(blkio_policy_unregister);<|MERGE_RESOLUTION|>--- conflicted
+++ resolved
@@ -41,86 +41,13 @@
 struct blkio_cgroup blkio_root_cgroup = { .weight = 2*BLKIO_WEIGHT_DEFAULT };
 EXPORT_SYMBOL_GPL(blkio_root_cgroup);
 
-<<<<<<< HEAD
 static struct blkio_policy_type *blkio_policy[BLKIO_NR_POLICIES];
 
-static struct cgroup_subsys_state *blkiocg_create(struct cgroup_subsys *,
-						  struct cgroup *);
-static int blkiocg_can_attach(struct cgroup_subsys *, struct cgroup *,
-			      struct cgroup_taskset *);
-static int blkiocg_pre_destroy(struct cgroup_subsys *, struct cgroup *);
-static void blkiocg_destroy(struct cgroup_subsys *, struct cgroup *);
-static int blkiocg_populate(struct cgroup_subsys *, struct cgroup *);
-
-=======
->>>>>>> 48ddbe19
 /* for encoding cft->private value on file */
 #define BLKIOFILE_PRIVATE(x, val)	(((x) << 16) | (val))
 /* What policy owns the file, proportional or throttle */
 #define BLKIOFILE_POLICY(val)		(((val) >> 16) & 0xffff)
 #define BLKIOFILE_ATTR(val)		((val) & 0xffff)
-
-<<<<<<< HEAD
-struct cgroup_subsys blkio_subsys = {
-	.name = "blkio",
-	.create = blkiocg_create,
-	.can_attach = blkiocg_can_attach,
-	.pre_destroy = blkiocg_pre_destroy,
-	.destroy = blkiocg_destroy,
-	.populate = blkiocg_populate,
-	.subsys_id = blkio_subsys_id,
-	.module = THIS_MODULE,
-};
-EXPORT_SYMBOL_GPL(blkio_subsys);
-=======
-static inline void blkio_policy_insert_node(struct blkio_cgroup *blkcg,
-					    struct blkio_policy_node *pn)
-{
-	list_add(&pn->node, &blkcg->policy_list);
-}
-
-static inline bool cftype_blkg_same_policy(struct cftype *cft,
-			struct blkio_group *blkg)
-{
-	enum blkio_policy_id plid = BLKIOFILE_POLICY(cft->private);
-
-	if (blkg->plid == plid)
-		return 1;
-
-	return 0;
-}
-
-/* Determines if policy node matches cgroup file being accessed */
-static inline bool pn_matches_cftype(struct cftype *cft,
-			struct blkio_policy_node *pn)
-{
-	enum blkio_policy_id plid = BLKIOFILE_POLICY(cft->private);
-	int fileid = BLKIOFILE_ATTR(cft->private);
-
-	return (plid == pn->plid && fileid == pn->fileid);
-}
-
-/* Must be called with blkcg->lock held */
-static inline void blkio_policy_delete_node(struct blkio_policy_node *pn)
-{
-	list_del(&pn->node);
-}
-
-/* Must be called with blkcg->lock held */
-static struct blkio_policy_node *
-blkio_policy_search_node(const struct blkio_cgroup *blkcg, dev_t dev,
-		enum blkio_policy_id plid, int fileid)
-{
-	struct blkio_policy_node *pn;
-
-	list_for_each_entry(pn, &blkcg->policy_list, node) {
-		if (pn->dev == dev && pn->plid == plid && pn->fileid == fileid)
-			return pn;
-	}
-
-	return NULL;
-}
->>>>>>> 48ddbe19
 
 struct blkio_cgroup *cgroup_to_blkio_cgroup(struct cgroup *cgroup)
 {
@@ -1619,16 +1546,8 @@
 	{ }	/* terminate */
 };
 
-<<<<<<< HEAD
-static int blkiocg_populate(struct cgroup_subsys *subsys, struct cgroup *cgroup)
-{
-	return cgroup_add_files(cgroup, subsys, blkio_files,
-				ARRAY_SIZE(blkio_files));
-}
-
 /**
  * blkiocg_pre_destroy - cgroup pre_destroy callback
- * @subsys: cgroup subsys
  * @cgroup: cgroup of interest
  *
  * This function is called when @cgroup is about to go away and responsible
@@ -1638,11 +1557,7 @@
  *
  * This is the blkcg counterpart of ioc_release_fn().
  */
-static int blkiocg_pre_destroy(struct cgroup_subsys *subsys,
-			       struct cgroup *cgroup)
-=======
-static void blkiocg_destroy(struct cgroup *cgroup)
->>>>>>> 48ddbe19
+static int blkiocg_pre_destroy(struct cgroup *cgroup)
 {
 	struct blkio_cgroup *blkcg = cgroup_to_blkio_cgroup(cgroup);
 
@@ -1667,7 +1582,7 @@
 	return 0;
 }
 
-static void blkiocg_destroy(struct cgroup_subsys *subsys, struct cgroup *cgroup)
+static void blkiocg_destroy(struct cgroup *cgroup)
 {
 	struct blkio_cgroup *blkcg = cgroup_to_blkio_cgroup(cgroup);
 
@@ -1782,12 +1697,8 @@
 	return ret;
 }
 
-<<<<<<< HEAD
 static void blkcg_bypass_start(void)
 	__acquires(&all_q_mutex)
-=======
-static void blkiocg_attach(struct cgroup *cgrp, struct cgroup_taskset *tset)
->>>>>>> 48ddbe19
 {
 	struct request_queue *q;
 
@@ -1799,7 +1710,6 @@
 	}
 }
 
-<<<<<<< HEAD
 static void blkcg_bypass_end(void)
 	__releases(&all_q_mutex)
 {
@@ -1810,23 +1720,18 @@
 
 	mutex_unlock(&all_q_mutex);
 }
-=======
+
 struct cgroup_subsys blkio_subsys = {
 	.name = "blkio",
 	.create = blkiocg_create,
 	.can_attach = blkiocg_can_attach,
-	.attach = blkiocg_attach,
+	.pre_destroy = blkiocg_pre_destroy,
 	.destroy = blkiocg_destroy,
-#ifdef CONFIG_BLK_CGROUP
-	/* note: blkio_subsys_id is otherwise defined in blk-cgroup.h */
 	.subsys_id = blkio_subsys_id,
-#endif
 	.base_cftypes = blkio_files,
-	.use_id = 1,
 	.module = THIS_MODULE,
 };
 EXPORT_SYMBOL_GPL(blkio_subsys);
->>>>>>> 48ddbe19
 
 void blkio_policy_register(struct blkio_policy_type *blkiop)
 {
