--- conflicted
+++ resolved
@@ -800,12 +800,7 @@
 		};
 
 		hdmi_phy: hdmi-phy@1ef0000 {
-<<<<<<< HEAD
-			compatible = "allwinner,sun8i-r40-hdmi-phy",
-				     "allwinner,sun50i-a64-hdmi-phy";
-=======
 			compatible = "allwinner,sun8i-r40-hdmi-phy";
->>>>>>> 23e542e5
 			reg = <0x01ef0000 0x10000>;
 			clocks = <&ccu CLK_BUS_HDMI1>, <&ccu CLK_HDMI_SLOW>,
 				 <&ccu 7>, <&ccu 16>;
