/*
 * This file is only for sharing some helpers from read_write.c with compat.c.
 * Don't use anywhere else.
 */


typedef ssize_t (*io_fn_t)(struct file *, char __user *, size_t, loff_t *);
typedef ssize_t (*iov_fn_t)(struct kiocb *, const struct iovec *,
		unsigned long, loff_t);

<<<<<<< HEAD
ssize_t do_sync_readv_writev(struct file *filp, const struct iovec *iov,
		unsigned long nr_segs, size_t len, loff_t *ppos, iov_fn_t fn);
ssize_t do_loop_readv_writev(struct file *filp, struct iovec *iov,
		unsigned long nr_segs, loff_t *ppos, io_fn_t fn);
=======
ssize_t do_sendfile(int out_fd, int in_fd, loff_t *ppos, size_t count,
		    loff_t max);
>>>>>>> ac3e3c5b
<|MERGE_RESOLUTION|>--- conflicted
+++ resolved
@@ -6,14 +6,4 @@
 
 typedef ssize_t (*io_fn_t)(struct file *, char __user *, size_t, loff_t *);
 typedef ssize_t (*iov_fn_t)(struct kiocb *, const struct iovec *,
-		unsigned long, loff_t);
-
-<<<<<<< HEAD
-ssize_t do_sync_readv_writev(struct file *filp, const struct iovec *iov,
-		unsigned long nr_segs, size_t len, loff_t *ppos, iov_fn_t fn);
-ssize_t do_loop_readv_writev(struct file *filp, struct iovec *iov,
-		unsigned long nr_segs, loff_t *ppos, io_fn_t fn);
-=======
-ssize_t do_sendfile(int out_fd, int in_fd, loff_t *ppos, size_t count,
-		    loff_t max);
->>>>>>> ac3e3c5b
+		unsigned long, loff_t);