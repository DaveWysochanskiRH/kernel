// SPDX-License-Identifier: GPL-2.0
/*
 * Shared application/kernel submission and completion ring pairs, for
 * supporting fast/efficient IO.
 *
 * A note on the read/write ordering memory barriers that are matched between
 * the application and kernel side.
 *
 * After the application reads the CQ ring tail, it must use an
 * appropriate smp_rmb() to pair with the smp_wmb() the kernel uses
 * before writing the tail (using smp_load_acquire to read the tail will
 * do). It also needs a smp_mb() before updating CQ head (ordering the
 * entry load(s) with the head store), pairing with an implicit barrier
 * through a control-dependency in io_get_cqe (smp_store_release to
 * store head will do). Failure to do so could lead to reading invalid
 * CQ entries.
 *
 * Likewise, the application must use an appropriate smp_wmb() before
 * writing the SQ tail (ordering SQ entry stores with the tail store),
 * which pairs with smp_load_acquire in io_get_sqring (smp_store_release
 * to store the tail will do). And it needs a barrier ordering the SQ
 * head load before writing new SQ entries (smp_load_acquire to read
 * head will do).
 *
 * When using the SQ poll thread (IORING_SETUP_SQPOLL), the application
 * needs to check the SQ flags for IORING_SQ_NEED_WAKEUP *after*
 * updating the SQ tail; a full memory barrier smp_mb() is needed
 * between.
 *
 * Also see the examples in the liburing library:
 *
 *	git://git.kernel.dk/liburing
 *
 * io_uring also uses READ/WRITE_ONCE() for _any_ store or load that happens
 * from data shared between the kernel and application. This is done both
 * for ordering purposes, but also to ensure that once a value is loaded from
 * data that the application could potentially modify, it remains stable.
 *
 * Copyright (C) 2018-2019 Jens Axboe
 * Copyright (c) 2018-2019 Christoph Hellwig
 */
#include <linux/kernel.h>
#include <linux/init.h>
#include <linux/errno.h>
#include <linux/syscalls.h>
#include <linux/compat.h>
#include <net/compat.h>
#include <linux/refcount.h>
#include <linux/uio.h>
#include <linux/bits.h>

#include <linux/sched/signal.h>
#include <linux/fs.h>
#include <linux/file.h>
#include <linux/fdtable.h>
#include <linux/mm.h>
#include <linux/mman.h>
#include <linux/percpu.h>
#include <linux/slab.h>
#include <linux/blk-mq.h>
#include <linux/bvec.h>
#include <linux/net.h>
#include <net/sock.h>
#include <net/af_unix.h>
#include <net/scm.h>
#include <linux/anon_inodes.h>
#include <linux/sched/mm.h>
#include <linux/uaccess.h>
#include <linux/nospec.h>
#include <linux/sizes.h>
#include <linux/hugetlb.h>
#include <linux/highmem.h>
#include <linux/namei.h>
#include <linux/fsnotify.h>
#include <linux/fadvise.h>
#include <linux/eventpoll.h>
#include <linux/splice.h>
#include <linux/task_work.h>
#include <linux/pagemap.h>
#include <linux/io_uring.h>
#include <linux/audit.h>
#include <linux/security.h>
#include <linux/xattr.h>

#define CREATE_TRACE_POINTS
#include <trace/events/io_uring.h>

#include <uapi/linux/io_uring.h>

#include "internal.h"
#include "io-wq.h"

#define IORING_MAX_ENTRIES	32768
#define IORING_MAX_CQ_ENTRIES	(2 * IORING_MAX_ENTRIES)
#define IORING_SQPOLL_CAP_ENTRIES_VALUE 8

/* only define max */
#define IORING_MAX_FIXED_FILES	(1U << 20)
#define IORING_MAX_RESTRICTIONS	(IORING_RESTRICTION_LAST + \
				 IORING_REGISTER_LAST + IORING_OP_LAST)

#define IO_RSRC_TAG_TABLE_SHIFT	(PAGE_SHIFT - 3)
#define IO_RSRC_TAG_TABLE_MAX	(1U << IO_RSRC_TAG_TABLE_SHIFT)
#define IO_RSRC_TAG_TABLE_MASK	(IO_RSRC_TAG_TABLE_MAX - 1)

#define IORING_MAX_REG_BUFFERS	(1U << 14)

#define SQE_COMMON_FLAGS (IOSQE_FIXED_FILE | IOSQE_IO_LINK | \
			  IOSQE_IO_HARDLINK | IOSQE_ASYNC)

#define SQE_VALID_FLAGS	(SQE_COMMON_FLAGS | IOSQE_BUFFER_SELECT | \
			IOSQE_IO_DRAIN | IOSQE_CQE_SKIP_SUCCESS)

#define IO_REQ_CLEAN_FLAGS (REQ_F_BUFFER_SELECTED | REQ_F_NEED_CLEANUP | \
				REQ_F_POLLED | REQ_F_CREDS | REQ_F_ASYNC_DATA)

#define IO_REQ_CLEAN_SLOW_FLAGS (REQ_F_REFCOUNT | REQ_F_LINK | REQ_F_HARDLINK |\
				 IO_REQ_CLEAN_FLAGS)

#define IO_APOLL_MULTI_POLLED (REQ_F_APOLL_MULTISHOT | REQ_F_POLLED)

#define IO_TCTX_REFS_CACHE_NR	(1U << 10)

struct io_uring {
	u32 head ____cacheline_aligned_in_smp;
	u32 tail ____cacheline_aligned_in_smp;
};

/*
 * This data is shared with the application through the mmap at offsets
 * IORING_OFF_SQ_RING and IORING_OFF_CQ_RING.
 *
 * The offsets to the member fields are published through struct
 * io_sqring_offsets when calling io_uring_setup.
 */
struct io_rings {
	/*
	 * Head and tail offsets into the ring; the offsets need to be
	 * masked to get valid indices.
	 *
	 * The kernel controls head of the sq ring and the tail of the cq ring,
	 * and the application controls tail of the sq ring and the head of the
	 * cq ring.
	 */
	struct io_uring		sq, cq;
	/*
	 * Bitmasks to apply to head and tail offsets (constant, equals
	 * ring_entries - 1)
	 */
	u32			sq_ring_mask, cq_ring_mask;
	/* Ring sizes (constant, power of 2) */
	u32			sq_ring_entries, cq_ring_entries;
	/*
	 * Number of invalid entries dropped by the kernel due to
	 * invalid index stored in array
	 *
	 * Written by the kernel, shouldn't be modified by the
	 * application (i.e. get number of "new events" by comparing to
	 * cached value).
	 *
	 * After a new SQ head value was read by the application this
	 * counter includes all submissions that were dropped reaching
	 * the new SQ head (and possibly more).
	 */
	u32			sq_dropped;
	/*
	 * Runtime SQ flags
	 *
	 * Written by the kernel, shouldn't be modified by the
	 * application.
	 *
	 * The application needs a full memory barrier before checking
	 * for IORING_SQ_NEED_WAKEUP after updating the sq tail.
	 */
	atomic_t		sq_flags;
	/*
	 * Runtime CQ flags
	 *
	 * Written by the application, shouldn't be modified by the
	 * kernel.
	 */
	u32			cq_flags;
	/*
	 * Number of completion events lost because the queue was full;
	 * this should be avoided by the application by making sure
	 * there are not more requests pending than there is space in
	 * the completion queue.
	 *
	 * Written by the kernel, shouldn't be modified by the
	 * application (i.e. get number of "new events" by comparing to
	 * cached value).
	 *
	 * As completion events come in out of order this counter is not
	 * ordered with any other data.
	 */
	u32			cq_overflow;
	/*
	 * Ring buffer of completion events.
	 *
	 * The kernel writes completion events fresh every time they are
	 * produced, so the application is allowed to modify pending
	 * entries.
	 */
	struct io_uring_cqe	cqes[] ____cacheline_aligned_in_smp;
};

struct io_mapped_ubuf {
	u64		ubuf;
	u64		ubuf_end;
	unsigned int	nr_bvecs;
	unsigned long	acct_pages;
	struct bio_vec	bvec[];
};

struct io_ring_ctx;

struct io_overflow_cqe {
	struct list_head list;
	struct io_uring_cqe cqe;
};

/*
 * FFS_SCM is only available on 64-bit archs, for 32-bit we just define it as 0
 * and define IO_URING_SCM_ALL. For this case, we use SCM for all files as we
 * can't safely always dereference the file when the task has exited and ring
 * cleanup is done. If a file is tracked and part of SCM, then unix gc on
 * process exit may reap it before __io_sqe_files_unregister() is run.
 */
#define FFS_NOWAIT		0x1UL
#define FFS_ISREG		0x2UL
#if defined(CONFIG_64BIT)
#define FFS_SCM			0x4UL
#else
#define IO_URING_SCM_ALL
#define FFS_SCM			0x0UL
#endif
#define FFS_MASK		~(FFS_NOWAIT|FFS_ISREG|FFS_SCM)

struct io_fixed_file {
	/* file * with additional FFS_* flags */
	unsigned long file_ptr;
};

struct io_rsrc_put {
	struct list_head list;
	u64 tag;
	union {
		void *rsrc;
		struct file *file;
		struct io_mapped_ubuf *buf;
	};
};

struct io_file_table {
	struct io_fixed_file *files;
	unsigned long *bitmap;
	unsigned int alloc_hint;
};

struct io_rsrc_node {
	struct percpu_ref		refs;
	struct list_head		node;
	struct list_head		rsrc_list;
	struct io_rsrc_data		*rsrc_data;
	struct llist_node		llist;
	bool				done;
};

typedef void (rsrc_put_fn)(struct io_ring_ctx *ctx, struct io_rsrc_put *prsrc);

struct io_rsrc_data {
	struct io_ring_ctx		*ctx;

	u64				**tags;
	unsigned int			nr;
	rsrc_put_fn			*do_put;
	atomic_t			refs;
	struct completion		done;
	bool				quiesce;
};

#define IO_BUFFER_LIST_BUF_PER_PAGE (PAGE_SIZE / sizeof(struct io_uring_buf))
struct io_buffer_list {
	/*
	 * If ->buf_nr_pages is set, then buf_pages/buf_ring are used. If not,
	 * then these are classic provided buffers and ->buf_list is used.
	 */
	union {
		struct list_head buf_list;
		struct {
			struct page **buf_pages;
			struct io_uring_buf_ring *buf_ring;
		};
	};
	__u16 bgid;

	/* below is for ring provided buffers */
	__u16 buf_nr_pages;
	__u16 nr_entries;
	__u32 head;
	__u32 mask;
};

struct io_buffer {
	struct list_head list;
	__u64 addr;
	__u32 len;
	__u16 bid;
	__u16 bgid;
};

struct io_restriction {
	DECLARE_BITMAP(register_op, IORING_REGISTER_LAST);
	DECLARE_BITMAP(sqe_op, IORING_OP_LAST);
	u8 sqe_flags_allowed;
	u8 sqe_flags_required;
	bool registered;
};

enum {
	IO_SQ_THREAD_SHOULD_STOP = 0,
	IO_SQ_THREAD_SHOULD_PARK,
};

struct io_sq_data {
	refcount_t		refs;
	atomic_t		park_pending;
	struct mutex		lock;

	/* ctx's that are using this sqd */
	struct list_head	ctx_list;

	struct task_struct	*thread;
	struct wait_queue_head	wait;

	unsigned		sq_thread_idle;
	int			sq_cpu;
	pid_t			task_pid;
	pid_t			task_tgid;

	unsigned long		state;
	struct completion	exited;
};

#define IO_COMPL_BATCH			32
#define IO_REQ_CACHE_SIZE		32
#define IO_REQ_ALLOC_BATCH		8

struct io_submit_link {
	struct io_kiocb		*head;
	struct io_kiocb		*last;
};

struct io_submit_state {
	/* inline/task_work completion list, under ->uring_lock */
	struct io_wq_work_node	free_list;
	/* batch completion logic */
	struct io_wq_work_list	compl_reqs;
	struct io_submit_link	link;

	bool			plug_started;
	bool			need_plug;
	bool			flush_cqes;
	unsigned short		submit_nr;
	struct blk_plug		plug;
};

struct io_ev_fd {
	struct eventfd_ctx	*cq_ev_fd;
	unsigned int		eventfd_async: 1;
	struct rcu_head		rcu;
};

#define BGID_ARRAY	64

struct io_ring_ctx {
	/* const or read-mostly hot data */
	struct {
		struct percpu_ref	refs;

		struct io_rings		*rings;
		unsigned int		flags;
		enum task_work_notify_mode	notify_method;
		unsigned int		compat: 1;
		unsigned int		drain_next: 1;
		unsigned int		restricted: 1;
		unsigned int		off_timeout_used: 1;
		unsigned int		drain_active: 1;
		unsigned int		drain_disabled: 1;
		unsigned int		has_evfd: 1;
		unsigned int		syscall_iopoll: 1;
	} ____cacheline_aligned_in_smp;

	/* submission data */
	struct {
		struct mutex		uring_lock;

		/*
		 * Ring buffer of indices into array of io_uring_sqe, which is
		 * mmapped by the application using the IORING_OFF_SQES offset.
		 *
		 * This indirection could e.g. be used to assign fixed
		 * io_uring_sqe entries to operations and only submit them to
		 * the queue when needed.
		 *
		 * The kernel modifies neither the indices array nor the entries
		 * array.
		 */
		u32			*sq_array;
		struct io_uring_sqe	*sq_sqes;
		unsigned		cached_sq_head;
		unsigned		sq_entries;
		struct list_head	defer_list;

		/*
		 * Fixed resources fast path, should be accessed only under
		 * uring_lock, and updated through io_uring_register(2)
		 */
		struct io_rsrc_node	*rsrc_node;
		int			rsrc_cached_refs;
		atomic_t		cancel_seq;
		struct io_file_table	file_table;
		unsigned		nr_user_files;
		unsigned		nr_user_bufs;
		struct io_mapped_ubuf	**user_bufs;

		struct io_submit_state	submit_state;

		struct io_buffer_list	*io_bl;
		struct xarray		io_bl_xa;
		struct list_head	io_buffers_cache;

		struct list_head	timeout_list;
		struct list_head	ltimeout_list;
		struct list_head	cq_overflow_list;
		struct list_head	apoll_cache;
		struct xarray		personalities;
		u32			pers_next;
		unsigned		sq_thread_idle;
	} ____cacheline_aligned_in_smp;

	/* IRQ completion list, under ->completion_lock */
	struct io_wq_work_list	locked_free_list;
	unsigned int		locked_free_nr;

	const struct cred	*sq_creds;	/* cred used for __io_sq_thread() */
	struct io_sq_data	*sq_data;	/* if using sq thread polling */

	struct wait_queue_head	sqo_sq_wait;
	struct list_head	sqd_list;

<<<<<<< HEAD
	unsigned long		check_cq_overflow;
=======
	unsigned long		check_cq;
>>>>>>> 980555e9

	struct {
		/*
		 * We cache a range of free CQEs we can use, once exhausted it
		 * should go through a slower range setup, see __io_get_cqe()
		 */
		struct io_uring_cqe	*cqe_cached;
		struct io_uring_cqe	*cqe_sentinel;

		unsigned		cached_cq_tail;
		unsigned		cq_entries;
		struct io_ev_fd	__rcu	*io_ev_fd;
		struct wait_queue_head	cq_wait;
		unsigned		cq_extra;
		atomic_t		cq_timeouts;
		unsigned		cq_last_tm_flush;
	} ____cacheline_aligned_in_smp;

	struct {
		spinlock_t		completion_lock;

		spinlock_t		timeout_lock;

		/*
		 * ->iopoll_list is protected by the ctx->uring_lock for
		 * io_uring instances that don't use IORING_SETUP_SQPOLL.
		 * For SQPOLL, only the single threaded io_sq_thread() will
		 * manipulate the list, hence no extra locking is needed there.
		 */
		struct io_wq_work_list	iopoll_list;
		struct hlist_head	*cancel_hash;
		unsigned		cancel_hash_bits;
		bool			poll_multi_queue;

		struct list_head	io_buffers_comp;
	} ____cacheline_aligned_in_smp;

	struct io_restriction		restrictions;

	/* slow path rsrc auxilary data, used by update/register */
	struct {
		struct io_rsrc_node		*rsrc_backup_node;
		struct io_mapped_ubuf		*dummy_ubuf;
		struct io_rsrc_data		*file_data;
		struct io_rsrc_data		*buf_data;

		struct delayed_work		rsrc_put_work;
		struct llist_head		rsrc_put_llist;
		struct list_head		rsrc_ref_list;
		spinlock_t			rsrc_ref_lock;

		struct list_head	io_buffers_pages;
	};

	/* Keep this last, we don't need it for the fast path */
	struct {
		#if defined(CONFIG_UNIX)
			struct socket		*ring_sock;
		#endif
		/* hashed buffered write serialization */
		struct io_wq_hash		*hash_map;

		/* Only used for accounting purposes */
		struct user_struct		*user;
		struct mm_struct		*mm_account;

		/* ctx exit and cancelation */
		struct llist_head		fallback_llist;
		struct delayed_work		fallback_work;
		struct work_struct		exit_work;
		struct list_head		tctx_list;
		struct completion		ref_comp;
		u32				iowq_limits[2];
		bool				iowq_limits_set;
	};
};

/*
 * Arbitrary limit, can be raised if need be
 */
#define IO_RINGFD_REG_MAX 16

struct io_uring_task {
	/* submission side */
	int			cached_refs;
	struct xarray		xa;
	struct wait_queue_head	wait;
	const struct io_ring_ctx *last;
	struct io_wq		*io_wq;
	struct percpu_counter	inflight;
	atomic_t		in_idle;

	spinlock_t		task_lock;
	struct io_wq_work_list	task_list;
	struct io_wq_work_list	prio_task_list;
	struct callback_head	task_work;
	struct file		**registered_rings;
	bool			task_running;
};

/*
 * First field must be the file pointer in all the
 * iocb unions! See also 'struct kiocb' in <linux/fs.h>
 */
struct io_poll_iocb {
	struct file			*file;
	struct wait_queue_head		*head;
	__poll_t			events;
	struct wait_queue_entry		wait;
};

struct io_poll_update {
	struct file			*file;
	u64				old_user_data;
	u64				new_user_data;
	__poll_t			events;
	bool				update_events;
	bool				update_user_data;
};

struct io_close {
	struct file			*file;
	int				fd;
	u32				file_slot;
	u32				flags;
};

struct io_timeout_data {
	struct io_kiocb			*req;
	struct hrtimer			timer;
	struct timespec64		ts;
	enum hrtimer_mode		mode;
	u32				flags;
};

struct io_accept {
	struct file			*file;
	struct sockaddr __user		*addr;
	int __user			*addr_len;
	int				flags;
	u32				file_slot;
	unsigned long			nofile;
};

struct io_socket {
	struct file			*file;
	int				domain;
	int				type;
	int				protocol;
	int				flags;
	u32				file_slot;
	unsigned long			nofile;
};

struct io_sync {
	struct file			*file;
	loff_t				len;
	loff_t				off;
	int				flags;
	int				mode;
};

struct io_cancel {
	struct file			*file;
	u64				addr;
	u32				flags;
	s32				fd;
};

struct io_timeout {
	struct file			*file;
	u32				off;
	u32				target_seq;
	struct list_head		list;
	/* head of the link, used by linked timeouts only */
	struct io_kiocb			*head;
	/* for linked completions */
	struct io_kiocb			*prev;
};

struct io_timeout_rem {
	struct file			*file;
	u64				addr;

	/* timeout update */
	struct timespec64		ts;
	u32				flags;
	bool				ltimeout;
};

struct io_rw {
	/* NOTE: kiocb has the file as the first member, so don't do it here */
	struct kiocb			kiocb;
	u64				addr;
	u32				len;
<<<<<<< HEAD
	u32				flags;
=======
	rwf_t				flags;
>>>>>>> 980555e9
};

struct io_connect {
	struct file			*file;
	struct sockaddr __user		*addr;
	int				addr_len;
};

struct io_sr_msg {
	struct file			*file;
	union {
		struct compat_msghdr __user	*umsg_compat;
		struct user_msghdr __user	*umsg;
		void __user			*buf;
	};
	int				msg_flags;
	size_t				len;
	size_t				done_io;
	unsigned int			flags;
};

struct io_open {
	struct file			*file;
	int				dfd;
	u32				file_slot;
	struct filename			*filename;
	struct open_how			how;
	unsigned long			nofile;
};

struct io_rsrc_update {
	struct file			*file;
	u64				arg;
	u32				nr_args;
	u32				offset;
};

struct io_fadvise {
	struct file			*file;
	u64				offset;
	u32				len;
	u32				advice;
};

struct io_madvise {
	struct file			*file;
	u64				addr;
	u32				len;
	u32				advice;
};

struct io_epoll {
	struct file			*file;
	int				epfd;
	int				op;
	int				fd;
	struct epoll_event		event;
};

struct io_splice {
	struct file			*file_out;
	loff_t				off_out;
	loff_t				off_in;
	u64				len;
	int				splice_fd_in;
	unsigned int			flags;
};

struct io_provide_buf {
	struct file			*file;
	__u64				addr;
	__u32				len;
	__u32				bgid;
	__u16				nbufs;
	__u16				bid;
};

struct io_statx {
	struct file			*file;
	int				dfd;
	unsigned int			mask;
	unsigned int			flags;
	struct filename			*filename;
	struct statx __user		*buffer;
};

struct io_shutdown {
	struct file			*file;
	int				how;
};

struct io_rename {
	struct file			*file;
	int				old_dfd;
	int				new_dfd;
	struct filename			*oldpath;
	struct filename			*newpath;
	int				flags;
};

struct io_unlink {
	struct file			*file;
	int				dfd;
	int				flags;
	struct filename			*filename;
};

struct io_mkdir {
	struct file			*file;
	int				dfd;
	umode_t				mode;
	struct filename			*filename;
};

struct io_symlink {
	struct file			*file;
	int				new_dfd;
	struct filename			*oldpath;
	struct filename			*newpath;
};

struct io_hardlink {
	struct file			*file;
	int				old_dfd;
	int				new_dfd;
	struct filename			*oldpath;
	struct filename			*newpath;
	int				flags;
};

struct io_msg {
	struct file			*file;
	u64 user_data;
	u32 len;
};

struct io_nop {
	struct file			*file;
	u64				extra1;
	u64				extra2;
};

struct io_async_connect {
	struct sockaddr_storage		address;
};

struct io_async_msghdr {
	struct iovec			fast_iov[UIO_FASTIOV];
	/* points to an allocated iov, if NULL we use fast_iov instead */
	struct iovec			*free_iov;
	struct sockaddr __user		*uaddr;
	struct msghdr			msg;
	struct sockaddr_storage		addr;
};

struct io_rw_state {
	struct iov_iter			iter;
	struct iov_iter_state		iter_state;
	struct iovec			fast_iov[UIO_FASTIOV];
};

struct io_async_rw {
	struct io_rw_state		s;
	const struct iovec		*free_iovec;
	size_t				bytes_done;
	struct wait_page_queue		wpq;
};

struct io_xattr {
	struct file			*file;
	struct xattr_ctx		ctx;
	struct filename			*filename;
};

enum {
	REQ_F_FIXED_FILE_BIT	= IOSQE_FIXED_FILE_BIT,
	REQ_F_IO_DRAIN_BIT	= IOSQE_IO_DRAIN_BIT,
	REQ_F_LINK_BIT		= IOSQE_IO_LINK_BIT,
	REQ_F_HARDLINK_BIT	= IOSQE_IO_HARDLINK_BIT,
	REQ_F_FORCE_ASYNC_BIT	= IOSQE_ASYNC_BIT,
	REQ_F_BUFFER_SELECT_BIT	= IOSQE_BUFFER_SELECT_BIT,
	REQ_F_CQE_SKIP_BIT	= IOSQE_CQE_SKIP_SUCCESS_BIT,

	/* first byte is taken by user flags, shift it to not overlap */
	REQ_F_FAIL_BIT		= 8,
	REQ_F_INFLIGHT_BIT,
	REQ_F_CUR_POS_BIT,
	REQ_F_NOWAIT_BIT,
	REQ_F_LINK_TIMEOUT_BIT,
	REQ_F_NEED_CLEANUP_BIT,
	REQ_F_POLLED_BIT,
	REQ_F_BUFFER_SELECTED_BIT,
	REQ_F_BUFFER_RING_BIT,
	REQ_F_COMPLETE_INLINE_BIT,
	REQ_F_REISSUE_BIT,
	REQ_F_CREDS_BIT,
	REQ_F_REFCOUNT_BIT,
	REQ_F_ARM_LTIMEOUT_BIT,
	REQ_F_ASYNC_DATA_BIT,
	REQ_F_SKIP_LINK_CQES_BIT,
	REQ_F_SINGLE_POLL_BIT,
	REQ_F_DOUBLE_POLL_BIT,
	REQ_F_PARTIAL_IO_BIT,
	REQ_F_APOLL_MULTISHOT_BIT,
	/* keep async read/write and isreg together and in order */
	REQ_F_SUPPORT_NOWAIT_BIT,
	REQ_F_ISREG_BIT,

	/* not a real bit, just to check we're not overflowing the space */
	__REQ_F_LAST_BIT,
};

enum {
	/* ctx owns file */
	REQ_F_FIXED_FILE	= BIT(REQ_F_FIXED_FILE_BIT),
	/* drain existing IO first */
	REQ_F_IO_DRAIN		= BIT(REQ_F_IO_DRAIN_BIT),
	/* linked sqes */
	REQ_F_LINK		= BIT(REQ_F_LINK_BIT),
	/* doesn't sever on completion < 0 */
	REQ_F_HARDLINK		= BIT(REQ_F_HARDLINK_BIT),
	/* IOSQE_ASYNC */
	REQ_F_FORCE_ASYNC	= BIT(REQ_F_FORCE_ASYNC_BIT),
	/* IOSQE_BUFFER_SELECT */
	REQ_F_BUFFER_SELECT	= BIT(REQ_F_BUFFER_SELECT_BIT),
	/* IOSQE_CQE_SKIP_SUCCESS */
	REQ_F_CQE_SKIP		= BIT(REQ_F_CQE_SKIP_BIT),

	/* fail rest of links */
	REQ_F_FAIL		= BIT(REQ_F_FAIL_BIT),
	/* on inflight list, should be cancelled and waited on exit reliably */
	REQ_F_INFLIGHT		= BIT(REQ_F_INFLIGHT_BIT),
	/* read/write uses file position */
	REQ_F_CUR_POS		= BIT(REQ_F_CUR_POS_BIT),
	/* must not punt to workers */
	REQ_F_NOWAIT		= BIT(REQ_F_NOWAIT_BIT),
	/* has or had linked timeout */
	REQ_F_LINK_TIMEOUT	= BIT(REQ_F_LINK_TIMEOUT_BIT),
	/* needs cleanup */
	REQ_F_NEED_CLEANUP	= BIT(REQ_F_NEED_CLEANUP_BIT),
	/* already went through poll handler */
	REQ_F_POLLED		= BIT(REQ_F_POLLED_BIT),
	/* buffer already selected */
	REQ_F_BUFFER_SELECTED	= BIT(REQ_F_BUFFER_SELECTED_BIT),
	/* buffer selected from ring, needs commit */
	REQ_F_BUFFER_RING	= BIT(REQ_F_BUFFER_RING_BIT),
	/* completion is deferred through io_comp_state */
	REQ_F_COMPLETE_INLINE	= BIT(REQ_F_COMPLETE_INLINE_BIT),
	/* caller should reissue async */
	REQ_F_REISSUE		= BIT(REQ_F_REISSUE_BIT),
	/* supports async reads/writes */
	REQ_F_SUPPORT_NOWAIT	= BIT(REQ_F_SUPPORT_NOWAIT_BIT),
	/* regular file */
	REQ_F_ISREG		= BIT(REQ_F_ISREG_BIT),
	/* has creds assigned */
	REQ_F_CREDS		= BIT(REQ_F_CREDS_BIT),
	/* skip refcounting if not set */
	REQ_F_REFCOUNT		= BIT(REQ_F_REFCOUNT_BIT),
	/* there is a linked timeout that has to be armed */
	REQ_F_ARM_LTIMEOUT	= BIT(REQ_F_ARM_LTIMEOUT_BIT),
	/* ->async_data allocated */
	REQ_F_ASYNC_DATA	= BIT(REQ_F_ASYNC_DATA_BIT),
	/* don't post CQEs while failing linked requests */
	REQ_F_SKIP_LINK_CQES	= BIT(REQ_F_SKIP_LINK_CQES_BIT),
	/* single poll may be active */
	REQ_F_SINGLE_POLL	= BIT(REQ_F_SINGLE_POLL_BIT),
	/* double poll may active */
	REQ_F_DOUBLE_POLL	= BIT(REQ_F_DOUBLE_POLL_BIT),
	/* request has already done partial IO */
	REQ_F_PARTIAL_IO	= BIT(REQ_F_PARTIAL_IO_BIT),
	/* fast poll multishot mode */
	REQ_F_APOLL_MULTISHOT	= BIT(REQ_F_APOLL_MULTISHOT_BIT),
};

struct async_poll {
	struct io_poll_iocb	poll;
	struct io_poll_iocb	*double_poll;
};

typedef void (*io_req_tw_func_t)(struct io_kiocb *req, bool *locked);

struct io_task_work {
	union {
		struct io_wq_work_node	node;
		struct llist_node	fallback_node;
	};
	io_req_tw_func_t		func;
};

enum {
	IORING_RSRC_FILE		= 0,
	IORING_RSRC_BUFFER		= 1,
};

struct io_cqe {
	__u64	user_data;
	__s32	res;
	/* fd initially, then cflags for completion */
	union {
		__u32	flags;
		int	fd;
	};
};

enum {
	IO_CHECK_CQ_OVERFLOW_BIT,
	IO_CHECK_CQ_DROPPED_BIT,
};

/*
 * NOTE! Each of the iocb union members has the file pointer
 * as the first entry in their struct definition. So you can
 * access the file pointer through any of the sub-structs,
 * or directly as just 'file' in this struct.
 */
struct io_kiocb {
	union {
		struct file		*file;
		struct io_rw		rw;
		struct io_poll_iocb	poll;
		struct io_poll_update	poll_update;
		struct io_accept	accept;
		struct io_sync		sync;
		struct io_cancel	cancel;
		struct io_timeout	timeout;
		struct io_timeout_rem	timeout_rem;
		struct io_connect	connect;
		struct io_sr_msg	sr_msg;
		struct io_open		open;
		struct io_close		close;
		struct io_rsrc_update	rsrc_update;
		struct io_fadvise	fadvise;
		struct io_madvise	madvise;
		struct io_epoll		epoll;
		struct io_splice	splice;
		struct io_provide_buf	pbuf;
		struct io_statx		statx;
		struct io_shutdown	shutdown;
		struct io_rename	rename;
		struct io_unlink	unlink;
		struct io_mkdir		mkdir;
		struct io_symlink	symlink;
		struct io_hardlink	hardlink;
		struct io_msg		msg;
		struct io_xattr		xattr;
		struct io_socket	sock;
		struct io_nop		nop;
		struct io_uring_cmd	uring_cmd;
	};

	u8				opcode;
	/* polled IO has completed */
	u8				iopoll_completed;
	/*
	 * Can be either a fixed buffer index, or used with provided buffers.
	 * For the latter, before issue it points to the buffer group ID,
	 * and after selection it points to the buffer ID itself.
	 */
	u16				buf_index;
	unsigned int			flags;

	struct io_cqe			cqe;

	struct io_ring_ctx		*ctx;
	struct task_struct		*task;

	struct io_rsrc_node		*rsrc_node;

	union {
		/* store used ubuf, so we can prevent reloading */
		struct io_mapped_ubuf	*imu;

		/* stores selected buf, valid IFF REQ_F_BUFFER_SELECTED is set */
		struct io_buffer	*kbuf;

		/*
		 * stores buffer ID for ring provided buffers, valid IFF
		 * REQ_F_BUFFER_RING is set.
		 */
		struct io_buffer_list	*buf_list;
	};

	union {
		/* used by request caches, completion batching and iopoll */
		struct io_wq_work_node	comp_list;
		/* cache ->apoll->events */
		__poll_t apoll_events;
	};
	atomic_t			refs;
	atomic_t			poll_refs;
	struct io_task_work		io_task_work;
	/* for polled requests, i.e. IORING_OP_POLL_ADD and async armed poll */
	union {
		struct hlist_node	hash_node;
		struct {
			u64		extra1;
			u64		extra2;
		};
	};
	/* internal polling, see IORING_FEAT_FAST_POLL */
	struct async_poll		*apoll;
	/* opcode allocated if it needs to store data for async defer */
	void				*async_data;
	/* linked requests, IFF REQ_F_HARDLINK or REQ_F_LINK are set */
	struct io_kiocb			*link;
	/* custom credentials, valid IFF REQ_F_CREDS is set */
	const struct cred		*creds;
	struct io_wq_work		work;
};

struct io_tctx_node {
	struct list_head	ctx_node;
	struct task_struct	*task;
	struct io_ring_ctx	*ctx;
};

struct io_defer_entry {
	struct list_head	list;
	struct io_kiocb		*req;
	u32			seq;
};

struct io_cancel_data {
	struct io_ring_ctx *ctx;
	union {
		u64 data;
		struct file *file;
	};
	u32 flags;
	int seq;
};

/*
 * The URING_CMD payload starts at 'cmd' in the first sqe, and continues into
 * the following sqe if SQE128 is used.
 */
#define uring_cmd_pdu_size(is_sqe128)				\
	((1 + !!(is_sqe128)) * sizeof(struct io_uring_sqe) -	\
		offsetof(struct io_uring_sqe, cmd))

struct io_op_def {
	/* needs req->file assigned */
	unsigned		needs_file : 1;
	/* should block plug */
	unsigned		plug : 1;
	/* hash wq insertion if file is a regular file */
	unsigned		hash_reg_file : 1;
	/* unbound wq insertion if file is a non-regular file */
	unsigned		unbound_nonreg_file : 1;
	/* set if opcode supports polled "wait" */
	unsigned		pollin : 1;
	unsigned		pollout : 1;
	unsigned		poll_exclusive : 1;
	/* op supports buffer selection */
	unsigned		buffer_select : 1;
	/* do prep async if is going to be punted */
	unsigned		needs_async_setup : 1;
	/* opcode is not supported by this kernel */
	unsigned		not_supported : 1;
	/* skip auditing */
	unsigned		audit_skip : 1;
	/* supports ioprio */
	unsigned		ioprio : 1;
	/* supports iopoll */
	unsigned		iopoll : 1;
	/* size of async data needed, if any */
	unsigned short		async_size;
};

static const struct io_op_def io_op_defs[] = {
	[IORING_OP_NOP] = {
		.audit_skip		= 1,
		.iopoll			= 1,
		.buffer_select		= 1,
	},
	[IORING_OP_READV] = {
		.needs_file		= 1,
		.unbound_nonreg_file	= 1,
		.pollin			= 1,
		.buffer_select		= 1,
		.needs_async_setup	= 1,
		.plug			= 1,
		.audit_skip		= 1,
		.ioprio			= 1,
		.iopoll			= 1,
		.async_size		= sizeof(struct io_async_rw),
	},
	[IORING_OP_WRITEV] = {
		.needs_file		= 1,
		.hash_reg_file		= 1,
		.unbound_nonreg_file	= 1,
		.pollout		= 1,
		.needs_async_setup	= 1,
		.plug			= 1,
		.audit_skip		= 1,
		.ioprio			= 1,
		.iopoll			= 1,
		.async_size		= sizeof(struct io_async_rw),
	},
	[IORING_OP_FSYNC] = {
		.needs_file		= 1,
		.audit_skip		= 1,
	},
	[IORING_OP_READ_FIXED] = {
		.needs_file		= 1,
		.unbound_nonreg_file	= 1,
		.pollin			= 1,
		.plug			= 1,
		.audit_skip		= 1,
		.ioprio			= 1,
		.iopoll			= 1,
		.async_size		= sizeof(struct io_async_rw),
	},
	[IORING_OP_WRITE_FIXED] = {
		.needs_file		= 1,
		.hash_reg_file		= 1,
		.unbound_nonreg_file	= 1,
		.pollout		= 1,
		.plug			= 1,
		.audit_skip		= 1,
		.ioprio			= 1,
		.iopoll			= 1,
		.async_size		= sizeof(struct io_async_rw),
	},
	[IORING_OP_POLL_ADD] = {
		.needs_file		= 1,
		.unbound_nonreg_file	= 1,
		.audit_skip		= 1,
	},
	[IORING_OP_POLL_REMOVE] = {
		.audit_skip		= 1,
	},
	[IORING_OP_SYNC_FILE_RANGE] = {
		.needs_file		= 1,
		.audit_skip		= 1,
	},
	[IORING_OP_SENDMSG] = {
		.needs_file		= 1,
		.unbound_nonreg_file	= 1,
		.pollout		= 1,
		.needs_async_setup	= 1,
		.async_size		= sizeof(struct io_async_msghdr),
	},
	[IORING_OP_RECVMSG] = {
		.needs_file		= 1,
		.unbound_nonreg_file	= 1,
		.pollin			= 1,
		.buffer_select		= 1,
		.needs_async_setup	= 1,
		.async_size		= sizeof(struct io_async_msghdr),
	},
	[IORING_OP_TIMEOUT] = {
		.audit_skip		= 1,
		.async_size		= sizeof(struct io_timeout_data),
	},
	[IORING_OP_TIMEOUT_REMOVE] = {
		/* used by timeout updates' prep() */
		.audit_skip		= 1,
	},
	[IORING_OP_ACCEPT] = {
		.needs_file		= 1,
		.unbound_nonreg_file	= 1,
		.pollin			= 1,
		.poll_exclusive		= 1,
		.ioprio			= 1,	/* used for flags */
	},
	[IORING_OP_ASYNC_CANCEL] = {
		.audit_skip		= 1,
	},
	[IORING_OP_LINK_TIMEOUT] = {
		.audit_skip		= 1,
		.async_size		= sizeof(struct io_timeout_data),
	},
	[IORING_OP_CONNECT] = {
		.needs_file		= 1,
		.unbound_nonreg_file	= 1,
		.pollout		= 1,
		.needs_async_setup	= 1,
		.async_size		= sizeof(struct io_async_connect),
	},
	[IORING_OP_FALLOCATE] = {
		.needs_file		= 1,
	},
	[IORING_OP_OPENAT] = {},
	[IORING_OP_CLOSE] = {},
	[IORING_OP_FILES_UPDATE] = {
		.audit_skip		= 1,
		.iopoll			= 1,
	},
	[IORING_OP_STATX] = {
		.audit_skip		= 1,
	},
	[IORING_OP_READ] = {
		.needs_file		= 1,
		.unbound_nonreg_file	= 1,
		.pollin			= 1,
		.buffer_select		= 1,
		.plug			= 1,
		.audit_skip		= 1,
		.ioprio			= 1,
		.iopoll			= 1,
		.async_size		= sizeof(struct io_async_rw),
	},
	[IORING_OP_WRITE] = {
		.needs_file		= 1,
		.hash_reg_file		= 1,
		.unbound_nonreg_file	= 1,
		.pollout		= 1,
		.plug			= 1,
		.audit_skip		= 1,
		.ioprio			= 1,
		.iopoll			= 1,
		.async_size		= sizeof(struct io_async_rw),
	},
	[IORING_OP_FADVISE] = {
		.needs_file		= 1,
		.audit_skip		= 1,
	},
	[IORING_OP_MADVISE] = {},
	[IORING_OP_SEND] = {
		.needs_file		= 1,
		.unbound_nonreg_file	= 1,
		.pollout		= 1,
		.audit_skip		= 1,
	},
	[IORING_OP_RECV] = {
		.needs_file		= 1,
		.unbound_nonreg_file	= 1,
		.pollin			= 1,
		.buffer_select		= 1,
		.audit_skip		= 1,
	},
	[IORING_OP_OPENAT2] = {
	},
	[IORING_OP_EPOLL_CTL] = {
		.unbound_nonreg_file	= 1,
		.audit_skip		= 1,
	},
	[IORING_OP_SPLICE] = {
		.needs_file		= 1,
		.hash_reg_file		= 1,
		.unbound_nonreg_file	= 1,
		.audit_skip		= 1,
	},
	[IORING_OP_PROVIDE_BUFFERS] = {
		.audit_skip		= 1,
		.iopoll			= 1,
	},
	[IORING_OP_REMOVE_BUFFERS] = {
		.audit_skip		= 1,
		.iopoll			= 1,
	},
	[IORING_OP_TEE] = {
		.needs_file		= 1,
		.hash_reg_file		= 1,
		.unbound_nonreg_file	= 1,
		.audit_skip		= 1,
	},
	[IORING_OP_SHUTDOWN] = {
		.needs_file		= 1,
	},
	[IORING_OP_RENAMEAT] = {},
	[IORING_OP_UNLINKAT] = {},
	[IORING_OP_MKDIRAT] = {},
	[IORING_OP_SYMLINKAT] = {},
	[IORING_OP_LINKAT] = {},
	[IORING_OP_MSG_RING] = {
		.needs_file		= 1,
		.iopoll			= 1,
	},
	[IORING_OP_FSETXATTR] = {
		.needs_file = 1
	},
	[IORING_OP_SETXATTR] = {},
	[IORING_OP_FGETXATTR] = {
		.needs_file = 1
	},
	[IORING_OP_GETXATTR] = {},
	[IORING_OP_SOCKET] = {
		.audit_skip		= 1,
	},
	[IORING_OP_URING_CMD] = {
		.needs_file		= 1,
		.plug			= 1,
		.needs_async_setup	= 1,
		.async_size		= uring_cmd_pdu_size(1),
	},
};

/* requests with any of those set should undergo io_disarm_next() */
#define IO_DISARM_MASK (REQ_F_ARM_LTIMEOUT | REQ_F_LINK_TIMEOUT | REQ_F_FAIL)
#define IO_REQ_LINK_FLAGS (REQ_F_LINK | REQ_F_HARDLINK)

static bool io_disarm_next(struct io_kiocb *req);
static void io_uring_del_tctx_node(unsigned long index);
static void io_uring_try_cancel_requests(struct io_ring_ctx *ctx,
					 struct task_struct *task,
					 bool cancel_all);
static void io_uring_cancel_generic(bool cancel_all, struct io_sq_data *sqd);

static void __io_req_complete_post(struct io_kiocb *req, s32 res, u32 cflags);
static void io_dismantle_req(struct io_kiocb *req);
static void io_queue_linked_timeout(struct io_kiocb *req);
static int __io_register_rsrc_update(struct io_ring_ctx *ctx, unsigned type,
				     struct io_uring_rsrc_update2 *up,
				     unsigned nr_args);
static void io_clean_op(struct io_kiocb *req);
static inline struct file *io_file_get_fixed(struct io_kiocb *req, int fd,
					     unsigned issue_flags);
<<<<<<< HEAD
static inline struct file *io_file_get_normal(struct io_kiocb *req, int fd);
static void io_drop_inflight_file(struct io_kiocb *req);
static bool io_assign_file(struct io_kiocb *req, unsigned int issue_flags);
static void __io_queue_sqe(struct io_kiocb *req);
=======
static struct file *io_file_get_normal(struct io_kiocb *req, int fd);
static void io_queue_sqe(struct io_kiocb *req);
>>>>>>> 980555e9
static void io_rsrc_put_work(struct work_struct *work);

static void io_req_task_queue(struct io_kiocb *req);
static void __io_submit_flush_completions(struct io_ring_ctx *ctx);
static int io_req_prep_async(struct io_kiocb *req);

static int io_install_fixed_file(struct io_kiocb *req, struct file *file,
				 unsigned int issue_flags, u32 slot_index);
static int __io_close_fixed(struct io_kiocb *req, unsigned int issue_flags,
			    unsigned int offset);
static inline int io_close_fixed(struct io_kiocb *req, unsigned int issue_flags);

static enum hrtimer_restart io_link_timeout_fn(struct hrtimer *timer);
static void io_eventfd_signal(struct io_ring_ctx *ctx);
static void io_req_tw_post_queue(struct io_kiocb *req, s32 res, u32 cflags);

static struct kmem_cache *req_cachep;

static const struct file_operations io_uring_fops;

const char *io_uring_get_opcode(u8 opcode)
{
	switch ((enum io_uring_op)opcode) {
	case IORING_OP_NOP:
		return "NOP";
	case IORING_OP_READV:
		return "READV";
	case IORING_OP_WRITEV:
		return "WRITEV";
	case IORING_OP_FSYNC:
		return "FSYNC";
	case IORING_OP_READ_FIXED:
		return "READ_FIXED";
	case IORING_OP_WRITE_FIXED:
		return "WRITE_FIXED";
	case IORING_OP_POLL_ADD:
		return "POLL_ADD";
	case IORING_OP_POLL_REMOVE:
		return "POLL_REMOVE";
	case IORING_OP_SYNC_FILE_RANGE:
		return "SYNC_FILE_RANGE";
	case IORING_OP_SENDMSG:
		return "SENDMSG";
	case IORING_OP_RECVMSG:
		return "RECVMSG";
	case IORING_OP_TIMEOUT:
		return "TIMEOUT";
	case IORING_OP_TIMEOUT_REMOVE:
		return "TIMEOUT_REMOVE";
	case IORING_OP_ACCEPT:
		return "ACCEPT";
	case IORING_OP_ASYNC_CANCEL:
		return "ASYNC_CANCEL";
	case IORING_OP_LINK_TIMEOUT:
		return "LINK_TIMEOUT";
	case IORING_OP_CONNECT:
		return "CONNECT";
	case IORING_OP_FALLOCATE:
		return "FALLOCATE";
	case IORING_OP_OPENAT:
		return "OPENAT";
	case IORING_OP_CLOSE:
		return "CLOSE";
	case IORING_OP_FILES_UPDATE:
		return "FILES_UPDATE";
	case IORING_OP_STATX:
		return "STATX";
	case IORING_OP_READ:
		return "READ";
	case IORING_OP_WRITE:
		return "WRITE";
	case IORING_OP_FADVISE:
		return "FADVISE";
	case IORING_OP_MADVISE:
		return "MADVISE";
	case IORING_OP_SEND:
		return "SEND";
	case IORING_OP_RECV:
		return "RECV";
	case IORING_OP_OPENAT2:
		return "OPENAT2";
	case IORING_OP_EPOLL_CTL:
		return "EPOLL_CTL";
	case IORING_OP_SPLICE:
		return "SPLICE";
	case IORING_OP_PROVIDE_BUFFERS:
		return "PROVIDE_BUFFERS";
	case IORING_OP_REMOVE_BUFFERS:
		return "REMOVE_BUFFERS";
	case IORING_OP_TEE:
		return "TEE";
	case IORING_OP_SHUTDOWN:
		return "SHUTDOWN";
	case IORING_OP_RENAMEAT:
		return "RENAMEAT";
	case IORING_OP_UNLINKAT:
		return "UNLINKAT";
	case IORING_OP_MKDIRAT:
		return "MKDIRAT";
	case IORING_OP_SYMLINKAT:
		return "SYMLINKAT";
	case IORING_OP_LINKAT:
		return "LINKAT";
	case IORING_OP_MSG_RING:
		return "MSG_RING";
	case IORING_OP_FSETXATTR:
		return "FSETXATTR";
	case IORING_OP_SETXATTR:
		return "SETXATTR";
	case IORING_OP_FGETXATTR:
		return "FGETXATTR";
	case IORING_OP_GETXATTR:
		return "GETXATTR";
	case IORING_OP_SOCKET:
		return "SOCKET";
	case IORING_OP_URING_CMD:
		return "URING_CMD";
	case IORING_OP_LAST:
		return "INVALID";
	}
	return "INVALID";
}

struct sock *io_uring_get_socket(struct file *file)
{
#if defined(CONFIG_UNIX)
	if (file->f_op == &io_uring_fops) {
		struct io_ring_ctx *ctx = file->private_data;

		return ctx->ring_sock->sk;
	}
#endif
	return NULL;
}
EXPORT_SYMBOL(io_uring_get_socket);

#if defined(CONFIG_UNIX)
static inline bool io_file_need_scm(struct file *filp)
{
#if defined(IO_URING_SCM_ALL)
	return true;
#else
	return !!unix_get_socket(filp);
#endif
}
#else
static inline bool io_file_need_scm(struct file *filp)
{
	return false;
}
#endif

static void io_ring_submit_unlock(struct io_ring_ctx *ctx, unsigned issue_flags)
{
	lockdep_assert_held(&ctx->uring_lock);
	if (issue_flags & IO_URING_F_UNLOCKED)
		mutex_unlock(&ctx->uring_lock);
}

static void io_ring_submit_lock(struct io_ring_ctx *ctx, unsigned issue_flags)
{
	/*
	 * "Normal" inline submissions always hold the uring_lock, since we
	 * grab it from the system call. Same is true for the SQPOLL offload.
	 * The only exception is when we've detached the request and issue it
	 * from an async worker thread, grab the lock for that case.
	 */
	if (issue_flags & IO_URING_F_UNLOCKED)
		mutex_lock(&ctx->uring_lock);
	lockdep_assert_held(&ctx->uring_lock);
}

static inline void io_tw_lock(struct io_ring_ctx *ctx, bool *locked)
{
	if (!*locked) {
		mutex_lock(&ctx->uring_lock);
		*locked = true;
	}
}

#define io_for_each_link(pos, head) \
	for (pos = (head); pos; pos = pos->link)

/*
 * Shamelessly stolen from the mm implementation of page reference checking,
 * see commit f958d7b528b1 for details.
 */
#define req_ref_zero_or_close_to_overflow(req)	\
	((unsigned int) atomic_read(&(req->refs)) + 127u <= 127u)

static inline bool req_ref_inc_not_zero(struct io_kiocb *req)
{
	WARN_ON_ONCE(!(req->flags & REQ_F_REFCOUNT));
	return atomic_inc_not_zero(&req->refs);
}

static inline bool req_ref_put_and_test(struct io_kiocb *req)
{
	if (likely(!(req->flags & REQ_F_REFCOUNT)))
		return true;

	WARN_ON_ONCE(req_ref_zero_or_close_to_overflow(req));
	return atomic_dec_and_test(&req->refs);
}

static inline void req_ref_get(struct io_kiocb *req)
{
	WARN_ON_ONCE(!(req->flags & REQ_F_REFCOUNT));
	WARN_ON_ONCE(req_ref_zero_or_close_to_overflow(req));
	atomic_inc(&req->refs);
}

static inline void io_submit_flush_completions(struct io_ring_ctx *ctx)
{
	if (!wq_list_empty(&ctx->submit_state.compl_reqs))
		__io_submit_flush_completions(ctx);
}

static inline void __io_req_set_refcount(struct io_kiocb *req, int nr)
{
	if (!(req->flags & REQ_F_REFCOUNT)) {
		req->flags |= REQ_F_REFCOUNT;
		atomic_set(&req->refs, nr);
	}
}

static inline void io_req_set_refcount(struct io_kiocb *req)
{
	__io_req_set_refcount(req, 1);
}

#define IO_RSRC_REF_BATCH	100

static void io_rsrc_put_node(struct io_rsrc_node *node, int nr)
{
	percpu_ref_put_many(&node->refs, nr);
}

static inline void io_req_put_rsrc_locked(struct io_kiocb *req,
					  struct io_ring_ctx *ctx)
	__must_hold(&ctx->uring_lock)
{
	struct io_rsrc_node *node = req->rsrc_node;

	if (node) {
		if (node == ctx->rsrc_node)
			ctx->rsrc_cached_refs++;
		else
			io_rsrc_put_node(node, 1);
	}
}

static inline void io_req_put_rsrc(struct io_kiocb *req)
{
	if (req->rsrc_node)
		io_rsrc_put_node(req->rsrc_node, 1);
}

static __cold void io_rsrc_refs_drop(struct io_ring_ctx *ctx)
	__must_hold(&ctx->uring_lock)
{
	if (ctx->rsrc_cached_refs) {
		io_rsrc_put_node(ctx->rsrc_node, ctx->rsrc_cached_refs);
		ctx->rsrc_cached_refs = 0;
	}
}

static void io_rsrc_refs_refill(struct io_ring_ctx *ctx)
	__must_hold(&ctx->uring_lock)
{
	ctx->rsrc_cached_refs += IO_RSRC_REF_BATCH;
	percpu_ref_get_many(&ctx->rsrc_node->refs, IO_RSRC_REF_BATCH);
}

static inline void io_req_set_rsrc_node(struct io_kiocb *req,
					struct io_ring_ctx *ctx,
					unsigned int issue_flags)
{
<<<<<<< HEAD
	if (!req->fixed_rsrc_refs) {
		req->fixed_rsrc_refs = &ctx->rsrc_node->refs;
=======
	if (!req->rsrc_node) {
		req->rsrc_node = ctx->rsrc_node;
>>>>>>> 980555e9

		if (!(issue_flags & IO_URING_F_UNLOCKED)) {
			lockdep_assert_held(&ctx->uring_lock);
			ctx->rsrc_cached_refs--;
			if (unlikely(ctx->rsrc_cached_refs < 0))
				io_rsrc_refs_refill(ctx);
		} else {
<<<<<<< HEAD
			percpu_ref_get(req->fixed_rsrc_refs);
=======
			percpu_ref_get(&req->rsrc_node->refs);
>>>>>>> 980555e9
		}
	}
}

static unsigned int __io_put_kbuf(struct io_kiocb *req, struct list_head *list)
{
	if (req->flags & REQ_F_BUFFER_RING) {
		if (req->buf_list)
			req->buf_list->head++;
		req->flags &= ~REQ_F_BUFFER_RING;
	} else {
		list_add(&req->kbuf->list, list);
		req->flags &= ~REQ_F_BUFFER_SELECTED;
	}

	return IORING_CQE_F_BUFFER | (req->buf_index << IORING_CQE_BUFFER_SHIFT);
}

static inline unsigned int io_put_kbuf_comp(struct io_kiocb *req)
{
	lockdep_assert_held(&req->ctx->completion_lock);

	if (!(req->flags & (REQ_F_BUFFER_SELECTED|REQ_F_BUFFER_RING)))
		return 0;
	return __io_put_kbuf(req, &req->ctx->io_buffers_comp);
}

static inline unsigned int io_put_kbuf(struct io_kiocb *req,
				       unsigned issue_flags)
{
	unsigned int cflags;

	if (!(req->flags & (REQ_F_BUFFER_SELECTED|REQ_F_BUFFER_RING)))
		return 0;

	/*
	 * We can add this buffer back to two lists:
	 *
	 * 1) The io_buffers_cache list. This one is protected by the
	 *    ctx->uring_lock. If we already hold this lock, add back to this
	 *    list as we can grab it from issue as well.
	 * 2) The io_buffers_comp list. This one is protected by the
	 *    ctx->completion_lock.
	 *
	 * We migrate buffers from the comp_list to the issue cache list
	 * when we need one.
	 */
	if (req->flags & REQ_F_BUFFER_RING) {
		/* no buffers to recycle for this case */
		cflags = __io_put_kbuf(req, NULL);
	} else if (issue_flags & IO_URING_F_UNLOCKED) {
		struct io_ring_ctx *ctx = req->ctx;

		spin_lock(&ctx->completion_lock);
		cflags = __io_put_kbuf(req, &ctx->io_buffers_comp);
		spin_unlock(&ctx->completion_lock);
	} else {
		lockdep_assert_held(&req->ctx->uring_lock);

		cflags = __io_put_kbuf(req, &req->ctx->io_buffers_cache);
	}

	return cflags;
}

static struct io_buffer_list *io_buffer_get_list(struct io_ring_ctx *ctx,
						 unsigned int bgid)
{
	if (ctx->io_bl && bgid < BGID_ARRAY)
		return &ctx->io_bl[bgid];

	return xa_load(&ctx->io_bl_xa, bgid);
}

static void io_kbuf_recycle(struct io_kiocb *req, unsigned issue_flags)
{
	struct io_ring_ctx *ctx = req->ctx;
	struct io_buffer_list *bl;
	struct io_buffer *buf;

	if (!(req->flags & (REQ_F_BUFFER_SELECTED|REQ_F_BUFFER_RING)))
		return;
	/* don't recycle if we already did IO to this buffer */
	if (req->flags & REQ_F_PARTIAL_IO)
		return;
	/*
	 * We don't need to recycle for REQ_F_BUFFER_RING, we can just clear
	 * the flag and hence ensure that bl->head doesn't get incremented.
	 * If the tail has already been incremented, hang on to it.
	 */
	if (req->flags & REQ_F_BUFFER_RING) {
		if (req->buf_list) {
			req->buf_index = req->buf_list->bgid;
			req->flags &= ~REQ_F_BUFFER_RING;
		}
		return;
	}

	io_ring_submit_lock(ctx, issue_flags);

	buf = req->kbuf;
	bl = io_buffer_get_list(ctx, buf->bgid);
	list_add(&buf->list, &bl->buf_list);
	req->flags &= ~REQ_F_BUFFER_SELECTED;
	req->buf_index = buf->bgid;

	io_ring_submit_unlock(ctx, issue_flags);
}

static bool io_match_task(struct io_kiocb *head, struct task_struct *task,
			  bool cancel_all)
	__must_hold(&req->ctx->timeout_lock)
{
	if (task && head->task != task)
		return false;
	return cancel_all;
}

/*
 * As io_match_task() but protected against racing with linked timeouts.
 * User must not hold timeout_lock.
 */
static bool io_match_task_safe(struct io_kiocb *head, struct task_struct *task,
			       bool cancel_all)
{
	if (task && head->task != task)
		return false;
	return cancel_all;
}

static inline bool req_has_async_data(struct io_kiocb *req)
{
	return req->flags & REQ_F_ASYNC_DATA;
}

static inline void req_set_fail(struct io_kiocb *req)
{
	req->flags |= REQ_F_FAIL;
	if (req->flags & REQ_F_CQE_SKIP) {
		req->flags &= ~REQ_F_CQE_SKIP;
		req->flags |= REQ_F_SKIP_LINK_CQES;
	}
}

static inline void req_fail_link_node(struct io_kiocb *req, int res)
{
	req_set_fail(req);
	req->cqe.res = res;
}

static inline void io_req_add_to_cache(struct io_kiocb *req, struct io_ring_ctx *ctx)
{
	wq_stack_add_head(&req->comp_list, &ctx->submit_state.free_list);
}

static __cold void io_ring_ctx_ref_free(struct percpu_ref *ref)
{
	struct io_ring_ctx *ctx = container_of(ref, struct io_ring_ctx, refs);

	complete(&ctx->ref_comp);
}

static inline bool io_is_timeout_noseq(struct io_kiocb *req)
{
	return !req->timeout.off;
}

static __cold void io_fallback_req_func(struct work_struct *work)
{
	struct io_ring_ctx *ctx = container_of(work, struct io_ring_ctx,
						fallback_work.work);
	struct llist_node *node = llist_del_all(&ctx->fallback_llist);
	struct io_kiocb *req, *tmp;
	bool locked = false;

	percpu_ref_get(&ctx->refs);
	llist_for_each_entry_safe(req, tmp, node, io_task_work.fallback_node)
		req->io_task_work.func(req, &locked);

	if (locked) {
		io_submit_flush_completions(ctx);
		mutex_unlock(&ctx->uring_lock);
	}
	percpu_ref_put(&ctx->refs);
}

static __cold struct io_ring_ctx *io_ring_ctx_alloc(struct io_uring_params *p)
{
	struct io_ring_ctx *ctx;
	int hash_bits;

	ctx = kzalloc(sizeof(*ctx), GFP_KERNEL);
	if (!ctx)
		return NULL;

	xa_init(&ctx->io_bl_xa);

	/*
	 * Use 5 bits less than the max cq entries, that should give us around
	 * 32 entries per hash list if totally full and uniformly spread.
	 */
	hash_bits = ilog2(p->cq_entries);
	hash_bits -= 5;
	if (hash_bits <= 0)
		hash_bits = 1;
	ctx->cancel_hash_bits = hash_bits;
	ctx->cancel_hash = kmalloc((1U << hash_bits) * sizeof(struct hlist_head),
					GFP_KERNEL);
	if (!ctx->cancel_hash)
		goto err;
	__hash_init(ctx->cancel_hash, 1U << hash_bits);

	ctx->dummy_ubuf = kzalloc(sizeof(*ctx->dummy_ubuf), GFP_KERNEL);
	if (!ctx->dummy_ubuf)
		goto err;
	/* set invalid range, so io_import_fixed() fails meeting it */
	ctx->dummy_ubuf->ubuf = -1UL;

	if (percpu_ref_init(&ctx->refs, io_ring_ctx_ref_free,
			    PERCPU_REF_ALLOW_REINIT, GFP_KERNEL))
		goto err;

	ctx->flags = p->flags;
	init_waitqueue_head(&ctx->sqo_sq_wait);
	INIT_LIST_HEAD(&ctx->sqd_list);
	INIT_LIST_HEAD(&ctx->cq_overflow_list);
	INIT_LIST_HEAD(&ctx->io_buffers_cache);
	INIT_LIST_HEAD(&ctx->apoll_cache);
	init_completion(&ctx->ref_comp);
	xa_init_flags(&ctx->personalities, XA_FLAGS_ALLOC1);
	mutex_init(&ctx->uring_lock);
	init_waitqueue_head(&ctx->cq_wait);
	spin_lock_init(&ctx->completion_lock);
	spin_lock_init(&ctx->timeout_lock);
	INIT_WQ_LIST(&ctx->iopoll_list);
	INIT_LIST_HEAD(&ctx->io_buffers_pages);
	INIT_LIST_HEAD(&ctx->io_buffers_comp);
	INIT_LIST_HEAD(&ctx->defer_list);
	INIT_LIST_HEAD(&ctx->timeout_list);
	INIT_LIST_HEAD(&ctx->ltimeout_list);
	spin_lock_init(&ctx->rsrc_ref_lock);
	INIT_LIST_HEAD(&ctx->rsrc_ref_list);
	INIT_DELAYED_WORK(&ctx->rsrc_put_work, io_rsrc_put_work);
	init_llist_head(&ctx->rsrc_put_llist);
	INIT_LIST_HEAD(&ctx->tctx_list);
	ctx->submit_state.free_list.next = NULL;
	INIT_WQ_LIST(&ctx->locked_free_list);
	INIT_DELAYED_WORK(&ctx->fallback_work, io_fallback_req_func);
	INIT_WQ_LIST(&ctx->submit_state.compl_reqs);
	return ctx;
err:
	kfree(ctx->dummy_ubuf);
	kfree(ctx->cancel_hash);
	kfree(ctx->io_bl);
	xa_destroy(&ctx->io_bl_xa);
	kfree(ctx);
	return NULL;
}

static void io_account_cq_overflow(struct io_ring_ctx *ctx)
{
	struct io_rings *r = ctx->rings;

	WRITE_ONCE(r->cq_overflow, READ_ONCE(r->cq_overflow) + 1);
	ctx->cq_extra--;
}

static bool req_need_defer(struct io_kiocb *req, u32 seq)
{
	if (unlikely(req->flags & REQ_F_IO_DRAIN)) {
		struct io_ring_ctx *ctx = req->ctx;

		return seq + READ_ONCE(ctx->cq_extra) != ctx->cached_cq_tail;
	}

	return false;
}

static inline bool io_req_ffs_set(struct io_kiocb *req)
{
	return req->flags & REQ_F_FIXED_FILE;
}

static struct io_kiocb *__io_prep_linked_timeout(struct io_kiocb *req)
{
	if (WARN_ON_ONCE(!req->link))
		return NULL;

	req->flags &= ~REQ_F_ARM_LTIMEOUT;
	req->flags |= REQ_F_LINK_TIMEOUT;

	/* linked timeouts should have two refs once prep'ed */
	io_req_set_refcount(req);
	__io_req_set_refcount(req->link, 2);
	return req->link;
}

static inline struct io_kiocb *io_prep_linked_timeout(struct io_kiocb *req)
{
	if (likely(!(req->flags & REQ_F_ARM_LTIMEOUT)))
		return NULL;
	return __io_prep_linked_timeout(req);
}

static noinline void __io_arm_ltimeout(struct io_kiocb *req)
{
	io_queue_linked_timeout(__io_prep_linked_timeout(req));
}

static inline void io_arm_ltimeout(struct io_kiocb *req)
{
	if (unlikely(req->flags & REQ_F_ARM_LTIMEOUT))
		__io_arm_ltimeout(req);
}

static void io_prep_async_work(struct io_kiocb *req)
{
	const struct io_op_def *def = &io_op_defs[req->opcode];
	struct io_ring_ctx *ctx = req->ctx;

	if (!(req->flags & REQ_F_CREDS)) {
		req->flags |= REQ_F_CREDS;
		req->creds = get_current_cred();
	}

	req->work.list.next = NULL;
	req->work.flags = 0;
	req->work.cancel_seq = atomic_read(&ctx->cancel_seq);
	if (req->flags & REQ_F_FORCE_ASYNC)
		req->work.flags |= IO_WQ_WORK_CONCURRENT;

	if (req->flags & REQ_F_ISREG) {
		if (def->hash_reg_file || (ctx->flags & IORING_SETUP_IOPOLL))
			io_wq_hash_work(&req->work, file_inode(req->file));
	} else if (!req->file || !S_ISBLK(file_inode(req->file)->i_mode)) {
		if (def->unbound_nonreg_file)
			req->work.flags |= IO_WQ_WORK_UNBOUND;
	}
}

static void io_prep_async_link(struct io_kiocb *req)
{
	struct io_kiocb *cur;

	if (req->flags & REQ_F_LINK_TIMEOUT) {
		struct io_ring_ctx *ctx = req->ctx;

		spin_lock_irq(&ctx->timeout_lock);
		io_for_each_link(cur, req)
			io_prep_async_work(cur);
		spin_unlock_irq(&ctx->timeout_lock);
	} else {
		io_for_each_link(cur, req)
			io_prep_async_work(cur);
	}
}

static inline void io_req_add_compl_list(struct io_kiocb *req)
{
	struct io_submit_state *state = &req->ctx->submit_state;

	if (!(req->flags & REQ_F_CQE_SKIP))
		state->flush_cqes = true;
	wq_list_add_tail(&req->comp_list, &state->compl_reqs);
}

static void io_queue_iowq(struct io_kiocb *req, bool *dont_use)
{
	struct io_kiocb *link = io_prep_linked_timeout(req);
	struct io_uring_task *tctx = req->task->io_uring;

	BUG_ON(!tctx);
	BUG_ON(!tctx->io_wq);

	/* init ->work of the whole link before punting */
	io_prep_async_link(req);

	/*
	 * Not expected to happen, but if we do have a bug where this _can_
	 * happen, catch it here and ensure the request is marked as
	 * canceled. That will make io-wq go through the usual work cancel
	 * procedure rather than attempt to run this request (or create a new
	 * worker for it).
	 */
	if (WARN_ON_ONCE(!same_thread_group(req->task, current)))
		req->work.flags |= IO_WQ_WORK_CANCEL;

	trace_io_uring_queue_async_work(req->ctx, req, req->cqe.user_data,
					req->opcode, req->flags, &req->work,
					io_wq_is_hashed(&req->work));
	io_wq_enqueue(tctx->io_wq, &req->work);
	if (link)
		io_queue_linked_timeout(link);
}

static void io_kill_timeout(struct io_kiocb *req, int status)
	__must_hold(&req->ctx->completion_lock)
	__must_hold(&req->ctx->timeout_lock)
{
	struct io_timeout_data *io = req->async_data;

	if (hrtimer_try_to_cancel(&io->timer) != -1) {
		if (status)
			req_set_fail(req);
		atomic_set(&req->ctx->cq_timeouts,
			atomic_read(&req->ctx->cq_timeouts) + 1);
		list_del_init(&req->timeout.list);
		io_req_tw_post_queue(req, status, 0);
	}
}

static __cold void io_queue_deferred(struct io_ring_ctx *ctx)
{
	while (!list_empty(&ctx->defer_list)) {
		struct io_defer_entry *de = list_first_entry(&ctx->defer_list,
						struct io_defer_entry, list);

		if (req_need_defer(de->req, de->seq))
			break;
		list_del_init(&de->list);
		io_req_task_queue(de->req);
		kfree(de);
	}
}

static __cold void io_flush_timeouts(struct io_ring_ctx *ctx)
	__must_hold(&ctx->completion_lock)
{
	u32 seq = ctx->cached_cq_tail - atomic_read(&ctx->cq_timeouts);
	struct io_kiocb *req, *tmp;

	spin_lock_irq(&ctx->timeout_lock);
	list_for_each_entry_safe(req, tmp, &ctx->timeout_list, timeout.list) {
		u32 events_needed, events_got;

		if (io_is_timeout_noseq(req))
			break;

		/*
		 * Since seq can easily wrap around over time, subtract
		 * the last seq at which timeouts were flushed before comparing.
		 * Assuming not more than 2^31-1 events have happened since,
		 * these subtractions won't have wrapped, so we can check if
		 * target is in [last_seq, current_seq] by comparing the two.
		 */
		events_needed = req->timeout.target_seq - ctx->cq_last_tm_flush;
		events_got = seq - ctx->cq_last_tm_flush;
		if (events_got < events_needed)
			break;

		io_kill_timeout(req, 0);
	}
	ctx->cq_last_tm_flush = seq;
	spin_unlock_irq(&ctx->timeout_lock);
}

static inline void io_commit_cqring(struct io_ring_ctx *ctx)
{
	/* order cqe stores with ring update */
	smp_store_release(&ctx->rings->cq.tail, ctx->cached_cq_tail);
}

static void __io_commit_cqring_flush(struct io_ring_ctx *ctx)
{
	if (ctx->off_timeout_used || ctx->drain_active) {
		spin_lock(&ctx->completion_lock);
		if (ctx->off_timeout_used)
			io_flush_timeouts(ctx);
		if (ctx->drain_active)
			io_queue_deferred(ctx);
		io_commit_cqring(ctx);
		spin_unlock(&ctx->completion_lock);
	}
	if (ctx->has_evfd)
		io_eventfd_signal(ctx);
}

static inline bool io_sqring_full(struct io_ring_ctx *ctx)
{
	struct io_rings *r = ctx->rings;

	return READ_ONCE(r->sq.tail) - ctx->cached_sq_head == ctx->sq_entries;
}

static inline unsigned int __io_cqring_events(struct io_ring_ctx *ctx)
{
	return ctx->cached_cq_tail - READ_ONCE(ctx->rings->cq.head);
}

/*
 * writes to the cq entry need to come after reading head; the
 * control dependency is enough as we're using WRITE_ONCE to
 * fill the cq entry
 */
static noinline struct io_uring_cqe *__io_get_cqe(struct io_ring_ctx *ctx)
{
	struct io_rings *rings = ctx->rings;
	unsigned int off = ctx->cached_cq_tail & (ctx->cq_entries - 1);
	unsigned int shift = 0;
	unsigned int free, queued, len;

	if (ctx->flags & IORING_SETUP_CQE32)
		shift = 1;

	/* userspace may cheat modifying the tail, be safe and do min */
	queued = min(__io_cqring_events(ctx), ctx->cq_entries);
	free = ctx->cq_entries - queued;
	/* we need a contiguous range, limit based on the current array offset */
	len = min(free, ctx->cq_entries - off);
	if (!len)
		return NULL;

	ctx->cached_cq_tail++;
	ctx->cqe_cached = &rings->cqes[off];
	ctx->cqe_sentinel = ctx->cqe_cached + len;
	ctx->cqe_cached++;
	return &rings->cqes[off << shift];
}

static inline struct io_uring_cqe *io_get_cqe(struct io_ring_ctx *ctx)
{
	if (likely(ctx->cqe_cached < ctx->cqe_sentinel)) {
		struct io_uring_cqe *cqe = ctx->cqe_cached;

		if (ctx->flags & IORING_SETUP_CQE32) {
			unsigned int off = ctx->cqe_cached - ctx->rings->cqes;

			cqe += off;
		}

		ctx->cached_cq_tail++;
		ctx->cqe_cached++;
		return cqe;
	}

	return __io_get_cqe(ctx);
}

static void io_eventfd_signal(struct io_ring_ctx *ctx)
{
	struct io_ev_fd *ev_fd;

	rcu_read_lock();
	/*
	 * rcu_dereference ctx->io_ev_fd once and use it for both for checking
	 * and eventfd_signal
	 */
	ev_fd = rcu_dereference(ctx->io_ev_fd);

	/*
	 * Check again if ev_fd exists incase an io_eventfd_unregister call
	 * completed between the NULL check of ctx->io_ev_fd at the start of
	 * the function and rcu_read_lock.
	 */
	if (unlikely(!ev_fd))
		goto out;
	if (READ_ONCE(ctx->rings->cq_flags) & IORING_CQ_EVENTFD_DISABLED)
		goto out;

	if (!ev_fd->eventfd_async || io_wq_current_is_worker())
		eventfd_signal(ev_fd->cq_ev_fd, 1);
out:
	rcu_read_unlock();
}

static inline void io_cqring_wake(struct io_ring_ctx *ctx)
{
	/*
	 * wake_up_all() may seem excessive, but io_wake_function() and
	 * io_should_wake() handle the termination of the loop and only
	 * wake as many waiters as we need to.
	 */
	if (wq_has_sleeper(&ctx->cq_wait))
		wake_up_all(&ctx->cq_wait);
}

/*
 * This should only get called when at least one event has been posted.
 * Some applications rely on the eventfd notification count only changing
 * IFF a new CQE has been added to the CQ ring. There's no depedency on
 * 1:1 relationship between how many times this function is called (and
 * hence the eventfd count) and number of CQEs posted to the CQ ring.
 */
static inline void io_cqring_ev_posted(struct io_ring_ctx *ctx)
{
	if (unlikely(ctx->off_timeout_used || ctx->drain_active ||
		     ctx->has_evfd))
		__io_commit_cqring_flush(ctx);

	io_cqring_wake(ctx);
}

static void io_cqring_ev_posted_iopoll(struct io_ring_ctx *ctx)
{
	if (unlikely(ctx->off_timeout_used || ctx->drain_active ||
		     ctx->has_evfd))
		__io_commit_cqring_flush(ctx);

	if (ctx->flags & IORING_SETUP_SQPOLL)
		io_cqring_wake(ctx);
}

/* Returns true if there are no backlogged entries after the flush */
static bool __io_cqring_overflow_flush(struct io_ring_ctx *ctx, bool force)
{
	bool all_flushed, posted;
	size_t cqe_size = sizeof(struct io_uring_cqe);

	if (!force && __io_cqring_events(ctx) == ctx->cq_entries)
		return false;

	if (ctx->flags & IORING_SETUP_CQE32)
		cqe_size <<= 1;

	posted = false;
	spin_lock(&ctx->completion_lock);
	while (!list_empty(&ctx->cq_overflow_list)) {
		struct io_uring_cqe *cqe = io_get_cqe(ctx);
		struct io_overflow_cqe *ocqe;

		if (!cqe && !force)
			break;
		ocqe = list_first_entry(&ctx->cq_overflow_list,
					struct io_overflow_cqe, list);
		if (cqe)
			memcpy(cqe, &ocqe->cqe, cqe_size);
		else
			io_account_cq_overflow(ctx);

		posted = true;
		list_del(&ocqe->list);
		kfree(ocqe);
	}

	all_flushed = list_empty(&ctx->cq_overflow_list);
	if (all_flushed) {
		clear_bit(IO_CHECK_CQ_OVERFLOW_BIT, &ctx->check_cq);
		atomic_andnot(IORING_SQ_CQ_OVERFLOW, &ctx->rings->sq_flags);
	}

	io_commit_cqring(ctx);
	spin_unlock(&ctx->completion_lock);
	if (posted)
		io_cqring_ev_posted(ctx);
	return all_flushed;
}

static bool io_cqring_overflow_flush(struct io_ring_ctx *ctx)
{
	bool ret = true;

	if (test_bit(IO_CHECK_CQ_OVERFLOW_BIT, &ctx->check_cq)) {
		/* iopoll syncs against uring_lock, not completion_lock */
		if (ctx->flags & IORING_SETUP_IOPOLL)
			mutex_lock(&ctx->uring_lock);
		ret = __io_cqring_overflow_flush(ctx, false);
		if (ctx->flags & IORING_SETUP_IOPOLL)
			mutex_unlock(&ctx->uring_lock);
	}

	return ret;
}

static void __io_put_task(struct task_struct *task, int nr)
{
	struct io_uring_task *tctx = task->io_uring;

	percpu_counter_sub(&tctx->inflight, nr);
	if (unlikely(atomic_read(&tctx->in_idle)))
		wake_up(&tctx->wait);
	put_task_struct_many(task, nr);
}

/* must to be called somewhat shortly after putting a request */
static inline void io_put_task(struct task_struct *task, int nr)
{
	if (likely(task == current))
		task->io_uring->cached_refs += nr;
	else
		__io_put_task(task, nr);
}

static void io_task_refs_refill(struct io_uring_task *tctx)
{
	unsigned int refill = -tctx->cached_refs + IO_TCTX_REFS_CACHE_NR;

	percpu_counter_add(&tctx->inflight, refill);
	refcount_add(refill, &current->usage);
	tctx->cached_refs += refill;
}

static inline void io_get_task_refs(int nr)
{
	struct io_uring_task *tctx = current->io_uring;

	tctx->cached_refs -= nr;
	if (unlikely(tctx->cached_refs < 0))
		io_task_refs_refill(tctx);
}

static __cold void io_uring_drop_tctx_refs(struct task_struct *task)
{
	struct io_uring_task *tctx = task->io_uring;
	unsigned int refs = tctx->cached_refs;

	if (refs) {
		tctx->cached_refs = 0;
		percpu_counter_sub(&tctx->inflight, refs);
		put_task_struct_many(task, refs);
	}
}

static bool io_cqring_event_overflow(struct io_ring_ctx *ctx, u64 user_data,
				     s32 res, u32 cflags, u64 extra1,
				     u64 extra2)
{
	struct io_overflow_cqe *ocqe;
	size_t ocq_size = sizeof(struct io_overflow_cqe);
	bool is_cqe32 = (ctx->flags & IORING_SETUP_CQE32);

	if (is_cqe32)
		ocq_size += sizeof(struct io_uring_cqe);

	ocqe = kmalloc(ocq_size, GFP_ATOMIC | __GFP_ACCOUNT);
	trace_io_uring_cqe_overflow(ctx, user_data, res, cflags, ocqe);
	if (!ocqe) {
		/*
		 * If we're in ring overflow flush mode, or in task cancel mode,
		 * or cannot allocate an overflow entry, then we need to drop it
		 * on the floor.
		 */
		io_account_cq_overflow(ctx);
		set_bit(IO_CHECK_CQ_DROPPED_BIT, &ctx->check_cq);
		return false;
	}
	if (list_empty(&ctx->cq_overflow_list)) {
		set_bit(IO_CHECK_CQ_OVERFLOW_BIT, &ctx->check_cq);
		atomic_or(IORING_SQ_CQ_OVERFLOW, &ctx->rings->sq_flags);

	}
	ocqe->cqe.user_data = user_data;
	ocqe->cqe.res = res;
	ocqe->cqe.flags = cflags;
	if (is_cqe32) {
		ocqe->cqe.big_cqe[0] = extra1;
		ocqe->cqe.big_cqe[1] = extra2;
	}
	list_add_tail(&ocqe->list, &ctx->cq_overflow_list);
	return true;
}

static inline bool __io_fill_cqe(struct io_ring_ctx *ctx, u64 user_data,
				 s32 res, u32 cflags)
{
	struct io_uring_cqe *cqe;

	/*
	 * If we can't get a cq entry, userspace overflowed the
	 * submission (by quite a lot). Increment the overflow count in
	 * the ring.
	 */
	cqe = io_get_cqe(ctx);
	if (likely(cqe)) {
		WRITE_ONCE(cqe->user_data, user_data);
		WRITE_ONCE(cqe->res, res);
		WRITE_ONCE(cqe->flags, cflags);
		return true;
	}
	return io_cqring_event_overflow(ctx, user_data, res, cflags, 0, 0);
}

static inline bool __io_fill_cqe_req_filled(struct io_ring_ctx *ctx,
					    struct io_kiocb *req)
{
	struct io_uring_cqe *cqe;

	trace_io_uring_complete(req->ctx, req, req->cqe.user_data,
				req->cqe.res, req->cqe.flags, 0, 0);

	/*
	 * If we can't get a cq entry, userspace overflowed the
	 * submission (by quite a lot). Increment the overflow count in
	 * the ring.
	 */
	cqe = io_get_cqe(ctx);
	if (likely(cqe)) {
		memcpy(cqe, &req->cqe, sizeof(*cqe));
		return true;
	}
	return io_cqring_event_overflow(ctx, req->cqe.user_data,
					req->cqe.res, req->cqe.flags, 0, 0);
}

static inline bool __io_fill_cqe32_req_filled(struct io_ring_ctx *ctx,
					      struct io_kiocb *req)
{
	struct io_uring_cqe *cqe;
	u64 extra1 = req->extra1;
	u64 extra2 = req->extra2;

	trace_io_uring_complete(req->ctx, req, req->cqe.user_data,
				req->cqe.res, req->cqe.flags, extra1, extra2);

	/*
	 * If we can't get a cq entry, userspace overflowed the
	 * submission (by quite a lot). Increment the overflow count in
	 * the ring.
	 */
	cqe = io_get_cqe(ctx);
	if (likely(cqe)) {
		memcpy(cqe, &req->cqe, sizeof(struct io_uring_cqe));
		cqe->big_cqe[0] = extra1;
		cqe->big_cqe[1] = extra2;
		return true;
	}

	return io_cqring_event_overflow(ctx, req->cqe.user_data, req->cqe.res,
					req->cqe.flags, extra1, extra2);
}

static inline bool __io_fill_cqe_req(struct io_kiocb *req, s32 res, u32 cflags)
{
	trace_io_uring_complete(req->ctx, req, req->cqe.user_data, res, cflags, 0, 0);
	return __io_fill_cqe(req->ctx, req->cqe.user_data, res, cflags);
}

static inline void __io_fill_cqe32_req(struct io_kiocb *req, s32 res, u32 cflags,
				u64 extra1, u64 extra2)
{
	struct io_ring_ctx *ctx = req->ctx;
	struct io_uring_cqe *cqe;

	if (WARN_ON_ONCE(!(ctx->flags & IORING_SETUP_CQE32)))
		return;
	if (req->flags & REQ_F_CQE_SKIP)
		return;

	trace_io_uring_complete(ctx, req, req->cqe.user_data, res, cflags,
				extra1, extra2);

	/*
	 * If we can't get a cq entry, userspace overflowed the
	 * submission (by quite a lot). Increment the overflow count in
	 * the ring.
	 */
	cqe = io_get_cqe(ctx);
	if (likely(cqe)) {
		WRITE_ONCE(cqe->user_data, req->cqe.user_data);
		WRITE_ONCE(cqe->res, res);
		WRITE_ONCE(cqe->flags, cflags);
		WRITE_ONCE(cqe->big_cqe[0], extra1);
		WRITE_ONCE(cqe->big_cqe[1], extra2);
		return;
	}

	io_cqring_event_overflow(ctx, req->cqe.user_data, res, cflags, extra1, extra2);
}

static noinline bool io_fill_cqe_aux(struct io_ring_ctx *ctx, u64 user_data,
				     s32 res, u32 cflags)
{
	ctx->cq_extra++;
	trace_io_uring_complete(ctx, NULL, user_data, res, cflags, 0, 0);
	return __io_fill_cqe(ctx, user_data, res, cflags);
}

static void __io_req_complete_put(struct io_kiocb *req)
{
	/*
	 * If we're the last reference to this request, add to our locked
	 * free_list cache.
	 */
	if (req_ref_put_and_test(req)) {
		struct io_ring_ctx *ctx = req->ctx;

		if (req->flags & IO_REQ_LINK_FLAGS) {
			if (req->flags & IO_DISARM_MASK)
				io_disarm_next(req);
			if (req->link) {
				io_req_task_queue(req->link);
				req->link = NULL;
			}
		}
		io_req_put_rsrc(req);
		/*
		 * Selected buffer deallocation in io_clean_op() assumes that
		 * we don't hold ->completion_lock. Clean them here to avoid
		 * deadlocks.
		 */
		io_put_kbuf_comp(req);
		io_dismantle_req(req);
		io_put_task(req->task, 1);
		wq_list_add_head(&req->comp_list, &ctx->locked_free_list);
		ctx->locked_free_nr++;
	}
}

static void __io_req_complete_post(struct io_kiocb *req, s32 res,
				   u32 cflags)
{
	if (!(req->flags & REQ_F_CQE_SKIP))
		__io_fill_cqe_req(req, res, cflags);
	__io_req_complete_put(req);
}

static void __io_req_complete_post32(struct io_kiocb *req, s32 res,
				   u32 cflags, u64 extra1, u64 extra2)
{
	if (!(req->flags & REQ_F_CQE_SKIP))
		__io_fill_cqe32_req(req, res, cflags, extra1, extra2);
	__io_req_complete_put(req);
}

static void io_req_complete_post(struct io_kiocb *req, s32 res, u32 cflags)
{
	struct io_ring_ctx *ctx = req->ctx;

	spin_lock(&ctx->completion_lock);
	__io_req_complete_post(req, res, cflags);
	io_commit_cqring(ctx);
	spin_unlock(&ctx->completion_lock);
	io_cqring_ev_posted(ctx);
}

static void io_req_complete_post32(struct io_kiocb *req, s32 res,
				   u32 cflags, u64 extra1, u64 extra2)
{
	struct io_ring_ctx *ctx = req->ctx;

	spin_lock(&ctx->completion_lock);
	__io_req_complete_post32(req, res, cflags, extra1, extra2);
	io_commit_cqring(ctx);
	spin_unlock(&ctx->completion_lock);
	io_cqring_ev_posted(ctx);
}

static inline void io_req_complete_state(struct io_kiocb *req, s32 res,
					 u32 cflags)
{
	req->cqe.res = res;
	req->cqe.flags = cflags;
	req->flags |= REQ_F_COMPLETE_INLINE;
}

static inline void __io_req_complete(struct io_kiocb *req, unsigned issue_flags,
				     s32 res, u32 cflags)
{
	if (issue_flags & IO_URING_F_COMPLETE_DEFER)
		io_req_complete_state(req, res, cflags);
	else
		io_req_complete_post(req, res, cflags);
}

static inline void __io_req_complete32(struct io_kiocb *req,
				       unsigned int issue_flags, s32 res,
				       u32 cflags, u64 extra1, u64 extra2)
{
	if (issue_flags & IO_URING_F_COMPLETE_DEFER) {
		io_req_complete_state(req, res, cflags);
		req->extra1 = extra1;
		req->extra2 = extra2;
	} else {
		io_req_complete_post32(req, res, cflags, extra1, extra2);
	}
}

static inline void io_req_complete(struct io_kiocb *req, s32 res)
{
	if (res < 0)
		req_set_fail(req);
	__io_req_complete(req, 0, res, 0);
}

static void io_req_complete_failed(struct io_kiocb *req, s32 res)
{
	req_set_fail(req);
	io_req_complete_post(req, res, io_put_kbuf(req, IO_URING_F_UNLOCKED));
}

/*
 * Don't initialise the fields below on every allocation, but do that in
 * advance and keep them valid across allocations.
 */
static void io_preinit_req(struct io_kiocb *req, struct io_ring_ctx *ctx)
{
	req->ctx = ctx;
	req->link = NULL;
	req->async_data = NULL;
	/* not necessary, but safer to zero */
	req->cqe.res = 0;
}

static void io_flush_cached_locked_reqs(struct io_ring_ctx *ctx,
					struct io_submit_state *state)
{
	spin_lock(&ctx->completion_lock);
	wq_list_splice(&ctx->locked_free_list, &state->free_list);
	ctx->locked_free_nr = 0;
	spin_unlock(&ctx->completion_lock);
}

static inline bool io_req_cache_empty(struct io_ring_ctx *ctx)
{
	return !ctx->submit_state.free_list.next;
}

/*
 * A request might get retired back into the request caches even before opcode
 * handlers and io_issue_sqe() are done with it, e.g. inline completion path.
 * Because of that, io_alloc_req() should be called only under ->uring_lock
 * and with extra caution to not get a request that is still worked on.
 */
static __cold bool __io_alloc_req_refill(struct io_ring_ctx *ctx)
	__must_hold(&ctx->uring_lock)
{
	gfp_t gfp = GFP_KERNEL | __GFP_NOWARN;
	void *reqs[IO_REQ_ALLOC_BATCH];
	int ret, i;

	/*
	 * If we have more than a batch's worth of requests in our IRQ side
	 * locked cache, grab the lock and move them over to our submission
	 * side cache.
	 */
	if (data_race(ctx->locked_free_nr) > IO_COMPL_BATCH) {
		io_flush_cached_locked_reqs(ctx, &ctx->submit_state);
		if (!io_req_cache_empty(ctx))
			return true;
	}

	ret = kmem_cache_alloc_bulk(req_cachep, gfp, ARRAY_SIZE(reqs), reqs);

	/*
	 * Bulk alloc is all-or-nothing. If we fail to get a batch,
	 * retry single alloc to be on the safe side.
	 */
	if (unlikely(ret <= 0)) {
		reqs[0] = kmem_cache_alloc(req_cachep, gfp);
		if (!reqs[0])
			return false;
		ret = 1;
	}

	percpu_ref_get_many(&ctx->refs, ret);
	for (i = 0; i < ret; i++) {
		struct io_kiocb *req = reqs[i];

		io_preinit_req(req, ctx);
		io_req_add_to_cache(req, ctx);
	}
	return true;
}

static inline bool io_alloc_req_refill(struct io_ring_ctx *ctx)
{
	if (unlikely(io_req_cache_empty(ctx)))
		return __io_alloc_req_refill(ctx);
	return true;
}

static inline struct io_kiocb *io_alloc_req(struct io_ring_ctx *ctx)
{
	struct io_wq_work_node *node;

	node = wq_stack_extract(&ctx->submit_state.free_list);
	return container_of(node, struct io_kiocb, comp_list);
}

static inline void io_put_file(struct file *file)
{
	if (file)
		fput(file);
}

static inline void io_dismantle_req(struct io_kiocb *req)
{
	unsigned int flags = req->flags;

	if (unlikely(flags & IO_REQ_CLEAN_FLAGS))
		io_clean_op(req);
	if (!(flags & REQ_F_FIXED_FILE))
		io_put_file(req->file);
}

static __cold void io_free_req(struct io_kiocb *req)
{
	struct io_ring_ctx *ctx = req->ctx;

	io_req_put_rsrc(req);
	io_dismantle_req(req);
	io_put_task(req->task, 1);

	spin_lock(&ctx->completion_lock);
	wq_list_add_head(&req->comp_list, &ctx->locked_free_list);
	ctx->locked_free_nr++;
	spin_unlock(&ctx->completion_lock);
}

static inline void io_remove_next_linked(struct io_kiocb *req)
{
	struct io_kiocb *nxt = req->link;

	req->link = nxt->link;
	nxt->link = NULL;
}

static struct io_kiocb *io_disarm_linked_timeout(struct io_kiocb *req)
	__must_hold(&req->ctx->completion_lock)
	__must_hold(&req->ctx->timeout_lock)
{
	struct io_kiocb *link = req->link;

	if (link && link->opcode == IORING_OP_LINK_TIMEOUT) {
		struct io_timeout_data *io = link->async_data;

		io_remove_next_linked(req);
		link->timeout.head = NULL;
		if (hrtimer_try_to_cancel(&io->timer) != -1) {
			list_del(&link->timeout.list);
			return link;
		}
	}
	return NULL;
}

static void io_fail_links(struct io_kiocb *req)
	__must_hold(&req->ctx->completion_lock)
{
	struct io_kiocb *nxt, *link = req->link;
	bool ignore_cqes = req->flags & REQ_F_SKIP_LINK_CQES;

	req->link = NULL;
	while (link) {
		long res = -ECANCELED;

		if (link->flags & REQ_F_FAIL)
			res = link->cqe.res;

		nxt = link->link;
		link->link = NULL;

		trace_io_uring_fail_link(req->ctx, req, req->cqe.user_data,
					req->opcode, link);

		if (ignore_cqes)
			link->flags |= REQ_F_CQE_SKIP;
		else
			link->flags &= ~REQ_F_CQE_SKIP;
		__io_req_complete_post(link, res, 0);
		link = nxt;
	}
}

static bool io_disarm_next(struct io_kiocb *req)
	__must_hold(&req->ctx->completion_lock)
{
	struct io_kiocb *link = NULL;
	bool posted = false;

	if (req->flags & REQ_F_ARM_LTIMEOUT) {
		link = req->link;
		req->flags &= ~REQ_F_ARM_LTIMEOUT;
		if (link && link->opcode == IORING_OP_LINK_TIMEOUT) {
			io_remove_next_linked(req);
			io_req_tw_post_queue(link, -ECANCELED, 0);
			posted = true;
		}
	} else if (req->flags & REQ_F_LINK_TIMEOUT) {
		struct io_ring_ctx *ctx = req->ctx;

		spin_lock_irq(&ctx->timeout_lock);
		link = io_disarm_linked_timeout(req);
		spin_unlock_irq(&ctx->timeout_lock);
		if (link) {
			posted = true;
			io_req_tw_post_queue(link, -ECANCELED, 0);
		}
	}
	if (unlikely((req->flags & REQ_F_FAIL) &&
		     !(req->flags & REQ_F_HARDLINK))) {
		posted |= (req->link != NULL);
		io_fail_links(req);
	}
	return posted;
}

static void __io_req_find_next_prep(struct io_kiocb *req)
{
	struct io_ring_ctx *ctx = req->ctx;
	bool posted;

	spin_lock(&ctx->completion_lock);
	posted = io_disarm_next(req);
	io_commit_cqring(ctx);
	spin_unlock(&ctx->completion_lock);
	if (posted)
		io_cqring_ev_posted(ctx);
}

static inline struct io_kiocb *io_req_find_next(struct io_kiocb *req)
{
	struct io_kiocb *nxt;

	/*
	 * If LINK is set, we have dependent requests in this chain. If we
	 * didn't fail this request, queue the first one up, moving any other
	 * dependencies to the next request. In case of failure, fail the rest
	 * of the chain.
	 */
	if (unlikely(req->flags & IO_DISARM_MASK))
		__io_req_find_next_prep(req);
	nxt = req->link;
	req->link = NULL;
	return nxt;
}

static void ctx_flush_and_put(struct io_ring_ctx *ctx, bool *locked)
{
	if (!ctx)
		return;
	if (ctx->flags & IORING_SETUP_TASKRUN_FLAG)
		atomic_andnot(IORING_SQ_TASKRUN, &ctx->rings->sq_flags);
	if (*locked) {
		io_submit_flush_completions(ctx);
		mutex_unlock(&ctx->uring_lock);
		*locked = false;
	}
	percpu_ref_put(&ctx->refs);
}

static inline void ctx_commit_and_unlock(struct io_ring_ctx *ctx)
{
	io_commit_cqring(ctx);
	spin_unlock(&ctx->completion_lock);
	io_cqring_ev_posted(ctx);
}

static void handle_prev_tw_list(struct io_wq_work_node *node,
				struct io_ring_ctx **ctx, bool *uring_locked)
{
	if (*ctx && !*uring_locked)
		spin_lock(&(*ctx)->completion_lock);

	do {
		struct io_wq_work_node *next = node->next;
		struct io_kiocb *req = container_of(node, struct io_kiocb,
						    io_task_work.node);

		prefetch(container_of(next, struct io_kiocb, io_task_work.node));

		if (req->ctx != *ctx) {
			if (unlikely(!*uring_locked && *ctx))
				ctx_commit_and_unlock(*ctx);

			ctx_flush_and_put(*ctx, uring_locked);
			*ctx = req->ctx;
			/* if not contended, grab and improve batching */
			*uring_locked = mutex_trylock(&(*ctx)->uring_lock);
			percpu_ref_get(&(*ctx)->refs);
			if (unlikely(!*uring_locked))
				spin_lock(&(*ctx)->completion_lock);
		}
		if (likely(*uring_locked))
			req->io_task_work.func(req, uring_locked);
		else
			__io_req_complete_post(req, req->cqe.res,
						io_put_kbuf_comp(req));
		node = next;
	} while (node);

	if (unlikely(!*uring_locked))
		ctx_commit_and_unlock(*ctx);
}

static void handle_tw_list(struct io_wq_work_node *node,
			   struct io_ring_ctx **ctx, bool *locked)
{
	do {
		struct io_wq_work_node *next = node->next;
		struct io_kiocb *req = container_of(node, struct io_kiocb,
						    io_task_work.node);

		prefetch(container_of(next, struct io_kiocb, io_task_work.node));

		if (req->ctx != *ctx) {
			ctx_flush_and_put(*ctx, locked);
			*ctx = req->ctx;
			/* if not contended, grab and improve batching */
			*locked = mutex_trylock(&(*ctx)->uring_lock);
			percpu_ref_get(&(*ctx)->refs);
		}
		req->io_task_work.func(req, locked);
		node = next;
	} while (node);
}

static void tctx_task_work(struct callback_head *cb)
{
	bool uring_locked = false;
	struct io_ring_ctx *ctx = NULL;
	struct io_uring_task *tctx = container_of(cb, struct io_uring_task,
						  task_work);

	while (1) {
		struct io_wq_work_node *node1, *node2;

		spin_lock_irq(&tctx->task_lock);
		node1 = tctx->prio_task_list.first;
		node2 = tctx->task_list.first;
		INIT_WQ_LIST(&tctx->task_list);
		INIT_WQ_LIST(&tctx->prio_task_list);
		if (!node2 && !node1)
			tctx->task_running = false;
		spin_unlock_irq(&tctx->task_lock);
		if (!node2 && !node1)
			break;

		if (node1)
			handle_prev_tw_list(node1, &ctx, &uring_locked);
		if (node2)
			handle_tw_list(node2, &ctx, &uring_locked);
		cond_resched();

		if (data_race(!tctx->task_list.first) &&
		    data_race(!tctx->prio_task_list.first) && uring_locked)
			io_submit_flush_completions(ctx);
	}

	ctx_flush_and_put(ctx, &uring_locked);

	/* relaxed read is enough as only the task itself sets ->in_idle */
	if (unlikely(atomic_read(&tctx->in_idle)))
		io_uring_drop_tctx_refs(current);
}

static void __io_req_task_work_add(struct io_kiocb *req,
				   struct io_uring_task *tctx,
				   struct io_wq_work_list *list)
{
	struct io_ring_ctx *ctx = req->ctx;
	struct io_wq_work_node *node;
	unsigned long flags;
	bool running;

<<<<<<< HEAD
	WARN_ON_ONCE(!tctx);

	io_drop_inflight_file(req);

=======
>>>>>>> 980555e9
	spin_lock_irqsave(&tctx->task_lock, flags);
	wq_list_add_tail(&req->io_task_work.node, list);
	running = tctx->task_running;
	if (!running)
		tctx->task_running = true;
	spin_unlock_irqrestore(&tctx->task_lock, flags);

	/* task_work already pending, we're done */
	if (running)
		return;

	if (ctx->flags & IORING_SETUP_TASKRUN_FLAG)
		atomic_or(IORING_SQ_TASKRUN, &ctx->rings->sq_flags);

	if (likely(!task_work_add(req->task, &tctx->task_work, ctx->notify_method)))
		return;

	spin_lock_irqsave(&tctx->task_lock, flags);
	tctx->task_running = false;
	node = wq_list_merge(&tctx->prio_task_list, &tctx->task_list);
	spin_unlock_irqrestore(&tctx->task_lock, flags);

	while (node) {
		req = container_of(node, struct io_kiocb, io_task_work.node);
		node = node->next;
		if (llist_add(&req->io_task_work.fallback_node,
			      &req->ctx->fallback_llist))
			schedule_delayed_work(&req->ctx->fallback_work, 1);
	}
}

static void io_req_task_work_add(struct io_kiocb *req)
{
	struct io_uring_task *tctx = req->task->io_uring;

	__io_req_task_work_add(req, tctx, &tctx->task_list);
}

static void io_req_task_prio_work_add(struct io_kiocb *req)
{
	struct io_uring_task *tctx = req->task->io_uring;

	if (req->ctx->flags & IORING_SETUP_SQPOLL)
		__io_req_task_work_add(req, tctx, &tctx->prio_task_list);
	else
		__io_req_task_work_add(req, tctx, &tctx->task_list);
}

static void io_req_tw_post(struct io_kiocb *req, bool *locked)
{
	io_req_complete_post(req, req->cqe.res, req->cqe.flags);
}

static void io_req_tw_post_queue(struct io_kiocb *req, s32 res, u32 cflags)
{
	req->cqe.res = res;
	req->cqe.flags = cflags;
	req->io_task_work.func = io_req_tw_post;
	io_req_task_work_add(req);
}

static void io_req_task_cancel(struct io_kiocb *req, bool *locked)
{
	/* not needed for normal modes, but SQPOLL depends on it */
	io_tw_lock(req->ctx, locked);
	io_req_complete_failed(req, req->cqe.res);
}

static void io_req_task_submit(struct io_kiocb *req, bool *locked)
{
	io_tw_lock(req->ctx, locked);
	/* req->task == current here, checking PF_EXITING is safe */
	if (likely(!(req->task->flags & PF_EXITING)))
		io_queue_sqe(req);
	else
		io_req_complete_failed(req, -EFAULT);
}

static void io_req_task_queue_fail(struct io_kiocb *req, int ret)
{
	req->cqe.res = ret;
	req->io_task_work.func = io_req_task_cancel;
	io_req_task_work_add(req);
}

static void io_req_task_queue(struct io_kiocb *req)
{
	req->io_task_work.func = io_req_task_submit;
	io_req_task_work_add(req);
}

static void io_req_task_queue_reissue(struct io_kiocb *req)
{
	req->io_task_work.func = io_queue_iowq;
	io_req_task_work_add(req);
}

static void io_queue_next(struct io_kiocb *req)
{
	struct io_kiocb *nxt = io_req_find_next(req);

	if (nxt)
		io_req_task_queue(nxt);
}

static void io_free_batch_list(struct io_ring_ctx *ctx,
				struct io_wq_work_node *node)
	__must_hold(&ctx->uring_lock)
{
	struct task_struct *task = NULL;
	int task_refs = 0;

	do {
		struct io_kiocb *req = container_of(node, struct io_kiocb,
						    comp_list);

		if (unlikely(req->flags & IO_REQ_CLEAN_SLOW_FLAGS)) {
			if (req->flags & REQ_F_REFCOUNT) {
				node = req->comp_list.next;
				if (!req_ref_put_and_test(req))
					continue;
			}
			if ((req->flags & REQ_F_POLLED) && req->apoll) {
				struct async_poll *apoll = req->apoll;

				if (apoll->double_poll)
					kfree(apoll->double_poll);
				list_add(&apoll->poll.wait.entry,
						&ctx->apoll_cache);
				req->flags &= ~REQ_F_POLLED;
			}
			if (req->flags & IO_REQ_LINK_FLAGS)
				io_queue_next(req);
			if (unlikely(req->flags & IO_REQ_CLEAN_FLAGS))
				io_clean_op(req);
		}
		if (!(req->flags & REQ_F_FIXED_FILE))
			io_put_file(req->file);

		io_req_put_rsrc_locked(req, ctx);

		if (req->task != task) {
			if (task)
				io_put_task(task, task_refs);
			task = req->task;
			task_refs = 0;
		}
		task_refs++;
		node = req->comp_list.next;
		io_req_add_to_cache(req, ctx);
	} while (node);

	if (task)
		io_put_task(task, task_refs);
}

static void __io_submit_flush_completions(struct io_ring_ctx *ctx)
	__must_hold(&ctx->uring_lock)
{
	struct io_wq_work_node *node, *prev;
	struct io_submit_state *state = &ctx->submit_state;

	if (state->flush_cqes) {
		spin_lock(&ctx->completion_lock);
		wq_list_for_each(node, prev, &state->compl_reqs) {
			struct io_kiocb *req = container_of(node, struct io_kiocb,
						    comp_list);

			if (!(req->flags & REQ_F_CQE_SKIP)) {
				if (!(ctx->flags & IORING_SETUP_CQE32))
					__io_fill_cqe_req_filled(ctx, req);
				else
					__io_fill_cqe32_req_filled(ctx, req);
			}
		}

		io_commit_cqring(ctx);
		spin_unlock(&ctx->completion_lock);
		io_cqring_ev_posted(ctx);
		state->flush_cqes = false;
	}

	io_free_batch_list(ctx, state->compl_reqs.first);
	INIT_WQ_LIST(&state->compl_reqs);
}

/*
 * Drop reference to request, return next in chain (if there is one) if this
 * was the last reference to this request.
 */
static inline struct io_kiocb *io_put_req_find_next(struct io_kiocb *req)
{
	struct io_kiocb *nxt = NULL;

	if (req_ref_put_and_test(req)) {
		if (unlikely(req->flags & IO_REQ_LINK_FLAGS))
			nxt = io_req_find_next(req);
		io_free_req(req);
	}
	return nxt;
}

static inline void io_put_req(struct io_kiocb *req)
{
	if (req_ref_put_and_test(req)) {
		io_queue_next(req);
		io_free_req(req);
	}
}

static unsigned io_cqring_events(struct io_ring_ctx *ctx)
{
	/* See comment at the top of this file */
	smp_rmb();
	return __io_cqring_events(ctx);
}

static inline unsigned int io_sqring_entries(struct io_ring_ctx *ctx)
{
	struct io_rings *rings = ctx->rings;

	/* make sure SQ entry isn't read before tail */
	return smp_load_acquire(&rings->sq.tail) - ctx->cached_sq_head;
}

static inline bool io_run_task_work(void)
{
	if (test_thread_flag(TIF_NOTIFY_SIGNAL) || task_work_pending(current)) {
		__set_current_state(TASK_RUNNING);
		clear_notify_signal();
		if (task_work_pending(current))
			task_work_run();
		return true;
	}

	return false;
}

static int io_do_iopoll(struct io_ring_ctx *ctx, bool force_nonspin)
{
	struct io_wq_work_node *pos, *start, *prev;
	unsigned int poll_flags = BLK_POLL_NOSLEEP;
	DEFINE_IO_COMP_BATCH(iob);
	int nr_events = 0;

	/*
	 * Only spin for completions if we don't have multiple devices hanging
	 * off our complete list.
	 */
	if (ctx->poll_multi_queue || force_nonspin)
		poll_flags |= BLK_POLL_ONESHOT;

	wq_list_for_each(pos, start, &ctx->iopoll_list) {
		struct io_kiocb *req = container_of(pos, struct io_kiocb, comp_list);
		struct kiocb *kiocb = &req->rw.kiocb;
		int ret;

		/*
		 * Move completed and retryable entries to our local lists.
		 * If we find a request that requires polling, break out
		 * and complete those lists first, if we have entries there.
		 */
		if (READ_ONCE(req->iopoll_completed))
			break;

		ret = kiocb->ki_filp->f_op->iopoll(kiocb, &iob, poll_flags);
		if (unlikely(ret < 0))
			return ret;
		else if (ret)
			poll_flags |= BLK_POLL_ONESHOT;

		/* iopoll may have completed current req */
		if (!rq_list_empty(iob.req_list) ||
		    READ_ONCE(req->iopoll_completed))
			break;
	}

	if (!rq_list_empty(iob.req_list))
		iob.complete(&iob);
	else if (!pos)
		return 0;

	prev = start;
	wq_list_for_each_resume(pos, prev) {
		struct io_kiocb *req = container_of(pos, struct io_kiocb, comp_list);

		/* order with io_complete_rw_iopoll(), e.g. ->result updates */
		if (!smp_load_acquire(&req->iopoll_completed))
			break;
		nr_events++;
		if (unlikely(req->flags & REQ_F_CQE_SKIP))
			continue;
		__io_fill_cqe_req(req, req->cqe.res, io_put_kbuf(req, 0));
	}

	if (unlikely(!nr_events))
		return 0;

	io_commit_cqring(ctx);
	io_cqring_ev_posted_iopoll(ctx);
	pos = start ? start->next : ctx->iopoll_list.first;
	wq_list_cut(&ctx->iopoll_list, prev, start);
	io_free_batch_list(ctx, pos);
	return nr_events;
}

/*
 * We can't just wait for polled events to come to us, we have to actively
 * find and complete them.
 */
static __cold void io_iopoll_try_reap_events(struct io_ring_ctx *ctx)
{
	if (!(ctx->flags & IORING_SETUP_IOPOLL))
		return;

	mutex_lock(&ctx->uring_lock);
	while (!wq_list_empty(&ctx->iopoll_list)) {
		/* let it sleep and repeat later if can't complete a request */
		if (io_do_iopoll(ctx, true) == 0)
			break;
		/*
		 * Ensure we allow local-to-the-cpu processing to take place,
		 * in this case we need to ensure that we reap all events.
		 * Also let task_work, etc. to progress by releasing the mutex
		 */
		if (need_resched()) {
			mutex_unlock(&ctx->uring_lock);
			cond_resched();
			mutex_lock(&ctx->uring_lock);
		}
	}
	mutex_unlock(&ctx->uring_lock);
}

static int io_iopoll_check(struct io_ring_ctx *ctx, long min)
{
	unsigned int nr_events = 0;
	int ret = 0;
	unsigned long check_cq;

	/*
	 * Don't enter poll loop if we already have events pending.
	 * If we do, we can potentially be spinning for commands that
	 * already triggered a CQE (eg in error).
	 */
	check_cq = READ_ONCE(ctx->check_cq);
	if (check_cq & BIT(IO_CHECK_CQ_OVERFLOW_BIT))
		__io_cqring_overflow_flush(ctx, false);
	if (io_cqring_events(ctx))
		return 0;

	/*
	 * Similarly do not spin if we have not informed the user of any
	 * dropped CQE.
	 */
	if (unlikely(check_cq & BIT(IO_CHECK_CQ_DROPPED_BIT)))
		return -EBADR;

	do {
		/*
		 * If a submit got punted to a workqueue, we can have the
		 * application entering polling for a command before it gets
		 * issued. That app will hold the uring_lock for the duration
		 * of the poll right here, so we need to take a breather every
		 * now and then to ensure that the issue has a chance to add
		 * the poll to the issued list. Otherwise we can spin here
		 * forever, while the workqueue is stuck trying to acquire the
		 * very same mutex.
		 */
		if (wq_list_empty(&ctx->iopoll_list)) {
			u32 tail = ctx->cached_cq_tail;

			mutex_unlock(&ctx->uring_lock);
			io_run_task_work();
			mutex_lock(&ctx->uring_lock);

			/* some requests don't go through iopoll_list */
			if (tail != ctx->cached_cq_tail ||
			    wq_list_empty(&ctx->iopoll_list))
				break;
		}
		ret = io_do_iopoll(ctx, !min);
		if (ret < 0)
			break;
		nr_events += ret;
		ret = 0;
	} while (nr_events < min && !need_resched());

	return ret;
}

static void kiocb_end_write(struct io_kiocb *req)
{
	/*
	 * Tell lockdep we inherited freeze protection from submission
	 * thread.
	 */
	if (req->flags & REQ_F_ISREG) {
		struct super_block *sb = file_inode(req->file)->i_sb;

		__sb_writers_acquired(sb, SB_FREEZE_WRITE);
		sb_end_write(sb);
	}
}

#ifdef CONFIG_BLOCK
static bool io_resubmit_prep(struct io_kiocb *req)
{
	struct io_async_rw *rw = req->async_data;

	if (!req_has_async_data(req))
		return !io_req_prep_async(req);
	iov_iter_restore(&rw->s.iter, &rw->s.iter_state);
	return true;
}

static bool io_rw_should_reissue(struct io_kiocb *req)
{
	umode_t mode = file_inode(req->file)->i_mode;
	struct io_ring_ctx *ctx = req->ctx;

	if (!S_ISBLK(mode) && !S_ISREG(mode))
		return false;
	if ((req->flags & REQ_F_NOWAIT) || (io_wq_current_is_worker() &&
	    !(ctx->flags & IORING_SETUP_IOPOLL)))
		return false;
	/*
	 * If ref is dying, we might be running poll reap from the exit work.
	 * Don't attempt to reissue from that path, just let it fail with
	 * -EAGAIN.
	 */
	if (percpu_ref_is_dying(&ctx->refs))
		return false;
	/*
	 * Play it safe and assume not safe to re-import and reissue if we're
	 * not in the original thread group (or in task context).
	 */
	if (!same_thread_group(req->task, current) || !in_task())
		return false;
	return true;
}
#else
static bool io_resubmit_prep(struct io_kiocb *req)
{
	return false;
}
static bool io_rw_should_reissue(struct io_kiocb *req)
{
	return false;
}
#endif

static bool __io_complete_rw_common(struct io_kiocb *req, long res)
{
	if (req->rw.kiocb.ki_flags & IOCB_WRITE) {
		kiocb_end_write(req);
		fsnotify_modify(req->file);
	} else {
		fsnotify_access(req->file);
	}
	if (unlikely(res != req->cqe.res)) {
		if ((res == -EAGAIN || res == -EOPNOTSUPP) &&
		    io_rw_should_reissue(req)) {
			req->flags |= REQ_F_REISSUE;
			return true;
		}
		req_set_fail(req);
		req->cqe.res = res;
	}
	return false;
}

static inline void io_req_task_complete(struct io_kiocb *req, bool *locked)
{
	int res = req->cqe.res;

	if (*locked) {
		io_req_complete_state(req, res, io_put_kbuf(req, 0));
		io_req_add_compl_list(req);
	} else {
		io_req_complete_post(req, res,
					io_put_kbuf(req, IO_URING_F_UNLOCKED));
	}
}

static void __io_complete_rw(struct io_kiocb *req, long res,
			     unsigned int issue_flags)
{
	if (__io_complete_rw_common(req, res))
		return;
	__io_req_complete(req, issue_flags, req->cqe.res,
				io_put_kbuf(req, issue_flags));
}

static void io_complete_rw(struct kiocb *kiocb, long res)
{
	struct io_kiocb *req = container_of(kiocb, struct io_kiocb, rw.kiocb);

	if (__io_complete_rw_common(req, res))
		return;
	req->cqe.res = res;
	req->io_task_work.func = io_req_task_complete;
	io_req_task_prio_work_add(req);
}

static void io_complete_rw_iopoll(struct kiocb *kiocb, long res)
{
	struct io_kiocb *req = container_of(kiocb, struct io_kiocb, rw.kiocb);

	if (kiocb->ki_flags & IOCB_WRITE)
		kiocb_end_write(req);
	if (unlikely(res != req->cqe.res)) {
		if (res == -EAGAIN && io_rw_should_reissue(req)) {
			req->flags |= REQ_F_REISSUE;
			return;
		}
		req->cqe.res = res;
	}

	/* order with io_iopoll_complete() checking ->iopoll_completed */
	smp_store_release(&req->iopoll_completed, 1);
}

/*
 * After the iocb has been issued, it's safe to be found on the poll list.
 * Adding the kiocb to the list AFTER submission ensures that we don't
 * find it from a io_do_iopoll() thread before the issuer is done
 * accessing the kiocb cookie.
 */
static void io_iopoll_req_issued(struct io_kiocb *req, unsigned int issue_flags)
{
	struct io_ring_ctx *ctx = req->ctx;
	const bool needs_lock = issue_flags & IO_URING_F_UNLOCKED;

	/* workqueue context doesn't hold uring_lock, grab it now */
	if (unlikely(needs_lock))
		mutex_lock(&ctx->uring_lock);

	/*
	 * Track whether we have multiple files in our lists. This will impact
	 * how we do polling eventually, not spinning if we're on potentially
	 * different devices.
	 */
	if (wq_list_empty(&ctx->iopoll_list)) {
		ctx->poll_multi_queue = false;
	} else if (!ctx->poll_multi_queue) {
		struct io_kiocb *list_req;

		list_req = container_of(ctx->iopoll_list.first, struct io_kiocb,
					comp_list);
		if (list_req->file != req->file)
			ctx->poll_multi_queue = true;
	}

	/*
	 * For fast devices, IO may have already completed. If it has, add
	 * it to the front so we find it first.
	 */
	if (READ_ONCE(req->iopoll_completed))
		wq_list_add_head(&req->comp_list, &ctx->iopoll_list);
	else
		wq_list_add_tail(&req->comp_list, &ctx->iopoll_list);

	if (unlikely(needs_lock)) {
		/*
		 * If IORING_SETUP_SQPOLL is enabled, sqes are either handle
		 * in sq thread task context or in io worker task context. If
		 * current task context is sq thread, we don't need to check
		 * whether should wake up sq thread.
		 */
		if ((ctx->flags & IORING_SETUP_SQPOLL) &&
		    wq_has_sleeper(&ctx->sq_data->wait))
			wake_up(&ctx->sq_data->wait);

		mutex_unlock(&ctx->uring_lock);
	}
}

static bool io_bdev_nowait(struct block_device *bdev)
{
	return !bdev || blk_queue_nowait(bdev_get_queue(bdev));
}

/*
 * If we tracked the file through the SCM inflight mechanism, we could support
 * any file. For now, just ensure that anything potentially problematic is done
 * inline.
 */
static bool __io_file_supports_nowait(struct file *file, umode_t mode)
{
	if (S_ISBLK(mode)) {
		if (IS_ENABLED(CONFIG_BLOCK) &&
		    io_bdev_nowait(I_BDEV(file->f_mapping->host)))
			return true;
		return false;
	}
	if (S_ISSOCK(mode))
		return true;
	if (S_ISREG(mode)) {
		if (IS_ENABLED(CONFIG_BLOCK) &&
		    io_bdev_nowait(file->f_inode->i_sb->s_bdev) &&
		    file->f_op != &io_uring_fops)
			return true;
		return false;
	}

	/* any ->read/write should understand O_NONBLOCK */
	if (file->f_flags & O_NONBLOCK)
		return true;
	return file->f_mode & FMODE_NOWAIT;
}

/*
 * If we tracked the file through the SCM inflight mechanism, we could support
 * any file. For now, just ensure that anything potentially problematic is done
 * inline.
 */
static unsigned int io_file_get_flags(struct file *file)
{
	umode_t mode = file_inode(file)->i_mode;
	unsigned int res = 0;

	if (S_ISREG(mode))
		res |= FFS_ISREG;
	if (__io_file_supports_nowait(file, mode))
		res |= FFS_NOWAIT;
	if (io_file_need_scm(file))
		res |= FFS_SCM;
	return res;
}

static inline bool io_file_supports_nowait(struct io_kiocb *req)
{
	return req->flags & REQ_F_SUPPORT_NOWAIT;
}

static int io_prep_rw(struct io_kiocb *req, const struct io_uring_sqe *sqe)
{
	struct kiocb *kiocb = &req->rw.kiocb;
	unsigned ioprio;
	int ret;

	kiocb->ki_pos = READ_ONCE(sqe->off);

	ioprio = READ_ONCE(sqe->ioprio);
	if (ioprio) {
		ret = ioprio_check_cap(ioprio);
		if (ret)
			return ret;

		kiocb->ki_ioprio = ioprio;
	} else {
		kiocb->ki_ioprio = get_current_ioprio();
	}

	req->imu = NULL;
	req->rw.addr = READ_ONCE(sqe->addr);
	req->rw.len = READ_ONCE(sqe->len);
	req->rw.flags = READ_ONCE(sqe->rw_flags);
<<<<<<< HEAD
=======
	/* used for fixed read/write too - just read unconditionally */
>>>>>>> 980555e9
	req->buf_index = READ_ONCE(sqe->buf_index);
	return 0;
}

static inline void io_rw_done(struct kiocb *kiocb, ssize_t ret)
{
	switch (ret) {
	case -EIOCBQUEUED:
		break;
	case -ERESTARTSYS:
	case -ERESTARTNOINTR:
	case -ERESTARTNOHAND:
	case -ERESTART_RESTARTBLOCK:
		/*
		 * We can't just restart the syscall, since previously
		 * submitted sqes may already be in progress. Just fail this
		 * IO with EINTR.
		 */
		ret = -EINTR;
		fallthrough;
	default:
		kiocb->ki_complete(kiocb, ret);
	}
}

static inline loff_t *io_kiocb_update_pos(struct io_kiocb *req)
{
	struct kiocb *kiocb = &req->rw.kiocb;

	if (kiocb->ki_pos != -1)
		return &kiocb->ki_pos;

	if (!(req->file->f_mode & FMODE_STREAM)) {
		req->flags |= REQ_F_CUR_POS;
		kiocb->ki_pos = req->file->f_pos;
		return &kiocb->ki_pos;
	}

	kiocb->ki_pos = 0;
	return NULL;
}

static void kiocb_done(struct io_kiocb *req, ssize_t ret,
		       unsigned int issue_flags)
{
	struct io_async_rw *io = req->async_data;

	/* add previously done IO, if any */
	if (req_has_async_data(req) && io->bytes_done > 0) {
		if (ret < 0)
			ret = io->bytes_done;
		else
			ret += io->bytes_done;
	}

	if (req->flags & REQ_F_CUR_POS)
		req->file->f_pos = req->rw.kiocb.ki_pos;
	if (ret >= 0 && (req->rw.kiocb.ki_complete == io_complete_rw))
		__io_complete_rw(req, ret, issue_flags);
	else
		io_rw_done(&req->rw.kiocb, ret);

	if (req->flags & REQ_F_REISSUE) {
		req->flags &= ~REQ_F_REISSUE;
		if (io_resubmit_prep(req))
			io_req_task_queue_reissue(req);
		else
			io_req_task_queue_fail(req, ret);
	}
}

static int __io_import_fixed(struct io_kiocb *req, int rw, struct iov_iter *iter,
			     struct io_mapped_ubuf *imu)
{
	size_t len = req->rw.len;
	u64 buf_end, buf_addr = req->rw.addr;
	size_t offset;

	if (unlikely(check_add_overflow(buf_addr, (u64)len, &buf_end)))
		return -EFAULT;
	/* not inside the mapped region */
	if (unlikely(buf_addr < imu->ubuf || buf_end > imu->ubuf_end))
		return -EFAULT;

	/*
	 * May not be a start of buffer, set size appropriately
	 * and advance us to the beginning.
	 */
	offset = buf_addr - imu->ubuf;
	iov_iter_bvec(iter, rw, imu->bvec, imu->nr_bvecs, offset + len);

	if (offset) {
		/*
		 * Don't use iov_iter_advance() here, as it's really slow for
		 * using the latter parts of a big fixed buffer - it iterates
		 * over each segment manually. We can cheat a bit here, because
		 * we know that:
		 *
		 * 1) it's a BVEC iter, we set it up
		 * 2) all bvecs are PAGE_SIZE in size, except potentially the
		 *    first and last bvec
		 *
		 * So just find our index, and adjust the iterator afterwards.
		 * If the offset is within the first bvec (or the whole first
		 * bvec, just use iov_iter_advance(). This makes it easier
		 * since we can just skip the first segment, which may not
		 * be PAGE_SIZE aligned.
		 */
		const struct bio_vec *bvec = imu->bvec;

		if (offset <= bvec->bv_len) {
			iov_iter_advance(iter, offset);
		} else {
			unsigned long seg_skip;

			/* skip first vec */
			offset -= bvec->bv_len;
			seg_skip = 1 + (offset >> PAGE_SHIFT);

			iter->bvec = bvec + seg_skip;
			iter->nr_segs -= seg_skip;
			iter->count -= bvec->bv_len + offset;
			iter->iov_offset = offset & ~PAGE_MASK;
		}
	}

	return 0;
}

static int io_import_fixed(struct io_kiocb *req, int rw, struct iov_iter *iter,
			   unsigned int issue_flags)
{
	struct io_mapped_ubuf *imu = req->imu;
	u16 index, buf_index = req->buf_index;

	if (likely(!imu)) {
		struct io_ring_ctx *ctx = req->ctx;

		if (unlikely(buf_index >= ctx->nr_user_bufs))
			return -EFAULT;
		io_req_set_rsrc_node(req, ctx, issue_flags);
		index = array_index_nospec(buf_index, ctx->nr_user_bufs);
		imu = READ_ONCE(ctx->user_bufs[index]);
		req->imu = imu;
	}
	return __io_import_fixed(req, rw, iter, imu);
}

static int io_buffer_add_list(struct io_ring_ctx *ctx,
			      struct io_buffer_list *bl, unsigned int bgid)
{
	bl->bgid = bgid;
	if (bgid < BGID_ARRAY)
		return 0;

	return xa_err(xa_store(&ctx->io_bl_xa, bgid, bl, GFP_KERNEL));
}

static void __user *io_provided_buffer_select(struct io_kiocb *req, size_t *len,
					      struct io_buffer_list *bl)
{
	if (!list_empty(&bl->buf_list)) {
		struct io_buffer *kbuf;

		kbuf = list_first_entry(&bl->buf_list, struct io_buffer, list);
		list_del(&kbuf->list);
		if (*len > kbuf->len)
			*len = kbuf->len;
		req->flags |= REQ_F_BUFFER_SELECTED;
		req->kbuf = kbuf;
		req->buf_index = kbuf->bid;
		return u64_to_user_ptr(kbuf->addr);
	}
	return NULL;
}

static void __user *io_ring_buffer_select(struct io_kiocb *req, size_t *len,
					  struct io_buffer_list *bl,
					  unsigned int issue_flags)
{
	struct io_uring_buf_ring *br = bl->buf_ring;
	struct io_uring_buf *buf;
	__u32 head = bl->head;

	if (unlikely(smp_load_acquire(&br->tail) == head)) {
		io_ring_submit_unlock(req->ctx, issue_flags);
		return NULL;
	}

	head &= bl->mask;
	if (head < IO_BUFFER_LIST_BUF_PER_PAGE) {
		buf = &br->bufs[head];
	} else {
		int off = head & (IO_BUFFER_LIST_BUF_PER_PAGE - 1);
		int index = head / IO_BUFFER_LIST_BUF_PER_PAGE - 1;
		buf = page_address(bl->buf_pages[index]);
		buf += off;
	}
	if (*len > buf->len)
		*len = buf->len;
	req->flags |= REQ_F_BUFFER_RING;
	req->buf_list = bl;
	req->buf_index = buf->bid;

	if (issue_flags & IO_URING_F_UNLOCKED) {
		/*
		 * If we came in unlocked, we have no choice but to consume the
		 * buffer here. This does mean it'll be pinned until the IO
		 * completes. But coming in unlocked means we're in io-wq
		 * context, hence there should be no further retry. For the
		 * locked case, the caller must ensure to call the commit when
		 * the transfer completes (or if we get -EAGAIN and must poll
		 * or retry).
		 */
		req->buf_list = NULL;
		bl->head++;
	}
	return u64_to_user_ptr(buf->addr);
}

static void __user *io_buffer_select(struct io_kiocb *req, size_t *len,
				     unsigned int issue_flags)
{
	struct io_ring_ctx *ctx = req->ctx;
	struct io_buffer_list *bl;
	void __user *ret = NULL;

	io_ring_submit_lock(req->ctx, issue_flags);

	bl = io_buffer_get_list(ctx, req->buf_index);
	if (likely(bl)) {
		if (bl->buf_nr_pages)
			ret = io_ring_buffer_select(req, len, bl, issue_flags);
		else
			ret = io_provided_buffer_select(req, len, bl);
	}
	io_ring_submit_unlock(req->ctx, issue_flags);
	return ret;
}

#ifdef CONFIG_COMPAT
static ssize_t io_compat_import(struct io_kiocb *req, struct iovec *iov,
				unsigned int issue_flags)
{
	struct compat_iovec __user *uiov;
	compat_ssize_t clen;
	void __user *buf;
	size_t len;

	uiov = u64_to_user_ptr(req->rw.addr);
	if (!access_ok(uiov, sizeof(*uiov)))
		return -EFAULT;
	if (__get_user(clen, &uiov->iov_len))
		return -EFAULT;
	if (clen < 0)
		return -EINVAL;

	len = clen;
	buf = io_buffer_select(req, &len, issue_flags);
	if (!buf)
		return -ENOBUFS;
	req->rw.addr = (unsigned long) buf;
	iov[0].iov_base = buf;
	req->rw.len = iov[0].iov_len = (compat_size_t) len;
	return 0;
}
#endif

static ssize_t __io_iov_buffer_select(struct io_kiocb *req, struct iovec *iov,
				      unsigned int issue_flags)
{
	struct iovec __user *uiov = u64_to_user_ptr(req->rw.addr);
	void __user *buf;
	ssize_t len;

	if (copy_from_user(iov, uiov, sizeof(*uiov)))
		return -EFAULT;

	len = iov[0].iov_len;
	if (len < 0)
		return -EINVAL;
	buf = io_buffer_select(req, &len, issue_flags);
	if (!buf)
		return -ENOBUFS;
	req->rw.addr = (unsigned long) buf;
	iov[0].iov_base = buf;
	req->rw.len = iov[0].iov_len = len;
	return 0;
}

static ssize_t io_iov_buffer_select(struct io_kiocb *req, struct iovec *iov,
				    unsigned int issue_flags)
{
	if (req->flags & (REQ_F_BUFFER_SELECTED|REQ_F_BUFFER_RING)) {
		iov[0].iov_base = u64_to_user_ptr(req->rw.addr);
		iov[0].iov_len = req->rw.len;
		return 0;
	}
	if (req->rw.len != 1)
		return -EINVAL;

#ifdef CONFIG_COMPAT
	if (req->ctx->compat)
		return io_compat_import(req, iov, issue_flags);
#endif

	return __io_iov_buffer_select(req, iov, issue_flags);
}

static inline bool io_do_buffer_select(struct io_kiocb *req)
{
	if (!(req->flags & REQ_F_BUFFER_SELECT))
		return false;
	return !(req->flags & (REQ_F_BUFFER_SELECTED|REQ_F_BUFFER_RING));
}

static struct iovec *__io_import_iovec(int rw, struct io_kiocb *req,
				       struct io_rw_state *s,
				       unsigned int issue_flags)
{
	struct iov_iter *iter = &s->iter;
	u8 opcode = req->opcode;
	struct iovec *iovec;
	void __user *buf;
	size_t sqe_len;
	ssize_t ret;

	if (opcode == IORING_OP_READ_FIXED || opcode == IORING_OP_WRITE_FIXED) {
		ret = io_import_fixed(req, rw, iter, issue_flags);
		if (ret)
			return ERR_PTR(ret);
		return NULL;
	}

	buf = u64_to_user_ptr(req->rw.addr);
	sqe_len = req->rw.len;

	if (opcode == IORING_OP_READ || opcode == IORING_OP_WRITE) {
		if (io_do_buffer_select(req)) {
			buf = io_buffer_select(req, &sqe_len, issue_flags);
			if (!buf)
				return ERR_PTR(-ENOBUFS);
			req->rw.addr = (unsigned long) buf;
			req->rw.len = sqe_len;
		}

		ret = import_single_range(rw, buf, sqe_len, s->fast_iov, iter);
		if (ret)
			return ERR_PTR(ret);
		return NULL;
	}

	iovec = s->fast_iov;
	if (req->flags & REQ_F_BUFFER_SELECT) {
		ret = io_iov_buffer_select(req, iovec, issue_flags);
		if (ret)
			return ERR_PTR(ret);
		iov_iter_init(iter, rw, iovec, 1, iovec->iov_len);
		return NULL;
	}

	ret = __import_iovec(rw, buf, sqe_len, UIO_FASTIOV, &iovec, iter,
			      req->ctx->compat);
	if (unlikely(ret < 0))
		return ERR_PTR(ret);
	return iovec;
}

static inline int io_import_iovec(int rw, struct io_kiocb *req,
				  struct iovec **iovec, struct io_rw_state *s,
				  unsigned int issue_flags)
{
	*iovec = __io_import_iovec(rw, req, s, issue_flags);
	if (unlikely(IS_ERR(*iovec)))
		return PTR_ERR(*iovec);

	iov_iter_save_state(&s->iter, &s->iter_state);
	return 0;
}

static inline loff_t *io_kiocb_ppos(struct kiocb *kiocb)
{
	return (kiocb->ki_filp->f_mode & FMODE_STREAM) ? NULL : &kiocb->ki_pos;
}

/*
 * For files that don't have ->read_iter() and ->write_iter(), handle them
 * by looping over ->read() or ->write() manually.
 */
static ssize_t loop_rw_iter(int rw, struct io_kiocb *req, struct iov_iter *iter)
{
	struct kiocb *kiocb = &req->rw.kiocb;
	struct file *file = req->file;
	ssize_t ret = 0;
	loff_t *ppos;

	/*
	 * Don't support polled IO through this interface, and we can't
	 * support non-blocking either. For the latter, this just causes
	 * the kiocb to be handled from an async context.
	 */
	if (kiocb->ki_flags & IOCB_HIPRI)
		return -EOPNOTSUPP;
	if ((kiocb->ki_flags & IOCB_NOWAIT) &&
	    !(kiocb->ki_filp->f_flags & O_NONBLOCK))
		return -EAGAIN;

	ppos = io_kiocb_ppos(kiocb);

	while (iov_iter_count(iter)) {
		struct iovec iovec;
		ssize_t nr;

		if (!iov_iter_is_bvec(iter)) {
			iovec = iov_iter_iovec(iter);
		} else {
			iovec.iov_base = u64_to_user_ptr(req->rw.addr);
			iovec.iov_len = req->rw.len;
		}

		if (rw == READ) {
			nr = file->f_op->read(file, iovec.iov_base,
					      iovec.iov_len, ppos);
		} else {
			nr = file->f_op->write(file, iovec.iov_base,
					       iovec.iov_len, ppos);
		}

		if (nr < 0) {
			if (!ret)
				ret = nr;
			break;
		}
		ret += nr;
		if (!iov_iter_is_bvec(iter)) {
			iov_iter_advance(iter, nr);
		} else {
			req->rw.addr += nr;
			req->rw.len -= nr;
			if (!req->rw.len)
				break;
		}
		if (nr != iovec.iov_len)
			break;
	}

	return ret;
}

static void io_req_map_rw(struct io_kiocb *req, const struct iovec *iovec,
			  const struct iovec *fast_iov, struct iov_iter *iter)
{
	struct io_async_rw *rw = req->async_data;

	memcpy(&rw->s.iter, iter, sizeof(*iter));
	rw->free_iovec = iovec;
	rw->bytes_done = 0;
	/* can only be fixed buffers, no need to do anything */
	if (iov_iter_is_bvec(iter))
		return;
	if (!iovec) {
		unsigned iov_off = 0;

		rw->s.iter.iov = rw->s.fast_iov;
		if (iter->iov != fast_iov) {
			iov_off = iter->iov - fast_iov;
			rw->s.iter.iov += iov_off;
		}
		if (rw->s.fast_iov != fast_iov)
			memcpy(rw->s.fast_iov + iov_off, fast_iov + iov_off,
			       sizeof(struct iovec) * iter->nr_segs);
	} else {
		req->flags |= REQ_F_NEED_CLEANUP;
	}
}

static inline bool io_alloc_async_data(struct io_kiocb *req)
{
	WARN_ON_ONCE(!io_op_defs[req->opcode].async_size);
	req->async_data = kmalloc(io_op_defs[req->opcode].async_size, GFP_KERNEL);
	if (req->async_data) {
		req->flags |= REQ_F_ASYNC_DATA;
		return false;
	}
	return true;
}

static int io_setup_async_rw(struct io_kiocb *req, const struct iovec *iovec,
			     struct io_rw_state *s, bool force)
{
	if (!force && !io_op_defs[req->opcode].needs_async_setup)
		return 0;
	if (!req_has_async_data(req)) {
		struct io_async_rw *iorw;

		if (io_alloc_async_data(req)) {
			kfree(iovec);
			return -ENOMEM;
		}

		io_req_map_rw(req, iovec, s->fast_iov, &s->iter);
		iorw = req->async_data;
		/* we've copied and mapped the iter, ensure state is saved */
		iov_iter_save_state(&iorw->s.iter, &iorw->s.iter_state);
	}
	return 0;
}

static inline int io_rw_prep_async(struct io_kiocb *req, int rw)
{
	struct io_async_rw *iorw = req->async_data;
	struct iovec *iov;
	int ret;

	/* submission path, ->uring_lock should already be taken */
	ret = io_import_iovec(rw, req, &iov, &iorw->s, 0);
	if (unlikely(ret < 0))
		return ret;

	iorw->bytes_done = 0;
	iorw->free_iovec = iov;
	if (iov)
		req->flags |= REQ_F_NEED_CLEANUP;
	return 0;
}

<<<<<<< HEAD
=======
static int io_readv_prep_async(struct io_kiocb *req)
{
	return io_rw_prep_async(req, READ);
}

static int io_writev_prep_async(struct io_kiocb *req)
{
	return io_rw_prep_async(req, WRITE);
}

>>>>>>> 980555e9
/*
 * This is our waitqueue callback handler, registered through __folio_lock_async()
 * when we initially tried to do the IO with the iocb armed our waitqueue.
 * This gets called when the page is unlocked, and we generally expect that to
 * happen when the page IO is completed and the page is now uptodate. This will
 * queue a task_work based retry of the operation, attempting to copy the data
 * again. If the latter fails because the page was NOT uptodate, then we will
 * do a thread based blocking retry of the operation. That's the unexpected
 * slow path.
 */
static int io_async_buf_func(struct wait_queue_entry *wait, unsigned mode,
			     int sync, void *arg)
{
	struct wait_page_queue *wpq;
	struct io_kiocb *req = wait->private;
	struct wait_page_key *key = arg;

	wpq = container_of(wait, struct wait_page_queue, wait);

	if (!wake_page_match(wpq, key))
		return 0;

	req->rw.kiocb.ki_flags &= ~IOCB_WAITQ;
	list_del_init(&wait->entry);
	io_req_task_queue(req);
	return 1;
}

/*
 * This controls whether a given IO request should be armed for async page
 * based retry. If we return false here, the request is handed to the async
 * worker threads for retry. If we're doing buffered reads on a regular file,
 * we prepare a private wait_page_queue entry and retry the operation. This
 * will either succeed because the page is now uptodate and unlocked, or it
 * will register a callback when the page is unlocked at IO completion. Through
 * that callback, io_uring uses task_work to setup a retry of the operation.
 * That retry will attempt the buffered read again. The retry will generally
 * succeed, or in rare cases where it fails, we then fall back to using the
 * async worker threads for a blocking retry.
 */
static bool io_rw_should_retry(struct io_kiocb *req)
{
	struct io_async_rw *rw = req->async_data;
	struct wait_page_queue *wait = &rw->wpq;
	struct kiocb *kiocb = &req->rw.kiocb;

	/* never retry for NOWAIT, we just complete with -EAGAIN */
	if (req->flags & REQ_F_NOWAIT)
		return false;

	/* Only for buffered IO */
	if (kiocb->ki_flags & (IOCB_DIRECT | IOCB_HIPRI))
		return false;

	/*
	 * just use poll if we can, and don't attempt if the fs doesn't
	 * support callback based unlocks
	 */
	if (file_can_poll(req->file) || !(req->file->f_mode & FMODE_BUF_RASYNC))
		return false;

	wait->wait.func = io_async_buf_func;
	wait->wait.private = req;
	wait->wait.flags = 0;
	INIT_LIST_HEAD(&wait->wait.entry);
	kiocb->ki_flags |= IOCB_WAITQ;
	kiocb->ki_flags &= ~IOCB_NOWAIT;
	kiocb->ki_waitq = wait;
	return true;
}

static inline int io_iter_do_read(struct io_kiocb *req, struct iov_iter *iter)
{
	if (likely(req->file->f_op->read_iter))
		return call_read_iter(req->file, &req->rw.kiocb, iter);
	else if (req->file->f_op->read)
		return loop_rw_iter(READ, req, iter);
	else
		return -EINVAL;
}

static bool need_read_all(struct io_kiocb *req)
{
	return req->flags & REQ_F_ISREG ||
		S_ISBLK(file_inode(req->file)->i_mode);
}

static int io_rw_init_file(struct io_kiocb *req, fmode_t mode)
{
	struct kiocb *kiocb = &req->rw.kiocb;
	struct io_ring_ctx *ctx = req->ctx;
	struct file *file = req->file;
	int ret;

	if (unlikely(!file || !(file->f_mode & mode)))
		return -EBADF;

	if (!io_req_ffs_set(req))
		req->flags |= io_file_get_flags(file) << REQ_F_SUPPORT_NOWAIT_BIT;

	kiocb->ki_flags = iocb_flags(file);
	ret = kiocb_set_rw_flags(kiocb, req->rw.flags);
	if (unlikely(ret))
		return ret;

	/*
	 * If the file is marked O_NONBLOCK, still allow retry for it if it
	 * supports async. Otherwise it's impossible to use O_NONBLOCK files
	 * reliably. If not, or it IOCB_NOWAIT is set, don't retry.
	 */
	if ((kiocb->ki_flags & IOCB_NOWAIT) ||
	    ((file->f_flags & O_NONBLOCK) && !io_file_supports_nowait(req)))
		req->flags |= REQ_F_NOWAIT;

	if (ctx->flags & IORING_SETUP_IOPOLL) {
		if (!(kiocb->ki_flags & IOCB_DIRECT) || !file->f_op->iopoll)
			return -EOPNOTSUPP;

<<<<<<< HEAD
=======
		kiocb->private = NULL;
>>>>>>> 980555e9
		kiocb->ki_flags |= IOCB_HIPRI | IOCB_ALLOC_CACHE;
		kiocb->ki_complete = io_complete_rw_iopoll;
		req->iopoll_completed = 0;
	} else {
		if (kiocb->ki_flags & IOCB_HIPRI)
			return -EINVAL;
		kiocb->ki_complete = io_complete_rw;
	}

	return 0;
}

static int io_read(struct io_kiocb *req, unsigned int issue_flags)
{
	struct io_rw_state __s, *s = &__s;
	struct iovec *iovec;
	struct kiocb *kiocb = &req->rw.kiocb;
	bool force_nonblock = issue_flags & IO_URING_F_NONBLOCK;
	struct io_async_rw *rw;
	ssize_t ret, ret2;
	loff_t *ppos;

	if (!req_has_async_data(req)) {
		ret = io_import_iovec(READ, req, &iovec, s, issue_flags);
		if (unlikely(ret < 0))
			return ret;
	} else {
		/*
		 * Safe and required to re-import if we're using provided
		 * buffers, as we dropped the selected one before retry.
		 */
		if (req->flags & REQ_F_BUFFER_SELECT) {
			ret = io_import_iovec(READ, req, &iovec, s, issue_flags);
			if (unlikely(ret < 0))
				return ret;
		}

		rw = req->async_data;
		s = &rw->s;
		/*
		 * We come here from an earlier attempt, restore our state to
		 * match in case it doesn't. It's cheap enough that we don't
		 * need to make this conditional.
		 */
		iov_iter_restore(&s->iter, &s->iter_state);
		iovec = NULL;
	}
	ret = io_rw_init_file(req, FMODE_READ);
<<<<<<< HEAD
	if (unlikely(ret))
		return ret;
	req->result = iov_iter_count(&s->iter);
=======
	if (unlikely(ret)) {
		kfree(iovec);
		return ret;
	}
	req->cqe.res = iov_iter_count(&s->iter);
>>>>>>> 980555e9

	if (force_nonblock) {
		/* If the file doesn't support async, just async punt */
		if (unlikely(!io_file_supports_nowait(req))) {
			ret = io_setup_async_rw(req, iovec, s, true);
			return ret ?: -EAGAIN;
		}
		kiocb->ki_flags |= IOCB_NOWAIT;
	} else {
		/* Ensure we clear previously set non-block flag */
		kiocb->ki_flags &= ~IOCB_NOWAIT;
	}

	ppos = io_kiocb_update_pos(req);

	ret = rw_verify_area(READ, req->file, ppos, req->cqe.res);
	if (unlikely(ret)) {
		kfree(iovec);
		return ret;
	}

	ret = io_iter_do_read(req, &s->iter);

	if (ret == -EAGAIN || (req->flags & REQ_F_REISSUE)) {
		req->flags &= ~REQ_F_REISSUE;
		/* if we can poll, just do that */
		if (req->opcode == IORING_OP_READ && file_can_poll(req->file))
			return -EAGAIN;
		/* IOPOLL retry should happen for io-wq threads */
		if (!force_nonblock && !(req->ctx->flags & IORING_SETUP_IOPOLL))
			goto done;
		/* no retry on NONBLOCK nor RWF_NOWAIT */
		if (req->flags & REQ_F_NOWAIT)
			goto done;
		ret = 0;
	} else if (ret == -EIOCBQUEUED) {
		goto out_free;
	} else if (ret == req->cqe.res || ret <= 0 || !force_nonblock ||
		   (req->flags & REQ_F_NOWAIT) || !need_read_all(req)) {
		/* read all, failed, already did sync or don't want to retry */
		goto done;
	}

	/*
	 * Don't depend on the iter state matching what was consumed, or being
	 * untouched in case of error. Restore it and we'll advance it
	 * manually if we need to.
	 */
	iov_iter_restore(&s->iter, &s->iter_state);

	ret2 = io_setup_async_rw(req, iovec, s, true);
	if (ret2)
		return ret2;

	iovec = NULL;
	rw = req->async_data;
	s = &rw->s;
	/*
	 * Now use our persistent iterator and state, if we aren't already.
	 * We've restored and mapped the iter to match.
	 */

	do {
		/*
		 * We end up here because of a partial read, either from
		 * above or inside this loop. Advance the iter by the bytes
		 * that were consumed.
		 */
		iov_iter_advance(&s->iter, ret);
		if (!iov_iter_count(&s->iter))
			break;
		rw->bytes_done += ret;
		iov_iter_save_state(&s->iter, &s->iter_state);

		/* if we can retry, do so with the callbacks armed */
		if (!io_rw_should_retry(req)) {
			kiocb->ki_flags &= ~IOCB_WAITQ;
			return -EAGAIN;
		}

		/*
		 * Now retry read with the IOCB_WAITQ parts set in the iocb. If
		 * we get -EIOCBQUEUED, then we'll get a notification when the
		 * desired page gets unlocked. We can also get a partial read
		 * here, and if we do, then just retry at the new offset.
		 */
		ret = io_iter_do_read(req, &s->iter);
		if (ret == -EIOCBQUEUED)
			return 0;
		/* we got some bytes, but not all. retry. */
		kiocb->ki_flags &= ~IOCB_WAITQ;
		iov_iter_restore(&s->iter, &s->iter_state);
	} while (ret > 0);
done:
	kiocb_done(req, ret, issue_flags);
out_free:
	/* it's faster to check here then delegate to kfree */
	if (iovec)
		kfree(iovec);
	return 0;
}

static int io_write(struct io_kiocb *req, unsigned int issue_flags)
{
	struct io_rw_state __s, *s = &__s;
	struct iovec *iovec;
	struct kiocb *kiocb = &req->rw.kiocb;
	bool force_nonblock = issue_flags & IO_URING_F_NONBLOCK;
	ssize_t ret, ret2;
	loff_t *ppos;

	if (!req_has_async_data(req)) {
		ret = io_import_iovec(WRITE, req, &iovec, s, issue_flags);
		if (unlikely(ret < 0))
			return ret;
	} else {
		struct io_async_rw *rw = req->async_data;

		s = &rw->s;
		iov_iter_restore(&s->iter, &s->iter_state);
		iovec = NULL;
	}
	ret = io_rw_init_file(req, FMODE_WRITE);
<<<<<<< HEAD
	if (unlikely(ret))
		return ret;
	req->result = iov_iter_count(&s->iter);
=======
	if (unlikely(ret)) {
		kfree(iovec);
		return ret;
	}
	req->cqe.res = iov_iter_count(&s->iter);
>>>>>>> 980555e9

	if (force_nonblock) {
		/* If the file doesn't support async, just async punt */
		if (unlikely(!io_file_supports_nowait(req)))
			goto copy_iov;

		/* file path doesn't support NOWAIT for non-direct_IO */
		if (force_nonblock && !(kiocb->ki_flags & IOCB_DIRECT) &&
		    (req->flags & REQ_F_ISREG))
			goto copy_iov;

		kiocb->ki_flags |= IOCB_NOWAIT;
	} else {
		/* Ensure we clear previously set non-block flag */
		kiocb->ki_flags &= ~IOCB_NOWAIT;
	}

	ppos = io_kiocb_update_pos(req);

	ret = rw_verify_area(WRITE, req->file, ppos, req->cqe.res);
	if (unlikely(ret))
		goto out_free;

	/*
	 * Open-code file_start_write here to grab freeze protection,
	 * which will be released by another thread in
	 * io_complete_rw().  Fool lockdep by telling it the lock got
	 * released so that it doesn't complain about the held lock when
	 * we return to userspace.
	 */
	if (req->flags & REQ_F_ISREG) {
		sb_start_write(file_inode(req->file)->i_sb);
		__sb_writers_release(file_inode(req->file)->i_sb,
					SB_FREEZE_WRITE);
	}
	kiocb->ki_flags |= IOCB_WRITE;

	if (likely(req->file->f_op->write_iter))
		ret2 = call_write_iter(req->file, kiocb, &s->iter);
	else if (req->file->f_op->write)
		ret2 = loop_rw_iter(WRITE, req, &s->iter);
	else
		ret2 = -EINVAL;

	if (req->flags & REQ_F_REISSUE) {
		req->flags &= ~REQ_F_REISSUE;
		ret2 = -EAGAIN;
	}

	/*
	 * Raw bdev writes will return -EOPNOTSUPP for IOCB_NOWAIT. Just
	 * retry them without IOCB_NOWAIT.
	 */
	if (ret2 == -EOPNOTSUPP && (kiocb->ki_flags & IOCB_NOWAIT))
		ret2 = -EAGAIN;
	/* no retry on NONBLOCK nor RWF_NOWAIT */
	if (ret2 == -EAGAIN && (req->flags & REQ_F_NOWAIT))
		goto done;
	if (!force_nonblock || ret2 != -EAGAIN) {
		/* IOPOLL retry should happen for io-wq threads */
		if (ret2 == -EAGAIN && (req->ctx->flags & IORING_SETUP_IOPOLL))
			goto copy_iov;
done:
		kiocb_done(req, ret2, issue_flags);
	} else {
copy_iov:
		iov_iter_restore(&s->iter, &s->iter_state);
		ret = io_setup_async_rw(req, iovec, s, false);
		return ret ?: -EAGAIN;
	}
out_free:
	/* it's reportedly faster than delegating the null check to kfree() */
	if (iovec)
		kfree(iovec);
	return ret;
}

static int io_renameat_prep(struct io_kiocb *req,
			    const struct io_uring_sqe *sqe)
{
	struct io_rename *ren = &req->rename;
	const char __user *oldf, *newf;

	if (sqe->buf_index || sqe->splice_fd_in)
		return -EINVAL;
	if (unlikely(req->flags & REQ_F_FIXED_FILE))
		return -EBADF;

	ren->old_dfd = READ_ONCE(sqe->fd);
	oldf = u64_to_user_ptr(READ_ONCE(sqe->addr));
	newf = u64_to_user_ptr(READ_ONCE(sqe->addr2));
	ren->new_dfd = READ_ONCE(sqe->len);
	ren->flags = READ_ONCE(sqe->rename_flags);

	ren->oldpath = getname(oldf);
	if (IS_ERR(ren->oldpath))
		return PTR_ERR(ren->oldpath);

	ren->newpath = getname(newf);
	if (IS_ERR(ren->newpath)) {
		putname(ren->oldpath);
		return PTR_ERR(ren->newpath);
	}

	req->flags |= REQ_F_NEED_CLEANUP;
	return 0;
}

static int io_renameat(struct io_kiocb *req, unsigned int issue_flags)
{
	struct io_rename *ren = &req->rename;
	int ret;

	if (issue_flags & IO_URING_F_NONBLOCK)
		return -EAGAIN;

	ret = do_renameat2(ren->old_dfd, ren->oldpath, ren->new_dfd,
				ren->newpath, ren->flags);

	req->flags &= ~REQ_F_NEED_CLEANUP;
	io_req_complete(req, ret);
	return 0;
}

static inline void __io_xattr_finish(struct io_kiocb *req)
{
	struct io_xattr *ix = &req->xattr;

	if (ix->filename)
		putname(ix->filename);

	kfree(ix->ctx.kname);
	kvfree(ix->ctx.kvalue);
}

static void io_xattr_finish(struct io_kiocb *req, int ret)
{
	req->flags &= ~REQ_F_NEED_CLEANUP;

	__io_xattr_finish(req);
	io_req_complete(req, ret);
}

static int __io_getxattr_prep(struct io_kiocb *req,
			      const struct io_uring_sqe *sqe)
{
	struct io_xattr *ix = &req->xattr;
	const char __user *name;
	int ret;

	if (unlikely(req->flags & REQ_F_FIXED_FILE))
		return -EBADF;

	ix->filename = NULL;
	ix->ctx.kvalue = NULL;
	name = u64_to_user_ptr(READ_ONCE(sqe->addr));
	ix->ctx.cvalue = u64_to_user_ptr(READ_ONCE(sqe->addr2));
	ix->ctx.size = READ_ONCE(sqe->len);
	ix->ctx.flags = READ_ONCE(sqe->xattr_flags);

	if (ix->ctx.flags)
		return -EINVAL;

	ix->ctx.kname = kmalloc(sizeof(*ix->ctx.kname), GFP_KERNEL);
	if (!ix->ctx.kname)
		return -ENOMEM;

	ret = strncpy_from_user(ix->ctx.kname->name, name,
				sizeof(ix->ctx.kname->name));
	if (!ret || ret == sizeof(ix->ctx.kname->name))
		ret = -ERANGE;
	if (ret < 0) {
		kfree(ix->ctx.kname);
		return ret;
	}

	req->flags |= REQ_F_NEED_CLEANUP;
	return 0;
}

static int io_fgetxattr_prep(struct io_kiocb *req,
			     const struct io_uring_sqe *sqe)
{
	return __io_getxattr_prep(req, sqe);
}

static int io_getxattr_prep(struct io_kiocb *req,
			    const struct io_uring_sqe *sqe)
{
	struct io_xattr *ix = &req->xattr;
	const char __user *path;
	int ret;

	ret = __io_getxattr_prep(req, sqe);
	if (ret)
		return ret;

	path = u64_to_user_ptr(READ_ONCE(sqe->addr3));

	ix->filename = getname_flags(path, LOOKUP_FOLLOW, NULL);
	if (IS_ERR(ix->filename)) {
		ret = PTR_ERR(ix->filename);
		ix->filename = NULL;
	}

	return ret;
}

static int io_fgetxattr(struct io_kiocb *req, unsigned int issue_flags)
{
	struct io_xattr *ix = &req->xattr;
	int ret;

	if (issue_flags & IO_URING_F_NONBLOCK)
		return -EAGAIN;

	ret = do_getxattr(mnt_user_ns(req->file->f_path.mnt),
			req->file->f_path.dentry,
			&ix->ctx);

	io_xattr_finish(req, ret);
	return 0;
}

static int io_getxattr(struct io_kiocb *req, unsigned int issue_flags)
{
	struct io_xattr *ix = &req->xattr;
	unsigned int lookup_flags = LOOKUP_FOLLOW;
	struct path path;
	int ret;

	if (issue_flags & IO_URING_F_NONBLOCK)
		return -EAGAIN;

retry:
	ret = filename_lookup(AT_FDCWD, ix->filename, lookup_flags, &path, NULL);
	if (!ret) {
		ret = do_getxattr(mnt_user_ns(path.mnt),
				path.dentry,
				&ix->ctx);

		path_put(&path);
		if (retry_estale(ret, lookup_flags)) {
			lookup_flags |= LOOKUP_REVAL;
			goto retry;
		}
	}

	io_xattr_finish(req, ret);
	return 0;
}

static int __io_setxattr_prep(struct io_kiocb *req,
			const struct io_uring_sqe *sqe)
{
	struct io_xattr *ix = &req->xattr;
	const char __user *name;
	int ret;

	if (unlikely(req->flags & REQ_F_FIXED_FILE))
		return -EBADF;

	ix->filename = NULL;
	name = u64_to_user_ptr(READ_ONCE(sqe->addr));
	ix->ctx.cvalue = u64_to_user_ptr(READ_ONCE(sqe->addr2));
	ix->ctx.kvalue = NULL;
	ix->ctx.size = READ_ONCE(sqe->len);
	ix->ctx.flags = READ_ONCE(sqe->xattr_flags);

	ix->ctx.kname = kmalloc(sizeof(*ix->ctx.kname), GFP_KERNEL);
	if (!ix->ctx.kname)
		return -ENOMEM;

	ret = setxattr_copy(name, &ix->ctx);
	if (ret) {
		kfree(ix->ctx.kname);
		return ret;
	}

	req->flags |= REQ_F_NEED_CLEANUP;
	return 0;
}

static int io_setxattr_prep(struct io_kiocb *req,
			const struct io_uring_sqe *sqe)
{
	struct io_xattr *ix = &req->xattr;
	const char __user *path;
	int ret;

	ret = __io_setxattr_prep(req, sqe);
	if (ret)
		return ret;

	path = u64_to_user_ptr(READ_ONCE(sqe->addr3));

	ix->filename = getname_flags(path, LOOKUP_FOLLOW, NULL);
	if (IS_ERR(ix->filename)) {
		ret = PTR_ERR(ix->filename);
		ix->filename = NULL;
	}

	return ret;
}

static int io_fsetxattr_prep(struct io_kiocb *req,
			const struct io_uring_sqe *sqe)
{
	return __io_setxattr_prep(req, sqe);
}

static int __io_setxattr(struct io_kiocb *req, unsigned int issue_flags,
			struct path *path)
{
	struct io_xattr *ix = &req->xattr;
	int ret;

	ret = mnt_want_write(path->mnt);
	if (!ret) {
		ret = do_setxattr(mnt_user_ns(path->mnt), path->dentry, &ix->ctx);
		mnt_drop_write(path->mnt);
	}

	return ret;
}

static int io_fsetxattr(struct io_kiocb *req, unsigned int issue_flags)
{
	int ret;

	if (issue_flags & IO_URING_F_NONBLOCK)
		return -EAGAIN;

	ret = __io_setxattr(req, issue_flags, &req->file->f_path);
	io_xattr_finish(req, ret);

	return 0;
}

static int io_setxattr(struct io_kiocb *req, unsigned int issue_flags)
{
	struct io_xattr *ix = &req->xattr;
	unsigned int lookup_flags = LOOKUP_FOLLOW;
	struct path path;
	int ret;

	if (issue_flags & IO_URING_F_NONBLOCK)
		return -EAGAIN;

retry:
	ret = filename_lookup(AT_FDCWD, ix->filename, lookup_flags, &path, NULL);
	if (!ret) {
		ret = __io_setxattr(req, issue_flags, &path);
		path_put(&path);
		if (retry_estale(ret, lookup_flags)) {
			lookup_flags |= LOOKUP_REVAL;
			goto retry;
		}
	}

	io_xattr_finish(req, ret);
	return 0;
}

static int io_unlinkat_prep(struct io_kiocb *req,
			    const struct io_uring_sqe *sqe)
{
	struct io_unlink *un = &req->unlink;
	const char __user *fname;

	if (sqe->off || sqe->len || sqe->buf_index || sqe->splice_fd_in)
		return -EINVAL;
	if (unlikely(req->flags & REQ_F_FIXED_FILE))
		return -EBADF;

	un->dfd = READ_ONCE(sqe->fd);

	un->flags = READ_ONCE(sqe->unlink_flags);
	if (un->flags & ~AT_REMOVEDIR)
		return -EINVAL;

	fname = u64_to_user_ptr(READ_ONCE(sqe->addr));
	un->filename = getname(fname);
	if (IS_ERR(un->filename))
		return PTR_ERR(un->filename);

	req->flags |= REQ_F_NEED_CLEANUP;
	return 0;
}

static int io_unlinkat(struct io_kiocb *req, unsigned int issue_flags)
{
	struct io_unlink *un = &req->unlink;
	int ret;

	if (issue_flags & IO_URING_F_NONBLOCK)
		return -EAGAIN;

	if (un->flags & AT_REMOVEDIR)
		ret = do_rmdir(un->dfd, un->filename);
	else
		ret = do_unlinkat(un->dfd, un->filename);

	req->flags &= ~REQ_F_NEED_CLEANUP;
	io_req_complete(req, ret);
	return 0;
}

static int io_mkdirat_prep(struct io_kiocb *req,
			    const struct io_uring_sqe *sqe)
{
	struct io_mkdir *mkd = &req->mkdir;
	const char __user *fname;

	if (sqe->off || sqe->rw_flags || sqe->buf_index || sqe->splice_fd_in)
		return -EINVAL;
	if (unlikely(req->flags & REQ_F_FIXED_FILE))
		return -EBADF;

	mkd->dfd = READ_ONCE(sqe->fd);
	mkd->mode = READ_ONCE(sqe->len);

	fname = u64_to_user_ptr(READ_ONCE(sqe->addr));
	mkd->filename = getname(fname);
	if (IS_ERR(mkd->filename))
		return PTR_ERR(mkd->filename);

	req->flags |= REQ_F_NEED_CLEANUP;
	return 0;
}

static int io_mkdirat(struct io_kiocb *req, unsigned int issue_flags)
{
	struct io_mkdir *mkd = &req->mkdir;
	int ret;

	if (issue_flags & IO_URING_F_NONBLOCK)
		return -EAGAIN;

	ret = do_mkdirat(mkd->dfd, mkd->filename, mkd->mode);

	req->flags &= ~REQ_F_NEED_CLEANUP;
	io_req_complete(req, ret);
	return 0;
}

static int io_symlinkat_prep(struct io_kiocb *req,
			    const struct io_uring_sqe *sqe)
{
	struct io_symlink *sl = &req->symlink;
	const char __user *oldpath, *newpath;

	if (sqe->len || sqe->rw_flags || sqe->buf_index || sqe->splice_fd_in)
		return -EINVAL;
	if (unlikely(req->flags & REQ_F_FIXED_FILE))
		return -EBADF;

	sl->new_dfd = READ_ONCE(sqe->fd);
	oldpath = u64_to_user_ptr(READ_ONCE(sqe->addr));
	newpath = u64_to_user_ptr(READ_ONCE(sqe->addr2));

	sl->oldpath = getname(oldpath);
	if (IS_ERR(sl->oldpath))
		return PTR_ERR(sl->oldpath);

	sl->newpath = getname(newpath);
	if (IS_ERR(sl->newpath)) {
		putname(sl->oldpath);
		return PTR_ERR(sl->newpath);
	}

	req->flags |= REQ_F_NEED_CLEANUP;
	return 0;
}

static int io_symlinkat(struct io_kiocb *req, unsigned int issue_flags)
{
	struct io_symlink *sl = &req->symlink;
	int ret;

	if (issue_flags & IO_URING_F_NONBLOCK)
		return -EAGAIN;

	ret = do_symlinkat(sl->oldpath, sl->new_dfd, sl->newpath);

	req->flags &= ~REQ_F_NEED_CLEANUP;
	io_req_complete(req, ret);
	return 0;
}

static int io_linkat_prep(struct io_kiocb *req,
			    const struct io_uring_sqe *sqe)
{
	struct io_hardlink *lnk = &req->hardlink;
	const char __user *oldf, *newf;

	if (sqe->rw_flags || sqe->buf_index || sqe->splice_fd_in)
		return -EINVAL;
	if (unlikely(req->flags & REQ_F_FIXED_FILE))
		return -EBADF;

	lnk->old_dfd = READ_ONCE(sqe->fd);
	lnk->new_dfd = READ_ONCE(sqe->len);
	oldf = u64_to_user_ptr(READ_ONCE(sqe->addr));
	newf = u64_to_user_ptr(READ_ONCE(sqe->addr2));
	lnk->flags = READ_ONCE(sqe->hardlink_flags);

	lnk->oldpath = getname(oldf);
	if (IS_ERR(lnk->oldpath))
		return PTR_ERR(lnk->oldpath);

	lnk->newpath = getname(newf);
	if (IS_ERR(lnk->newpath)) {
		putname(lnk->oldpath);
		return PTR_ERR(lnk->newpath);
	}

	req->flags |= REQ_F_NEED_CLEANUP;
	return 0;
}

static int io_linkat(struct io_kiocb *req, unsigned int issue_flags)
{
	struct io_hardlink *lnk = &req->hardlink;
	int ret;

	if (issue_flags & IO_URING_F_NONBLOCK)
		return -EAGAIN;

	ret = do_linkat(lnk->old_dfd, lnk->oldpath, lnk->new_dfd,
				lnk->newpath, lnk->flags);

	req->flags &= ~REQ_F_NEED_CLEANUP;
	io_req_complete(req, ret);
	return 0;
}

static void io_uring_cmd_work(struct io_kiocb *req, bool *locked)
{
	req->uring_cmd.task_work_cb(&req->uring_cmd);
}

void io_uring_cmd_complete_in_task(struct io_uring_cmd *ioucmd,
			void (*task_work_cb)(struct io_uring_cmd *))
{
	struct io_kiocb *req = container_of(ioucmd, struct io_kiocb, uring_cmd);

	req->uring_cmd.task_work_cb = task_work_cb;
	req->io_task_work.func = io_uring_cmd_work;
	io_req_task_prio_work_add(req);
}
EXPORT_SYMBOL_GPL(io_uring_cmd_complete_in_task);

/*
 * Called by consumers of io_uring_cmd, if they originally returned
 * -EIOCBQUEUED upon receiving the command.
 */
void io_uring_cmd_done(struct io_uring_cmd *ioucmd, ssize_t ret, ssize_t res2)
{
	struct io_kiocb *req = container_of(ioucmd, struct io_kiocb, uring_cmd);

	if (ret < 0)
		req_set_fail(req);
	if (req->ctx->flags & IORING_SETUP_CQE32)
		__io_req_complete32(req, 0, ret, 0, res2, 0);
	else
		io_req_complete(req, ret);
}
EXPORT_SYMBOL_GPL(io_uring_cmd_done);

static int io_uring_cmd_prep_async(struct io_kiocb *req)
{
	size_t cmd_size;

	cmd_size = uring_cmd_pdu_size(req->ctx->flags & IORING_SETUP_SQE128);

	memcpy(req->async_data, req->uring_cmd.cmd, cmd_size);
	return 0;
}

static int io_uring_cmd_prep(struct io_kiocb *req,
			     const struct io_uring_sqe *sqe)
{
	struct io_uring_cmd *ioucmd = &req->uring_cmd;

	if (sqe->rw_flags)
		return -EINVAL;
	ioucmd->cmd = sqe->cmd;
	ioucmd->cmd_op = READ_ONCE(sqe->cmd_op);
	return 0;
}

static int io_uring_cmd(struct io_kiocb *req, unsigned int issue_flags)
{
	struct io_uring_cmd *ioucmd = &req->uring_cmd;
	struct io_ring_ctx *ctx = req->ctx;
	struct file *file = req->file;
	int ret;

	if (!req->file->f_op->uring_cmd)
		return -EOPNOTSUPP;

	if (ctx->flags & IORING_SETUP_SQE128)
		issue_flags |= IO_URING_F_SQE128;
	if (ctx->flags & IORING_SETUP_CQE32)
		issue_flags |= IO_URING_F_CQE32;
	if (ctx->flags & IORING_SETUP_IOPOLL)
		issue_flags |= IO_URING_F_IOPOLL;

	if (req_has_async_data(req))
		ioucmd->cmd = req->async_data;

	ret = file->f_op->uring_cmd(ioucmd, issue_flags);
	if (ret == -EAGAIN) {
		if (!req_has_async_data(req)) {
			if (io_alloc_async_data(req))
				return -ENOMEM;
			io_uring_cmd_prep_async(req);
		}
		return -EAGAIN;
	}

	if (ret != -EIOCBQUEUED)
		io_uring_cmd_done(ioucmd, ret, 0);
	return 0;
}

static int __io_splice_prep(struct io_kiocb *req,
			    const struct io_uring_sqe *sqe)
{
	struct io_splice *sp = &req->splice;
	unsigned int valid_flags = SPLICE_F_FD_IN_FIXED | SPLICE_F_ALL;

<<<<<<< HEAD
	if (unlikely(req->ctx->flags & IORING_SETUP_IOPOLL))
		return -EINVAL;

=======
>>>>>>> 980555e9
	sp->len = READ_ONCE(sqe->len);
	sp->flags = READ_ONCE(sqe->splice_flags);
	if (unlikely(sp->flags & ~valid_flags))
		return -EINVAL;
	sp->splice_fd_in = READ_ONCE(sqe->splice_fd_in);
	return 0;
}

static int io_tee_prep(struct io_kiocb *req,
		       const struct io_uring_sqe *sqe)
{
	if (READ_ONCE(sqe->splice_off_in) || READ_ONCE(sqe->off))
		return -EINVAL;
	return __io_splice_prep(req, sqe);
}

static int io_tee(struct io_kiocb *req, unsigned int issue_flags)
{
	struct io_splice *sp = &req->splice;
	struct file *out = sp->file_out;
	unsigned int flags = sp->flags & ~SPLICE_F_FD_IN_FIXED;
	struct file *in;
	long ret = 0;

	if (issue_flags & IO_URING_F_NONBLOCK)
		return -EAGAIN;

	if (sp->flags & SPLICE_F_FD_IN_FIXED)
<<<<<<< HEAD
		in = io_file_get_fixed(req, sp->splice_fd_in, IO_URING_F_UNLOCKED);
=======
		in = io_file_get_fixed(req, sp->splice_fd_in, issue_flags);
>>>>>>> 980555e9
	else
		in = io_file_get_normal(req, sp->splice_fd_in);
	if (!in) {
		ret = -EBADF;
		goto done;
	}

	if (sp->len)
		ret = do_tee(in, out, sp->len, flags);

	if (!(sp->flags & SPLICE_F_FD_IN_FIXED))
		io_put_file(in);
done:
	if (ret != sp->len)
		req_set_fail(req);
	__io_req_complete(req, 0, ret, 0);
	return 0;
}

static int io_splice_prep(struct io_kiocb *req, const struct io_uring_sqe *sqe)
{
	struct io_splice *sp = &req->splice;

	sp->off_in = READ_ONCE(sqe->splice_off_in);
	sp->off_out = READ_ONCE(sqe->off);
	return __io_splice_prep(req, sqe);
}

static int io_splice(struct io_kiocb *req, unsigned int issue_flags)
{
	struct io_splice *sp = &req->splice;
	struct file *out = sp->file_out;
	unsigned int flags = sp->flags & ~SPLICE_F_FD_IN_FIXED;
	loff_t *poff_in, *poff_out;
	struct file *in;
	long ret = 0;

	if (issue_flags & IO_URING_F_NONBLOCK)
		return -EAGAIN;

	if (sp->flags & SPLICE_F_FD_IN_FIXED)
<<<<<<< HEAD
		in = io_file_get_fixed(req, sp->splice_fd_in, IO_URING_F_UNLOCKED);
=======
		in = io_file_get_fixed(req, sp->splice_fd_in, issue_flags);
>>>>>>> 980555e9
	else
		in = io_file_get_normal(req, sp->splice_fd_in);
	if (!in) {
		ret = -EBADF;
		goto done;
	}

	poff_in = (sp->off_in == -1) ? NULL : &sp->off_in;
	poff_out = (sp->off_out == -1) ? NULL : &sp->off_out;

	if (sp->len)
		ret = do_splice(in, poff_in, out, poff_out, sp->len, flags);

	if (!(sp->flags & SPLICE_F_FD_IN_FIXED))
		io_put_file(in);
done:
	if (ret != sp->len)
		req_set_fail(req);
	__io_req_complete(req, 0, ret, 0);
	return 0;
}

static int io_nop_prep(struct io_kiocb *req, const struct io_uring_sqe *sqe)
{
	/*
	 * If the ring is setup with CQE32, relay back addr/addr
	 */
	if (req->ctx->flags & IORING_SETUP_CQE32) {
		req->nop.extra1 = READ_ONCE(sqe->addr);
		req->nop.extra2 = READ_ONCE(sqe->addr2);
	}

	return 0;
}

/*
 * IORING_OP_NOP just posts a completion event, nothing else.
 */
static int io_nop(struct io_kiocb *req, unsigned int issue_flags)
{
	unsigned int cflags;
	void __user *buf;

	if (req->flags & REQ_F_BUFFER_SELECT) {
		size_t len = 1;

		buf = io_buffer_select(req, &len, issue_flags);
		if (!buf)
			return -ENOBUFS;
	}

	cflags = io_put_kbuf(req, issue_flags);
	if (!(req->ctx->flags & IORING_SETUP_CQE32))
		__io_req_complete(req, issue_flags, 0, cflags);
	else
		__io_req_complete32(req, issue_flags, 0, cflags,
				    req->nop.extra1, req->nop.extra2);
	return 0;
}

static int io_msg_ring_prep(struct io_kiocb *req,
			    const struct io_uring_sqe *sqe)
{
	if (unlikely(sqe->addr || sqe->rw_flags || sqe->splice_fd_in ||
		     sqe->buf_index || sqe->personality))
		return -EINVAL;

	req->msg.user_data = READ_ONCE(sqe->off);
	req->msg.len = READ_ONCE(sqe->len);
	return 0;
}

static int io_msg_ring(struct io_kiocb *req, unsigned int issue_flags)
{
	struct io_ring_ctx *target_ctx;
	struct io_msg *msg = &req->msg;
	bool filled;
	int ret;

	ret = -EBADFD;
	if (req->file->f_op != &io_uring_fops)
		goto done;

	ret = -EOVERFLOW;
	target_ctx = req->file->private_data;

	spin_lock(&target_ctx->completion_lock);
	filled = io_fill_cqe_aux(target_ctx, msg->user_data, msg->len, 0);
	io_commit_cqring(target_ctx);
	spin_unlock(&target_ctx->completion_lock);

	if (filled) {
		io_cqring_ev_posted(target_ctx);
		ret = 0;
	}

done:
	if (ret < 0)
		req_set_fail(req);
	__io_req_complete(req, issue_flags, ret, 0);
	/* put file to avoid an attempt to IOPOLL the req */
	io_put_file(req->file);
	req->file = NULL;
	return 0;
}

static int io_fsync_prep(struct io_kiocb *req, const struct io_uring_sqe *sqe)
{
<<<<<<< HEAD
	struct io_ring_ctx *ctx = req->ctx;

	if (unlikely(ctx->flags & IORING_SETUP_IOPOLL))
		return -EINVAL;
	if (unlikely(sqe->addr || sqe->ioprio || sqe->buf_index ||
		     sqe->splice_fd_in))
=======
	if (unlikely(sqe->addr || sqe->buf_index || sqe->splice_fd_in))
>>>>>>> 980555e9
		return -EINVAL;

	req->sync.flags = READ_ONCE(sqe->fsync_flags);
	if (unlikely(req->sync.flags & ~IORING_FSYNC_DATASYNC))
		return -EINVAL;

	req->sync.off = READ_ONCE(sqe->off);
	req->sync.len = READ_ONCE(sqe->len);
	return 0;
}

static int io_fsync(struct io_kiocb *req, unsigned int issue_flags)
{
	loff_t end = req->sync.off + req->sync.len;
	int ret;

	/* fsync always requires a blocking context */
	if (issue_flags & IO_URING_F_NONBLOCK)
		return -EAGAIN;

	ret = vfs_fsync_range(req->file, req->sync.off,
				end > 0 ? end : LLONG_MAX,
				req->sync.flags & IORING_FSYNC_DATASYNC);
	io_req_complete(req, ret);
	return 0;
}

static int io_fallocate_prep(struct io_kiocb *req,
			     const struct io_uring_sqe *sqe)
{
	if (sqe->buf_index || sqe->rw_flags || sqe->splice_fd_in)
		return -EINVAL;

	req->sync.off = READ_ONCE(sqe->off);
	req->sync.len = READ_ONCE(sqe->addr);
	req->sync.mode = READ_ONCE(sqe->len);
	return 0;
}

static int io_fallocate(struct io_kiocb *req, unsigned int issue_flags)
{
	int ret;

	/* fallocate always requiring blocking context */
	if (issue_flags & IO_URING_F_NONBLOCK)
		return -EAGAIN;
	ret = vfs_fallocate(req->file, req->sync.mode, req->sync.off,
				req->sync.len);
	if (ret >= 0)
		fsnotify_modify(req->file);
	io_req_complete(req, ret);
	return 0;
}

static int __io_openat_prep(struct io_kiocb *req, const struct io_uring_sqe *sqe)
{
	const char __user *fname;
	int ret;

	if (unlikely(sqe->buf_index))
		return -EINVAL;
	if (unlikely(req->flags & REQ_F_FIXED_FILE))
		return -EBADF;

	/* open.how should be already initialised */
	if (!(req->open.how.flags & O_PATH) && force_o_largefile())
		req->open.how.flags |= O_LARGEFILE;

	req->open.dfd = READ_ONCE(sqe->fd);
	fname = u64_to_user_ptr(READ_ONCE(sqe->addr));
	req->open.filename = getname(fname);
	if (IS_ERR(req->open.filename)) {
		ret = PTR_ERR(req->open.filename);
		req->open.filename = NULL;
		return ret;
	}

	req->open.file_slot = READ_ONCE(sqe->file_index);
	if (req->open.file_slot && (req->open.how.flags & O_CLOEXEC))
		return -EINVAL;

	req->open.nofile = rlimit(RLIMIT_NOFILE);
	req->flags |= REQ_F_NEED_CLEANUP;
	return 0;
}

static int io_openat_prep(struct io_kiocb *req, const struct io_uring_sqe *sqe)
{
	u64 mode = READ_ONCE(sqe->len);
	u64 flags = READ_ONCE(sqe->open_flags);

	req->open.how = build_open_how(flags, mode);
	return __io_openat_prep(req, sqe);
}

static int io_openat2_prep(struct io_kiocb *req, const struct io_uring_sqe *sqe)
{
	struct open_how __user *how;
	size_t len;
	int ret;

	how = u64_to_user_ptr(READ_ONCE(sqe->addr2));
	len = READ_ONCE(sqe->len);
	if (len < OPEN_HOW_SIZE_VER0)
		return -EINVAL;

	ret = copy_struct_from_user(&req->open.how, sizeof(req->open.how), how,
					len);
	if (ret)
		return ret;

	return __io_openat_prep(req, sqe);
}

static int io_file_bitmap_get(struct io_ring_ctx *ctx)
{
	struct io_file_table *table = &ctx->file_table;
	unsigned long nr = ctx->nr_user_files;
	int ret;

	do {
		ret = find_next_zero_bit(table->bitmap, nr, table->alloc_hint);
		if (ret != nr)
			return ret;

		if (!table->alloc_hint)
			break;

		nr = table->alloc_hint;
		table->alloc_hint = 0;
	} while (1);

	return -ENFILE;
}

/*
 * Note when io_fixed_fd_install() returns error value, it will ensure
 * fput() is called correspondingly.
 */
static int io_fixed_fd_install(struct io_kiocb *req, unsigned int issue_flags,
			       struct file *file, unsigned int file_slot)
{
	bool alloc_slot = file_slot == IORING_FILE_INDEX_ALLOC;
	struct io_ring_ctx *ctx = req->ctx;
	int ret;

	io_ring_submit_lock(ctx, issue_flags);

	if (alloc_slot) {
		ret = io_file_bitmap_get(ctx);
		if (unlikely(ret < 0))
			goto err;
		file_slot = ret;
	} else {
		file_slot--;
	}

	ret = io_install_fixed_file(req, file, issue_flags, file_slot);
	if (!ret && alloc_slot)
		ret = file_slot;
err:
	io_ring_submit_unlock(ctx, issue_flags);
	if (unlikely(ret < 0))
		fput(file);
	return ret;
}

static int io_openat2(struct io_kiocb *req, unsigned int issue_flags)
{
	struct open_flags op;
	struct file *file;
	bool resolve_nonblock, nonblock_set;
	bool fixed = !!req->open.file_slot;
	int ret;

	ret = build_open_flags(&req->open.how, &op);
	if (ret)
		goto err;
	nonblock_set = op.open_flag & O_NONBLOCK;
	resolve_nonblock = req->open.how.resolve & RESOLVE_CACHED;
	if (issue_flags & IO_URING_F_NONBLOCK) {
		/*
		 * Don't bother trying for O_TRUNC, O_CREAT, or O_TMPFILE open,
		 * it'll always -EAGAIN
		 */
		if (req->open.how.flags & (O_TRUNC | O_CREAT | O_TMPFILE))
			return -EAGAIN;
		op.lookup_flags |= LOOKUP_CACHED;
		op.open_flag |= O_NONBLOCK;
	}

	if (!fixed) {
		ret = __get_unused_fd_flags(req->open.how.flags, req->open.nofile);
		if (ret < 0)
			goto err;
	}

	file = do_filp_open(req->open.dfd, req->open.filename, &op);
	if (IS_ERR(file)) {
		/*
		 * We could hang on to this 'fd' on retrying, but seems like
		 * marginal gain for something that is now known to be a slower
		 * path. So just put it, and we'll get a new one when we retry.
		 */
		if (!fixed)
			put_unused_fd(ret);

		ret = PTR_ERR(file);
		/* only retry if RESOLVE_CACHED wasn't already set by application */
		if (ret == -EAGAIN &&
		    (!resolve_nonblock && (issue_flags & IO_URING_F_NONBLOCK)))
			return -EAGAIN;
		goto err;
	}

	if ((issue_flags & IO_URING_F_NONBLOCK) && !nonblock_set)
		file->f_flags &= ~O_NONBLOCK;
	fsnotify_open(file);

	if (!fixed)
		fd_install(ret, file);
	else
		ret = io_fixed_fd_install(req, issue_flags, file,
						req->open.file_slot);
err:
	putname(req->open.filename);
	req->flags &= ~REQ_F_NEED_CLEANUP;
	if (ret < 0)
		req_set_fail(req);
	__io_req_complete(req, issue_flags, ret, 0);
	return 0;
}

static int io_openat(struct io_kiocb *req, unsigned int issue_flags)
{
	return io_openat2(req, issue_flags);
}

static int io_remove_buffers_prep(struct io_kiocb *req,
				  const struct io_uring_sqe *sqe)
{
	struct io_provide_buf *p = &req->pbuf;
	u64 tmp;

	if (sqe->rw_flags || sqe->addr || sqe->len || sqe->off ||
	    sqe->splice_fd_in)
		return -EINVAL;

	tmp = READ_ONCE(sqe->fd);
	if (!tmp || tmp > USHRT_MAX)
		return -EINVAL;

	memset(p, 0, sizeof(*p));
	p->nbufs = tmp;
	p->bgid = READ_ONCE(sqe->buf_group);
	return 0;
}

static int __io_remove_buffers(struct io_ring_ctx *ctx,
			       struct io_buffer_list *bl, unsigned nbufs)
{
	unsigned i = 0;

	/* shouldn't happen */
	if (!nbufs)
		return 0;

	if (bl->buf_nr_pages) {
		int j;

		i = bl->buf_ring->tail - bl->head;
		for (j = 0; j < bl->buf_nr_pages; j++)
			unpin_user_page(bl->buf_pages[j]);
		kvfree(bl->buf_pages);
		bl->buf_pages = NULL;
		bl->buf_nr_pages = 0;
		/* make sure it's seen as empty */
		INIT_LIST_HEAD(&bl->buf_list);
		return i;
	}

	/* the head kbuf is the list itself */
	while (!list_empty(&bl->buf_list)) {
		struct io_buffer *nxt;

		nxt = list_first_entry(&bl->buf_list, struct io_buffer, list);
		list_del(&nxt->list);
		if (++i == nbufs)
			return i;
		cond_resched();
	}
	i++;

	return i;
}

static int io_remove_buffers(struct io_kiocb *req, unsigned int issue_flags)
{
	struct io_provide_buf *p = &req->pbuf;
	struct io_ring_ctx *ctx = req->ctx;
	struct io_buffer_list *bl;
	int ret = 0;

	io_ring_submit_lock(ctx, issue_flags);

	ret = -ENOENT;
	bl = io_buffer_get_list(ctx, p->bgid);
	if (bl) {
		ret = -EINVAL;
		/* can't use provide/remove buffers command on mapped buffers */
		if (!bl->buf_nr_pages)
			ret = __io_remove_buffers(ctx, bl, p->nbufs);
	}
	if (ret < 0)
		req_set_fail(req);

	/* complete before unlock, IOPOLL may need the lock */
	__io_req_complete(req, issue_flags, ret, 0);
	io_ring_submit_unlock(ctx, issue_flags);
	return 0;
}

static int io_provide_buffers_prep(struct io_kiocb *req,
				   const struct io_uring_sqe *sqe)
{
	unsigned long size, tmp_check;
	struct io_provide_buf *p = &req->pbuf;
	u64 tmp;

	if (sqe->rw_flags || sqe->splice_fd_in)
		return -EINVAL;

	tmp = READ_ONCE(sqe->fd);
	if (!tmp || tmp > USHRT_MAX)
		return -E2BIG;
	p->nbufs = tmp;
	p->addr = READ_ONCE(sqe->addr);
	p->len = READ_ONCE(sqe->len);

	if (check_mul_overflow((unsigned long)p->len, (unsigned long)p->nbufs,
				&size))
		return -EOVERFLOW;
	if (check_add_overflow((unsigned long)p->addr, size, &tmp_check))
		return -EOVERFLOW;

	size = (unsigned long)p->len * p->nbufs;
	if (!access_ok(u64_to_user_ptr(p->addr), size))
		return -EFAULT;

	p->bgid = READ_ONCE(sqe->buf_group);
	tmp = READ_ONCE(sqe->off);
	if (tmp > USHRT_MAX)
		return -E2BIG;
	p->bid = tmp;
	return 0;
}

static int io_refill_buffer_cache(struct io_ring_ctx *ctx)
{
	struct io_buffer *buf;
	struct page *page;
	int bufs_in_page;

	/*
	 * Completions that don't happen inline (eg not under uring_lock) will
	 * add to ->io_buffers_comp. If we don't have any free buffers, check
	 * the completion list and splice those entries first.
	 */
	if (!list_empty_careful(&ctx->io_buffers_comp)) {
		spin_lock(&ctx->completion_lock);
		if (!list_empty(&ctx->io_buffers_comp)) {
			list_splice_init(&ctx->io_buffers_comp,
						&ctx->io_buffers_cache);
			spin_unlock(&ctx->completion_lock);
			return 0;
		}
		spin_unlock(&ctx->completion_lock);
	}

	/*
	 * No free buffers and no completion entries either. Allocate a new
	 * page worth of buffer entries and add those to our freelist.
	 */
	page = alloc_page(GFP_KERNEL_ACCOUNT);
	if (!page)
		return -ENOMEM;

	list_add(&page->lru, &ctx->io_buffers_pages);

	buf = page_address(page);
	bufs_in_page = PAGE_SIZE / sizeof(*buf);
	while (bufs_in_page) {
		list_add_tail(&buf->list, &ctx->io_buffers_cache);
		buf++;
		bufs_in_page--;
	}

	return 0;
}

static int io_add_buffers(struct io_ring_ctx *ctx, struct io_provide_buf *pbuf,
			  struct io_buffer_list *bl)
{
	struct io_buffer *buf;
	u64 addr = pbuf->addr;
	int i, bid = pbuf->bid;

	for (i = 0; i < pbuf->nbufs; i++) {
		if (list_empty(&ctx->io_buffers_cache) &&
		    io_refill_buffer_cache(ctx))
			break;
		buf = list_first_entry(&ctx->io_buffers_cache, struct io_buffer,
					list);
		list_move_tail(&buf->list, &bl->buf_list);
		buf->addr = addr;
		buf->len = min_t(__u32, pbuf->len, MAX_RW_COUNT);
		buf->bid = bid;
		buf->bgid = pbuf->bgid;
		addr += pbuf->len;
		bid++;
		cond_resched();
	}

	return i ? 0 : -ENOMEM;
}

static __cold int io_init_bl_list(struct io_ring_ctx *ctx)
{
	int i;

	ctx->io_bl = kcalloc(BGID_ARRAY, sizeof(struct io_buffer_list),
				GFP_KERNEL);
	if (!ctx->io_bl)
		return -ENOMEM;

	for (i = 0; i < BGID_ARRAY; i++) {
		INIT_LIST_HEAD(&ctx->io_bl[i].buf_list);
		ctx->io_bl[i].bgid = i;
	}

	return 0;
}

static int io_provide_buffers(struct io_kiocb *req, unsigned int issue_flags)
{
	struct io_provide_buf *p = &req->pbuf;
	struct io_ring_ctx *ctx = req->ctx;
	struct io_buffer_list *bl;
	int ret = 0;

	io_ring_submit_lock(ctx, issue_flags);

	if (unlikely(p->bgid < BGID_ARRAY && !ctx->io_bl)) {
		ret = io_init_bl_list(ctx);
		if (ret)
			goto err;
	}

	bl = io_buffer_get_list(ctx, p->bgid);
	if (unlikely(!bl)) {
		bl = kzalloc(sizeof(*bl), GFP_KERNEL);
		if (!bl) {
			ret = -ENOMEM;
			goto err;
		}
		INIT_LIST_HEAD(&bl->buf_list);
		ret = io_buffer_add_list(ctx, bl, p->bgid);
		if (ret) {
			kfree(bl);
			goto err;
		}
	}
	/* can't add buffers via this command for a mapped buffer ring */
	if (bl->buf_nr_pages) {
		ret = -EINVAL;
		goto err;
	}

	ret = io_add_buffers(ctx, p, bl);
err:
	if (ret < 0)
		req_set_fail(req);
	/* complete before unlock, IOPOLL may need the lock */
	__io_req_complete(req, issue_flags, ret, 0);
	io_ring_submit_unlock(ctx, issue_flags);
	return 0;
}

static int io_epoll_ctl_prep(struct io_kiocb *req,
			     const struct io_uring_sqe *sqe)
{
#if defined(CONFIG_EPOLL)
	if (sqe->buf_index || sqe->splice_fd_in)
		return -EINVAL;

	req->epoll.epfd = READ_ONCE(sqe->fd);
	req->epoll.op = READ_ONCE(sqe->len);
	req->epoll.fd = READ_ONCE(sqe->off);

	if (ep_op_has_event(req->epoll.op)) {
		struct epoll_event __user *ev;

		ev = u64_to_user_ptr(READ_ONCE(sqe->addr));
		if (copy_from_user(&req->epoll.event, ev, sizeof(*ev)))
			return -EFAULT;
	}

	return 0;
#else
	return -EOPNOTSUPP;
#endif
}

static int io_epoll_ctl(struct io_kiocb *req, unsigned int issue_flags)
{
#if defined(CONFIG_EPOLL)
	struct io_epoll *ie = &req->epoll;
	int ret;
	bool force_nonblock = issue_flags & IO_URING_F_NONBLOCK;

	ret = do_epoll_ctl(ie->epfd, ie->op, ie->fd, &ie->event, force_nonblock);
	if (force_nonblock && ret == -EAGAIN)
		return -EAGAIN;

	if (ret < 0)
		req_set_fail(req);
	__io_req_complete(req, issue_flags, ret, 0);
	return 0;
#else
	return -EOPNOTSUPP;
#endif
}

static int io_madvise_prep(struct io_kiocb *req, const struct io_uring_sqe *sqe)
{
#if defined(CONFIG_ADVISE_SYSCALLS) && defined(CONFIG_MMU)
	if (sqe->buf_index || sqe->off || sqe->splice_fd_in)
		return -EINVAL;

	req->madvise.addr = READ_ONCE(sqe->addr);
	req->madvise.len = READ_ONCE(sqe->len);
	req->madvise.advice = READ_ONCE(sqe->fadvise_advice);
	return 0;
#else
	return -EOPNOTSUPP;
#endif
}

static int io_madvise(struct io_kiocb *req, unsigned int issue_flags)
{
#if defined(CONFIG_ADVISE_SYSCALLS) && defined(CONFIG_MMU)
	struct io_madvise *ma = &req->madvise;
	int ret;

	if (issue_flags & IO_URING_F_NONBLOCK)
		return -EAGAIN;

	ret = do_madvise(current->mm, ma->addr, ma->len, ma->advice);
	io_req_complete(req, ret);
	return 0;
#else
	return -EOPNOTSUPP;
#endif
}

static int io_fadvise_prep(struct io_kiocb *req, const struct io_uring_sqe *sqe)
{
	if (sqe->buf_index || sqe->addr || sqe->splice_fd_in)
		return -EINVAL;

	req->fadvise.offset = READ_ONCE(sqe->off);
	req->fadvise.len = READ_ONCE(sqe->len);
	req->fadvise.advice = READ_ONCE(sqe->fadvise_advice);
	return 0;
}

static int io_fadvise(struct io_kiocb *req, unsigned int issue_flags)
{
	struct io_fadvise *fa = &req->fadvise;
	int ret;

	if (issue_flags & IO_URING_F_NONBLOCK) {
		switch (fa->advice) {
		case POSIX_FADV_NORMAL:
		case POSIX_FADV_RANDOM:
		case POSIX_FADV_SEQUENTIAL:
			break;
		default:
			return -EAGAIN;
		}
	}

	ret = vfs_fadvise(req->file, fa->offset, fa->len, fa->advice);
	if (ret < 0)
		req_set_fail(req);
	__io_req_complete(req, issue_flags, ret, 0);
	return 0;
}

static int io_statx_prep(struct io_kiocb *req, const struct io_uring_sqe *sqe)
{
	const char __user *path;

	if (sqe->buf_index || sqe->splice_fd_in)
		return -EINVAL;
	if (req->flags & REQ_F_FIXED_FILE)
		return -EBADF;

	req->statx.dfd = READ_ONCE(sqe->fd);
	req->statx.mask = READ_ONCE(sqe->len);
	path = u64_to_user_ptr(READ_ONCE(sqe->addr));
	req->statx.buffer = u64_to_user_ptr(READ_ONCE(sqe->addr2));
	req->statx.flags = READ_ONCE(sqe->statx_flags);

	req->statx.filename = getname_flags(path,
					getname_statx_lookup_flags(req->statx.flags),
					NULL);

	if (IS_ERR(req->statx.filename)) {
		int ret = PTR_ERR(req->statx.filename);

		req->statx.filename = NULL;
		return ret;
	}

	req->flags |= REQ_F_NEED_CLEANUP;
	return 0;
}

static int io_statx(struct io_kiocb *req, unsigned int issue_flags)
{
	struct io_statx *ctx = &req->statx;
	int ret;

	if (issue_flags & IO_URING_F_NONBLOCK)
		return -EAGAIN;

	ret = do_statx(ctx->dfd, ctx->filename, ctx->flags, ctx->mask,
		       ctx->buffer);
	io_req_complete(req, ret);
	return 0;
}

static int io_close_prep(struct io_kiocb *req, const struct io_uring_sqe *sqe)
{
	if (sqe->off || sqe->addr || sqe->len || sqe->buf_index)
		return -EINVAL;
	if (req->flags & REQ_F_FIXED_FILE)
		return -EBADF;

	req->close.fd = READ_ONCE(sqe->fd);
	req->close.file_slot = READ_ONCE(sqe->file_index);
	req->close.flags = READ_ONCE(sqe->close_flags);
	if (req->close.flags & ~IORING_CLOSE_FD_AND_FILE_SLOT)
		return -EINVAL;
	if (!(req->close.flags & IORING_CLOSE_FD_AND_FILE_SLOT) &&
	    req->close.file_slot && req->close.fd)
		return -EINVAL;

	return 0;
}

static int io_close(struct io_kiocb *req, unsigned int issue_flags)
{
	struct files_struct *files = current->files;
	struct io_close *close = &req->close;
	struct fdtable *fdt;
	struct file *file;
	int ret = -EBADF;

	if (req->close.file_slot) {
		ret = io_close_fixed(req, issue_flags);
		if (ret || !(req->close.flags & IORING_CLOSE_FD_AND_FILE_SLOT))
			goto err;
	}

	spin_lock(&files->file_lock);
	fdt = files_fdtable(files);
	if (close->fd >= fdt->max_fds) {
		spin_unlock(&files->file_lock);
		goto err;
	}
	file = rcu_dereference_protected(fdt->fd[close->fd],
			lockdep_is_held(&files->file_lock));
	if (!file || file->f_op == &io_uring_fops) {
		spin_unlock(&files->file_lock);
		goto err;
	}

	/* if the file has a flush method, be safe and punt to async */
	if (file->f_op->flush && (issue_flags & IO_URING_F_NONBLOCK)) {
		spin_unlock(&files->file_lock);
		return -EAGAIN;
	}

	file = __close_fd_get_file(close->fd);
	spin_unlock(&files->file_lock);
	if (!file)
		goto err;

	/* No ->flush() or already async, safely close from here */
	ret = filp_close(file, current->files);
err:
	if (ret < 0)
		req_set_fail(req);
	__io_req_complete(req, issue_flags, ret, 0);
	return 0;
}

static int io_sfr_prep(struct io_kiocb *req, const struct io_uring_sqe *sqe)
{
	if (unlikely(sqe->addr || sqe->buf_index || sqe->splice_fd_in))
		return -EINVAL;

	req->sync.off = READ_ONCE(sqe->off);
	req->sync.len = READ_ONCE(sqe->len);
	req->sync.flags = READ_ONCE(sqe->sync_range_flags);
	return 0;
}

static int io_sync_file_range(struct io_kiocb *req, unsigned int issue_flags)
{
	int ret;

	/* sync_file_range always requires a blocking context */
	if (issue_flags & IO_URING_F_NONBLOCK)
		return -EAGAIN;

	ret = sync_file_range(req->file, req->sync.off, req->sync.len,
				req->sync.flags);
	io_req_complete(req, ret);
	return 0;
}

#if defined(CONFIG_NET)
static int io_shutdown_prep(struct io_kiocb *req,
			    const struct io_uring_sqe *sqe)
{
	if (unlikely(sqe->off || sqe->addr || sqe->rw_flags ||
		     sqe->buf_index || sqe->splice_fd_in))
		return -EINVAL;

	req->shutdown.how = READ_ONCE(sqe->len);
	return 0;
}

static int io_shutdown(struct io_kiocb *req, unsigned int issue_flags)
{
	struct socket *sock;
	int ret;

	if (issue_flags & IO_URING_F_NONBLOCK)
		return -EAGAIN;

	sock = sock_from_file(req->file);
	if (unlikely(!sock))
		return -ENOTSOCK;

	ret = __sys_shutdown_sock(sock, req->shutdown.how);
	io_req_complete(req, ret);
	return 0;
}

static bool io_net_retry(struct socket *sock, int flags)
{
	if (!(flags & MSG_WAITALL))
		return false;
	return sock->type == SOCK_STREAM || sock->type == SOCK_SEQPACKET;
}

static int io_setup_async_msg(struct io_kiocb *req,
			      struct io_async_msghdr *kmsg)
{
	struct io_async_msghdr *async_msg = req->async_data;

	if (async_msg)
		return -EAGAIN;
	if (io_alloc_async_data(req)) {
		kfree(kmsg->free_iov);
		return -ENOMEM;
	}
	async_msg = req->async_data;
	req->flags |= REQ_F_NEED_CLEANUP;
	memcpy(async_msg, kmsg, sizeof(*kmsg));
	async_msg->msg.msg_name = &async_msg->addr;
	/* if were using fast_iov, set it to the new one */
	if (!async_msg->free_iov)
		async_msg->msg.msg_iter.iov = async_msg->fast_iov;

	return -EAGAIN;
}

static int io_sendmsg_copy_hdr(struct io_kiocb *req,
			       struct io_async_msghdr *iomsg)
{
	iomsg->msg.msg_name = &iomsg->addr;
	iomsg->free_iov = iomsg->fast_iov;
	return sendmsg_copy_msghdr(&iomsg->msg, req->sr_msg.umsg,
				   req->sr_msg.msg_flags, &iomsg->free_iov);
}

static int io_sendmsg_prep_async(struct io_kiocb *req)
{
	int ret;

	ret = io_sendmsg_copy_hdr(req, req->async_data);
	if (!ret)
		req->flags |= REQ_F_NEED_CLEANUP;
	return ret;
}

static int io_sendmsg_prep(struct io_kiocb *req, const struct io_uring_sqe *sqe)
{
	struct io_sr_msg *sr = &req->sr_msg;

	if (unlikely(sqe->file_index))
		return -EINVAL;
	if (unlikely(sqe->addr2 || sqe->file_index))
		return -EINVAL;

	sr->umsg = u64_to_user_ptr(READ_ONCE(sqe->addr));
	sr->len = READ_ONCE(sqe->len);
	sr->flags = READ_ONCE(sqe->addr2);
	if (sr->flags & ~IORING_RECVSEND_POLL_FIRST)
		return -EINVAL;
	sr->msg_flags = READ_ONCE(sqe->msg_flags) | MSG_NOSIGNAL;
	if (sr->msg_flags & MSG_DONTWAIT)
		req->flags |= REQ_F_NOWAIT;

#ifdef CONFIG_COMPAT
	if (req->ctx->compat)
		sr->msg_flags |= MSG_CMSG_COMPAT;
#endif
	sr->done_io = 0;
	return 0;
}

static int io_sendmsg(struct io_kiocb *req, unsigned int issue_flags)
{
	struct io_async_msghdr iomsg, *kmsg;
	struct io_sr_msg *sr = &req->sr_msg;
	struct socket *sock;
	unsigned flags;
	int min_ret = 0;
	int ret;

	sock = sock_from_file(req->file);
	if (unlikely(!sock))
		return -ENOTSOCK;

	if (req_has_async_data(req)) {
		kmsg = req->async_data;
	} else {
		ret = io_sendmsg_copy_hdr(req, &iomsg);
		if (ret)
			return ret;
		kmsg = &iomsg;
	}

	if (!(req->flags & REQ_F_POLLED) &&
	    (sr->flags & IORING_RECVSEND_POLL_FIRST))
		return io_setup_async_msg(req, kmsg);

	flags = sr->msg_flags;
	if (issue_flags & IO_URING_F_NONBLOCK)
		flags |= MSG_DONTWAIT;
	if (flags & MSG_WAITALL)
		min_ret = iov_iter_count(&kmsg->msg.msg_iter);

	ret = __sys_sendmsg_sock(sock, &kmsg->msg, flags);

	if (ret < min_ret) {
		if (ret == -EAGAIN && (issue_flags & IO_URING_F_NONBLOCK))
			return io_setup_async_msg(req, kmsg);
		if (ret == -ERESTARTSYS)
			ret = -EINTR;
		if (ret > 0 && io_net_retry(sock, flags)) {
			sr->done_io += ret;
			req->flags |= REQ_F_PARTIAL_IO;
			return io_setup_async_msg(req, kmsg);
		}
		req_set_fail(req);
	}
	/* fast path, check for non-NULL to avoid function call */
	if (kmsg->free_iov)
		kfree(kmsg->free_iov);
	req->flags &= ~REQ_F_NEED_CLEANUP;
	if (ret >= 0)
		ret += sr->done_io;
	else if (sr->done_io)
		ret = sr->done_io;
	__io_req_complete(req, issue_flags, ret, 0);
	return 0;
}

static int io_send(struct io_kiocb *req, unsigned int issue_flags)
{
	struct io_sr_msg *sr = &req->sr_msg;
	struct msghdr msg;
	struct iovec iov;
	struct socket *sock;
	unsigned flags;
	int min_ret = 0;
	int ret;

	if (!(req->flags & REQ_F_POLLED) &&
	    (sr->flags & IORING_RECVSEND_POLL_FIRST))
		return -EAGAIN;

	sock = sock_from_file(req->file);
	if (unlikely(!sock))
		return -ENOTSOCK;

	ret = import_single_range(WRITE, sr->buf, sr->len, &iov, &msg.msg_iter);
	if (unlikely(ret))
		return ret;

	msg.msg_name = NULL;
	msg.msg_control = NULL;
	msg.msg_controllen = 0;
	msg.msg_namelen = 0;

	flags = sr->msg_flags;
	if (issue_flags & IO_URING_F_NONBLOCK)
		flags |= MSG_DONTWAIT;
	if (flags & MSG_WAITALL)
		min_ret = iov_iter_count(&msg.msg_iter);

	msg.msg_flags = flags;
	ret = sock_sendmsg(sock, &msg);
	if (ret < min_ret) {
		if (ret == -EAGAIN && (issue_flags & IO_URING_F_NONBLOCK))
			return -EAGAIN;
		if (ret == -ERESTARTSYS)
			ret = -EINTR;
		if (ret > 0 && io_net_retry(sock, flags)) {
			sr->len -= ret;
			sr->buf += ret;
			sr->done_io += ret;
			req->flags |= REQ_F_PARTIAL_IO;
			return -EAGAIN;
		}
		req_set_fail(req);
	}
	if (ret >= 0)
		ret += sr->done_io;
	else if (sr->done_io)
		ret = sr->done_io;
	__io_req_complete(req, issue_flags, ret, 0);
	return 0;
}

static int __io_recvmsg_copy_hdr(struct io_kiocb *req,
				 struct io_async_msghdr *iomsg)
{
	struct io_sr_msg *sr = &req->sr_msg;
	struct iovec __user *uiov;
	size_t iov_len;
	int ret;

	ret = __copy_msghdr_from_user(&iomsg->msg, sr->umsg,
					&iomsg->uaddr, &uiov, &iov_len);
	if (ret)
		return ret;

	if (req->flags & REQ_F_BUFFER_SELECT) {
		if (iov_len > 1)
			return -EINVAL;
		if (copy_from_user(iomsg->fast_iov, uiov, sizeof(*uiov)))
			return -EFAULT;
		sr->len = iomsg->fast_iov[0].iov_len;
		iomsg->free_iov = NULL;
	} else {
		iomsg->free_iov = iomsg->fast_iov;
		ret = __import_iovec(READ, uiov, iov_len, UIO_FASTIOV,
				     &iomsg->free_iov, &iomsg->msg.msg_iter,
				     false);
		if (ret > 0)
			ret = 0;
	}

	return ret;
}

#ifdef CONFIG_COMPAT
static int __io_compat_recvmsg_copy_hdr(struct io_kiocb *req,
					struct io_async_msghdr *iomsg)
{
	struct io_sr_msg *sr = &req->sr_msg;
	struct compat_iovec __user *uiov;
	compat_uptr_t ptr;
	compat_size_t len;
	int ret;

	ret = __get_compat_msghdr(&iomsg->msg, sr->umsg_compat, &iomsg->uaddr,
				  &ptr, &len);
	if (ret)
		return ret;

	uiov = compat_ptr(ptr);
	if (req->flags & REQ_F_BUFFER_SELECT) {
		compat_ssize_t clen;

		if (len > 1)
			return -EINVAL;
		if (!access_ok(uiov, sizeof(*uiov)))
			return -EFAULT;
		if (__get_user(clen, &uiov->iov_len))
			return -EFAULT;
		if (clen < 0)
			return -EINVAL;
		sr->len = clen;
		iomsg->free_iov = NULL;
	} else {
		iomsg->free_iov = iomsg->fast_iov;
		ret = __import_iovec(READ, (struct iovec __user *)uiov, len,
				   UIO_FASTIOV, &iomsg->free_iov,
				   &iomsg->msg.msg_iter, true);
		if (ret < 0)
			return ret;
	}

	return 0;
}
#endif

static int io_recvmsg_copy_hdr(struct io_kiocb *req,
			       struct io_async_msghdr *iomsg)
{
	iomsg->msg.msg_name = &iomsg->addr;

#ifdef CONFIG_COMPAT
	if (req->ctx->compat)
		return __io_compat_recvmsg_copy_hdr(req, iomsg);
#endif

	return __io_recvmsg_copy_hdr(req, iomsg);
}

static int io_recvmsg_prep_async(struct io_kiocb *req)
{
	int ret;

	ret = io_recvmsg_copy_hdr(req, req->async_data);
	if (!ret)
		req->flags |= REQ_F_NEED_CLEANUP;
	return ret;
}

static int io_recvmsg_prep(struct io_kiocb *req, const struct io_uring_sqe *sqe)
{
	struct io_sr_msg *sr = &req->sr_msg;

	if (unlikely(sqe->file_index))
		return -EINVAL;
	if (unlikely(sqe->addr2 || sqe->file_index))
		return -EINVAL;

	sr->umsg = u64_to_user_ptr(READ_ONCE(sqe->addr));
	sr->len = READ_ONCE(sqe->len);
	sr->flags = READ_ONCE(sqe->addr2);
	if (sr->flags & ~IORING_RECVSEND_POLL_FIRST)
		return -EINVAL;
	sr->msg_flags = READ_ONCE(sqe->msg_flags) | MSG_NOSIGNAL;
	if (sr->msg_flags & MSG_DONTWAIT)
		req->flags |= REQ_F_NOWAIT;

#ifdef CONFIG_COMPAT
	if (req->ctx->compat)
		sr->msg_flags |= MSG_CMSG_COMPAT;
#endif
	sr->done_io = 0;
	return 0;
}

static int io_recvmsg(struct io_kiocb *req, unsigned int issue_flags)
{
	struct io_async_msghdr iomsg, *kmsg;
	struct io_sr_msg *sr = &req->sr_msg;
	struct socket *sock;
	unsigned int cflags;
	unsigned flags;
	int ret, min_ret = 0;
	bool force_nonblock = issue_flags & IO_URING_F_NONBLOCK;

	sock = sock_from_file(req->file);
	if (unlikely(!sock))
		return -ENOTSOCK;

	if (req_has_async_data(req)) {
		kmsg = req->async_data;
	} else {
		ret = io_recvmsg_copy_hdr(req, &iomsg);
		if (ret)
			return ret;
		kmsg = &iomsg;
	}

	if (!(req->flags & REQ_F_POLLED) &&
	    (sr->flags & IORING_RECVSEND_POLL_FIRST))
		return io_setup_async_msg(req, kmsg);

	if (io_do_buffer_select(req)) {
		void __user *buf;

		buf = io_buffer_select(req, &sr->len, issue_flags);
		if (!buf)
			return -ENOBUFS;
		kmsg->fast_iov[0].iov_base = buf;
		kmsg->fast_iov[0].iov_len = sr->len;
		iov_iter_init(&kmsg->msg.msg_iter, READ, kmsg->fast_iov, 1,
				sr->len);
	}

	flags = sr->msg_flags;
	if (force_nonblock)
		flags |= MSG_DONTWAIT;
	if (flags & MSG_WAITALL)
		min_ret = iov_iter_count(&kmsg->msg.msg_iter);

	kmsg->msg.msg_get_inq = 1;
	ret = __sys_recvmsg_sock(sock, &kmsg->msg, sr->umsg, kmsg->uaddr, flags);
	if (ret < min_ret) {
		if (ret == -EAGAIN && force_nonblock)
			return io_setup_async_msg(req, kmsg);
		if (ret == -ERESTARTSYS)
			ret = -EINTR;
		if (ret > 0 && io_net_retry(sock, flags)) {
			sr->done_io += ret;
			req->flags |= REQ_F_PARTIAL_IO;
			return io_setup_async_msg(req, kmsg);
		}
		req_set_fail(req);
	} else if ((flags & MSG_WAITALL) && (kmsg->msg.msg_flags & (MSG_TRUNC | MSG_CTRUNC))) {
		req_set_fail(req);
	}

	/* fast path, check for non-NULL to avoid function call */
	if (kmsg->free_iov)
		kfree(kmsg->free_iov);
	req->flags &= ~REQ_F_NEED_CLEANUP;
	if (ret >= 0)
		ret += sr->done_io;
	else if (sr->done_io)
		ret = sr->done_io;
	cflags = io_put_kbuf(req, issue_flags);
	if (kmsg->msg.msg_inq)
		cflags |= IORING_CQE_F_SOCK_NONEMPTY;
	__io_req_complete(req, issue_flags, ret, cflags);
	return 0;
}

static int io_recv(struct io_kiocb *req, unsigned int issue_flags)
{
	struct io_sr_msg *sr = &req->sr_msg;
	struct msghdr msg;
	struct socket *sock;
	struct iovec iov;
	unsigned int cflags;
	unsigned flags;
	int ret, min_ret = 0;
	bool force_nonblock = issue_flags & IO_URING_F_NONBLOCK;

	if (!(req->flags & REQ_F_POLLED) &&
	    (sr->flags & IORING_RECVSEND_POLL_FIRST))
		return -EAGAIN;

	sock = sock_from_file(req->file);
	if (unlikely(!sock))
		return -ENOTSOCK;

	if (io_do_buffer_select(req)) {
		void __user *buf;

		buf = io_buffer_select(req, &sr->len, issue_flags);
		if (!buf)
			return -ENOBUFS;
		sr->buf = buf;
	}

	ret = import_single_range(READ, sr->buf, sr->len, &iov, &msg.msg_iter);
	if (unlikely(ret))
		goto out_free;

	msg.msg_name = NULL;
	msg.msg_namelen = 0;
	msg.msg_control = NULL;
	msg.msg_get_inq = 1;
	msg.msg_flags = 0;
	msg.msg_controllen = 0;
	msg.msg_iocb = NULL;

	flags = sr->msg_flags;
	if (force_nonblock)
		flags |= MSG_DONTWAIT;
	if (flags & MSG_WAITALL)
		min_ret = iov_iter_count(&msg.msg_iter);

	ret = sock_recvmsg(sock, &msg, flags);
	if (ret < min_ret) {
		if (ret == -EAGAIN && force_nonblock)
			return -EAGAIN;
		if (ret == -ERESTARTSYS)
			ret = -EINTR;
		if (ret > 0 && io_net_retry(sock, flags)) {
			sr->len -= ret;
			sr->buf += ret;
			sr->done_io += ret;
			req->flags |= REQ_F_PARTIAL_IO;
			return -EAGAIN;
		}
		req_set_fail(req);
	} else if ((flags & MSG_WAITALL) && (msg.msg_flags & (MSG_TRUNC | MSG_CTRUNC))) {
out_free:
		req_set_fail(req);
	}

	if (ret >= 0)
		ret += sr->done_io;
	else if (sr->done_io)
		ret = sr->done_io;
	cflags = io_put_kbuf(req, issue_flags);
	if (msg.msg_inq)
		cflags |= IORING_CQE_F_SOCK_NONEMPTY;
	__io_req_complete(req, issue_flags, ret, cflags);
	return 0;
}

static int io_accept_prep(struct io_kiocb *req, const struct io_uring_sqe *sqe)
{
	struct io_accept *accept = &req->accept;
	unsigned flags;

	if (sqe->len || sqe->buf_index)
		return -EINVAL;

	accept->addr = u64_to_user_ptr(READ_ONCE(sqe->addr));
	accept->addr_len = u64_to_user_ptr(READ_ONCE(sqe->addr2));
	accept->flags = READ_ONCE(sqe->accept_flags);
	accept->nofile = rlimit(RLIMIT_NOFILE);
	flags = READ_ONCE(sqe->ioprio);
	if (flags & ~IORING_ACCEPT_MULTISHOT)
		return -EINVAL;

	accept->file_slot = READ_ONCE(sqe->file_index);
	if (accept->file_slot) {
		if (accept->flags & SOCK_CLOEXEC)
			return -EINVAL;
		if (flags & IORING_ACCEPT_MULTISHOT &&
		    accept->file_slot != IORING_FILE_INDEX_ALLOC)
			return -EINVAL;
	}
	if (accept->flags & ~(SOCK_CLOEXEC | SOCK_NONBLOCK))
		return -EINVAL;
	if (SOCK_NONBLOCK != O_NONBLOCK && (accept->flags & SOCK_NONBLOCK))
		accept->flags = (accept->flags & ~SOCK_NONBLOCK) | O_NONBLOCK;
	if (flags & IORING_ACCEPT_MULTISHOT)
		req->flags |= REQ_F_APOLL_MULTISHOT;
	return 0;
}

static int io_accept(struct io_kiocb *req, unsigned int issue_flags)
{
	struct io_ring_ctx *ctx = req->ctx;
	struct io_accept *accept = &req->accept;
	bool force_nonblock = issue_flags & IO_URING_F_NONBLOCK;
	unsigned int file_flags = force_nonblock ? O_NONBLOCK : 0;
	bool fixed = !!accept->file_slot;
	struct file *file;
	int ret, fd;

retry:
	if (!fixed) {
		fd = __get_unused_fd_flags(accept->flags, accept->nofile);
		if (unlikely(fd < 0))
			return fd;
	}
	file = do_accept(req->file, file_flags, accept->addr, accept->addr_len,
			 accept->flags);
	if (IS_ERR(file)) {
		if (!fixed)
			put_unused_fd(fd);
		ret = PTR_ERR(file);
		if (ret == -EAGAIN && force_nonblock) {
			/*
			 * if it's multishot and polled, we don't need to
			 * return EAGAIN to arm the poll infra since it
			 * has already been done
			 */
			if ((req->flags & IO_APOLL_MULTI_POLLED) ==
			    IO_APOLL_MULTI_POLLED)
				ret = 0;
			return ret;
		}
		if (ret == -ERESTARTSYS)
			ret = -EINTR;
		req_set_fail(req);
	} else if (!fixed) {
		fd_install(fd, file);
		ret = fd;
	} else {
		ret = io_fixed_fd_install(req, issue_flags, file,
						accept->file_slot);
	}

	if (!(req->flags & REQ_F_APOLL_MULTISHOT)) {
		__io_req_complete(req, issue_flags, ret, 0);
		return 0;
	}
	if (ret >= 0) {
		bool filled;

		spin_lock(&ctx->completion_lock);
		filled = io_fill_cqe_aux(ctx, req->cqe.user_data, ret,
					 IORING_CQE_F_MORE);
		io_commit_cqring(ctx);
		spin_unlock(&ctx->completion_lock);
		if (filled) {
			io_cqring_ev_posted(ctx);
			goto retry;
		}
		ret = -ECANCELED;
	}

	return ret;
}

static int io_socket_prep(struct io_kiocb *req, const struct io_uring_sqe *sqe)
{
	struct io_socket *sock = &req->sock;

	if (sqe->addr || sqe->rw_flags || sqe->buf_index)
		return -EINVAL;

	sock->domain = READ_ONCE(sqe->fd);
	sock->type = READ_ONCE(sqe->off);
	sock->protocol = READ_ONCE(sqe->len);
	sock->file_slot = READ_ONCE(sqe->file_index);
	sock->nofile = rlimit(RLIMIT_NOFILE);

	sock->flags = sock->type & ~SOCK_TYPE_MASK;
	if (sock->file_slot && (sock->flags & SOCK_CLOEXEC))
		return -EINVAL;
	if (sock->flags & ~(SOCK_CLOEXEC | SOCK_NONBLOCK))
		return -EINVAL;
	return 0;
}

static int io_socket(struct io_kiocb *req, unsigned int issue_flags)
{
	struct io_socket *sock = &req->sock;
	bool fixed = !!sock->file_slot;
	struct file *file;
	int ret, fd;

	if (!fixed) {
		fd = __get_unused_fd_flags(sock->flags, sock->nofile);
		if (unlikely(fd < 0))
			return fd;
	}
	file = __sys_socket_file(sock->domain, sock->type, sock->protocol);
	if (IS_ERR(file)) {
		if (!fixed)
			put_unused_fd(fd);
		ret = PTR_ERR(file);
		if (ret == -EAGAIN && (issue_flags & IO_URING_F_NONBLOCK))
			return -EAGAIN;
		if (ret == -ERESTARTSYS)
			ret = -EINTR;
		req_set_fail(req);
	} else if (!fixed) {
		fd_install(fd, file);
		ret = fd;
	} else {
		ret = io_fixed_fd_install(req, issue_flags, file,
					    sock->file_slot);
	}
	__io_req_complete(req, issue_flags, ret, 0);
	return 0;
}

static int io_connect_prep_async(struct io_kiocb *req)
{
	struct io_async_connect *io = req->async_data;
	struct io_connect *conn = &req->connect;

	return move_addr_to_kernel(conn->addr, conn->addr_len, &io->address);
}

static int io_connect_prep(struct io_kiocb *req, const struct io_uring_sqe *sqe)
{
	struct io_connect *conn = &req->connect;

	if (sqe->len || sqe->buf_index || sqe->rw_flags || sqe->splice_fd_in)
		return -EINVAL;

	conn->addr = u64_to_user_ptr(READ_ONCE(sqe->addr));
	conn->addr_len =  READ_ONCE(sqe->addr2);
	return 0;
}

static int io_connect(struct io_kiocb *req, unsigned int issue_flags)
{
	struct io_async_connect __io, *io;
	unsigned file_flags;
	int ret;
	bool force_nonblock = issue_flags & IO_URING_F_NONBLOCK;

	if (req_has_async_data(req)) {
		io = req->async_data;
	} else {
		ret = move_addr_to_kernel(req->connect.addr,
						req->connect.addr_len,
						&__io.address);
		if (ret)
			goto out;
		io = &__io;
	}

	file_flags = force_nonblock ? O_NONBLOCK : 0;

	ret = __sys_connect_file(req->file, &io->address,
					req->connect.addr_len, file_flags);
	if ((ret == -EAGAIN || ret == -EINPROGRESS) && force_nonblock) {
		if (req_has_async_data(req))
			return -EAGAIN;
		if (io_alloc_async_data(req)) {
			ret = -ENOMEM;
			goto out;
		}
		memcpy(req->async_data, &__io, sizeof(__io));
		return -EAGAIN;
	}
	if (ret == -ERESTARTSYS)
		ret = -EINTR;
out:
	if (ret < 0)
		req_set_fail(req);
	__io_req_complete(req, issue_flags, ret, 0);
	return 0;
}
#else /* !CONFIG_NET */
#define IO_NETOP_FN(op)							\
static int io_##op(struct io_kiocb *req, unsigned int issue_flags)	\
{									\
	return -EOPNOTSUPP;						\
}

#define IO_NETOP_PREP(op)						\
IO_NETOP_FN(op)								\
static int io_##op##_prep(struct io_kiocb *req, const struct io_uring_sqe *sqe) \
{									\
	return -EOPNOTSUPP;						\
}									\

#define IO_NETOP_PREP_ASYNC(op)						\
IO_NETOP_PREP(op)							\
static int io_##op##_prep_async(struct io_kiocb *req)			\
{									\
	return -EOPNOTSUPP;						\
}

IO_NETOP_PREP_ASYNC(sendmsg);
IO_NETOP_PREP_ASYNC(recvmsg);
IO_NETOP_PREP_ASYNC(connect);
IO_NETOP_PREP(accept);
<<<<<<< HEAD
=======
IO_NETOP_PREP(socket);
IO_NETOP_PREP(shutdown);
>>>>>>> 980555e9
IO_NETOP_FN(send);
IO_NETOP_FN(recv);
#endif /* CONFIG_NET */

struct io_poll_table {
	struct poll_table_struct pt;
	struct io_kiocb *req;
	int nr_entries;
	int error;
};

#define IO_POLL_CANCEL_FLAG	BIT(31)
#define IO_POLL_REF_MASK	GENMASK(30, 0)

/*
 * If refs part of ->poll_refs (see IO_POLL_REF_MASK) is 0, it's free. We can
 * bump it and acquire ownership. It's disallowed to modify requests while not
 * owning it, that prevents from races for enqueueing task_work's and b/w
 * arming poll and wakeups.
 */
static inline bool io_poll_get_ownership(struct io_kiocb *req)
{
	return !(atomic_fetch_inc(&req->poll_refs) & IO_POLL_REF_MASK);
}

static void io_poll_mark_cancelled(struct io_kiocb *req)
{
	atomic_or(IO_POLL_CANCEL_FLAG, &req->poll_refs);
}

static struct io_poll_iocb *io_poll_get_double(struct io_kiocb *req)
{
	/* pure poll stashes this in ->async_data, poll driven retry elsewhere */
	if (req->opcode == IORING_OP_POLL_ADD)
		return req->async_data;
	return req->apoll->double_poll;
}

static struct io_poll_iocb *io_poll_get_single(struct io_kiocb *req)
{
	if (req->opcode == IORING_OP_POLL_ADD)
		return &req->poll;
	return &req->apoll->poll;
}

static void io_poll_req_insert(struct io_kiocb *req)
{
	struct io_ring_ctx *ctx = req->ctx;
	struct hlist_head *list;

	list = &ctx->cancel_hash[hash_long(req->cqe.user_data, ctx->cancel_hash_bits)];
	hlist_add_head(&req->hash_node, list);
}

static void io_init_poll_iocb(struct io_poll_iocb *poll, __poll_t events,
			      wait_queue_func_t wake_func)
{
	poll->head = NULL;
#define IO_POLL_UNMASK	(EPOLLERR|EPOLLHUP|EPOLLNVAL|EPOLLRDHUP)
	/* mask in events that we always want/need */
	poll->events = events | IO_POLL_UNMASK;
	INIT_LIST_HEAD(&poll->wait.entry);
	init_waitqueue_func_entry(&poll->wait, wake_func);
}

static inline void io_poll_remove_entry(struct io_poll_iocb *poll)
{
	struct wait_queue_head *head = smp_load_acquire(&poll->head);

	if (head) {
		spin_lock_irq(&head->lock);
		list_del_init(&poll->wait.entry);
		poll->head = NULL;
		spin_unlock_irq(&head->lock);
	}
}

static void io_poll_remove_entries(struct io_kiocb *req)
{
	/*
	 * Nothing to do if neither of those flags are set. Avoid dipping
	 * into the poll/apoll/double cachelines if we can.
	 */
	if (!(req->flags & (REQ_F_SINGLE_POLL | REQ_F_DOUBLE_POLL)))
		return;

	/*
	 * While we hold the waitqueue lock and the waitqueue is nonempty,
	 * wake_up_pollfree() will wait for us.  However, taking the waitqueue
	 * lock in the first place can race with the waitqueue being freed.
	 *
	 * We solve this as eventpoll does: by taking advantage of the fact that
	 * all users of wake_up_pollfree() will RCU-delay the actual free.  If
	 * we enter rcu_read_lock() and see that the pointer to the queue is
	 * non-NULL, we can then lock it without the memory being freed out from
	 * under us.
	 *
	 * Keep holding rcu_read_lock() as long as we hold the queue lock, in
	 * case the caller deletes the entry from the queue, leaving it empty.
	 * In that case, only RCU prevents the queue memory from being freed.
	 */
	rcu_read_lock();
	if (req->flags & REQ_F_SINGLE_POLL)
		io_poll_remove_entry(io_poll_get_single(req));
	if (req->flags & REQ_F_DOUBLE_POLL)
		io_poll_remove_entry(io_poll_get_double(req));
	rcu_read_unlock();
}

static int io_issue_sqe(struct io_kiocb *req, unsigned int issue_flags);
/*
 * All poll tw should go through this. Checks for poll events, manages
 * references, does rewait, etc.
 *
 * Returns a negative error on failure. >0 when no action require, which is
 * either spurious wakeup or multishot CQE is served. 0 when it's done with
 * the request, then the mask is stored in req->cqe.res.
 */
<<<<<<< HEAD
static int io_poll_check_events(struct io_kiocb *req, bool locked)
=======
static int io_poll_check_events(struct io_kiocb *req, bool *locked)
>>>>>>> 980555e9
{
	struct io_ring_ctx *ctx = req->ctx;
	int v, ret;

	/* req->task == current here, checking PF_EXITING is safe */
	if (unlikely(req->task->flags & PF_EXITING))
		return -ECANCELED;

	do {
		v = atomic_read(&req->poll_refs);

		/* tw handler should be the owner, and so have some references */
		if (WARN_ON_ONCE(!(v & IO_POLL_REF_MASK)))
			return 0;
		if (v & IO_POLL_CANCEL_FLAG)
			return -ECANCELED;

<<<<<<< HEAD
		if (!req->result) {
			struct poll_table_struct pt = { ._key = req->cflags };

			if (unlikely(!io_assign_file(req, IO_URING_F_UNLOCKED)))
				req->result = -EBADF;
			else
				req->result = vfs_poll(req->file, &pt) & req->cflags;
=======
		if (!req->cqe.res) {
			struct poll_table_struct pt = { ._key = req->apoll_events };
			req->cqe.res = vfs_poll(req->file, &pt) & req->apoll_events;
>>>>>>> 980555e9
		}

		if ((unlikely(!req->cqe.res)))
			continue;
		if (req->apoll_events & EPOLLONESHOT)
			return 0;

		/* multishot, just fill a CQE and proceed */
		if (!(req->flags & REQ_F_APOLL_MULTISHOT)) {
			__poll_t mask = mangle_poll(req->cqe.res &
						    req->apoll_events);
			bool filled;

			spin_lock(&ctx->completion_lock);
			filled = io_fill_cqe_aux(ctx, req->cqe.user_data,
						 mask, IORING_CQE_F_MORE);
			io_commit_cqring(ctx);
			spin_unlock(&ctx->completion_lock);
<<<<<<< HEAD
			if (unlikely(!filled))
				return -ECANCELED;
			io_cqring_ev_posted(ctx);
		} else if (req->result) {
			return 0;
=======
			if (filled) {
				io_cqring_ev_posted(ctx);
				continue;
			}
			return -ECANCELED;
>>>>>>> 980555e9
		}

		io_tw_lock(req->ctx, locked);
		if (unlikely(req->task->flags & PF_EXITING))
			return -EFAULT;
		ret = io_issue_sqe(req,
				   IO_URING_F_NONBLOCK|IO_URING_F_COMPLETE_DEFER);
		if (ret)
			return ret;

		/*
		 * Release all references, retry if someone tried to restart
		 * task_work while we were executing it.
		 */
	} while (atomic_sub_return(v & IO_POLL_REF_MASK, &req->poll_refs));

	return 1;
}

static void io_poll_task_func(struct io_kiocb *req, bool *locked)
{
	struct io_ring_ctx *ctx = req->ctx;
	int ret;

<<<<<<< HEAD
	ret = io_poll_check_events(req, *locked);
=======
	ret = io_poll_check_events(req, locked);
>>>>>>> 980555e9
	if (ret > 0)
		return;

	if (!ret) {
		req->cqe.res = mangle_poll(req->cqe.res & req->poll.events);
	} else {
		req->cqe.res = ret;
		req_set_fail(req);
	}

	io_poll_remove_entries(req);
	spin_lock(&ctx->completion_lock);
	hash_del(&req->hash_node);
	__io_req_complete_post(req, req->cqe.res, 0);
	io_commit_cqring(ctx);
	spin_unlock(&ctx->completion_lock);
	io_cqring_ev_posted(ctx);
}

static void io_apoll_task_func(struct io_kiocb *req, bool *locked)
{
	struct io_ring_ctx *ctx = req->ctx;
	int ret;

<<<<<<< HEAD
	ret = io_poll_check_events(req, *locked);
=======
	ret = io_poll_check_events(req, locked);
>>>>>>> 980555e9
	if (ret > 0)
		return;

	io_poll_remove_entries(req);
	spin_lock(&ctx->completion_lock);
	hash_del(&req->hash_node);
	spin_unlock(&ctx->completion_lock);

	if (!ret)
		io_req_task_submit(req, locked);
	else
		io_req_complete_failed(req, ret);
}

static void __io_poll_execute(struct io_kiocb *req, int mask, __poll_t events)
{
	req->cqe.res = mask;
	/*
	 * This is useful for poll that is armed on behalf of another
	 * request, and where the wakeup path could be on a different
	 * CPU. We want to avoid pulling in req->apoll->events for that
	 * case.
	 */
	req->apoll_events = events;
	if (req->opcode == IORING_OP_POLL_ADD)
		req->io_task_work.func = io_poll_task_func;
	else
		req->io_task_work.func = io_apoll_task_func;

	trace_io_uring_task_add(req->ctx, req, req->cqe.user_data, req->opcode, mask);
	io_req_task_work_add(req);
}

static inline void io_poll_execute(struct io_kiocb *req, int res,
		__poll_t events)
{
	if (io_poll_get_ownership(req))
		__io_poll_execute(req, res, events);
}

static void io_poll_cancel_req(struct io_kiocb *req)
{
	io_poll_mark_cancelled(req);
	/* kick tw, which should complete the request */
	io_poll_execute(req, 0, 0);
}

#define wqe_to_req(wait)	((void *)((unsigned long) (wait)->private & ~1))
#define wqe_is_double(wait)	((unsigned long) (wait)->private & 1)
#define IO_ASYNC_POLL_COMMON	(EPOLLONESHOT | EPOLLPRI)

static int io_poll_wake(struct wait_queue_entry *wait, unsigned mode, int sync,
			void *key)
{
	struct io_kiocb *req = wqe_to_req(wait);
	struct io_poll_iocb *poll = container_of(wait, struct io_poll_iocb,
						 wait);
	__poll_t mask = key_to_poll(key);

	if (unlikely(mask & POLLFREE)) {
		io_poll_mark_cancelled(req);
		/* we have to kick tw in case it's not already */
		io_poll_execute(req, 0, poll->events);

		/*
		 * If the waitqueue is being freed early but someone is already
		 * holds ownership over it, we have to tear down the request as
		 * best we can. That means immediately removing the request from
		 * its waitqueue and preventing all further accesses to the
		 * waitqueue via the request.
		 */
		list_del_init(&poll->wait.entry);

		/*
		 * Careful: this *must* be the last step, since as soon
		 * as req->head is NULL'ed out, the request can be
		 * completed and freed, since aio_poll_complete_work()
		 * will no longer need to take the waitqueue lock.
		 */
		smp_store_release(&poll->head, NULL);
		return 1;
	}

	/* for instances that support it check for an event match first */
	if (mask && !(mask & (poll->events & ~IO_ASYNC_POLL_COMMON)))
		return 0;

	if (io_poll_get_ownership(req)) {
		/* optional, saves extra locking for removal in tw handler */
		if (mask && poll->events & EPOLLONESHOT) {
			list_del_init(&poll->wait.entry);
			poll->head = NULL;
			if (wqe_is_double(wait))
				req->flags &= ~REQ_F_DOUBLE_POLL;
			else
				req->flags &= ~REQ_F_SINGLE_POLL;
		}
		__io_poll_execute(req, mask, poll->events);
	}
	return 1;
}

static void __io_queue_proc(struct io_poll_iocb *poll, struct io_poll_table *pt,
			    struct wait_queue_head *head,
			    struct io_poll_iocb **poll_ptr)
{
	struct io_kiocb *req = pt->req;
	unsigned long wqe_private = (unsigned long) req;

	/*
	 * The file being polled uses multiple waitqueues for poll handling
	 * (e.g. one for read, one for write). Setup a separate io_poll_iocb
	 * if this happens.
	 */
	if (unlikely(pt->nr_entries)) {
		struct io_poll_iocb *first = poll;

		/* double add on the same waitqueue head, ignore */
		if (first->head == head)
			return;
		/* already have a 2nd entry, fail a third attempt */
		if (*poll_ptr) {
			if ((*poll_ptr)->head == head)
				return;
			pt->error = -EINVAL;
			return;
		}

		poll = kmalloc(sizeof(*poll), GFP_ATOMIC);
		if (!poll) {
			pt->error = -ENOMEM;
			return;
		}
		/* mark as double wq entry */
		wqe_private |= 1;
		req->flags |= REQ_F_DOUBLE_POLL;
		io_init_poll_iocb(poll, first->events, first->wait.func);
		*poll_ptr = poll;
		if (req->opcode == IORING_OP_POLL_ADD)
			req->flags |= REQ_F_ASYNC_DATA;
	}

	req->flags |= REQ_F_SINGLE_POLL;
	pt->nr_entries++;
	poll->head = head;
	poll->wait.private = (void *) wqe_private;

	if (poll->events & EPOLLEXCLUSIVE)
		add_wait_queue_exclusive(head, &poll->wait);
	else
		add_wait_queue(head, &poll->wait);
}

static void io_poll_queue_proc(struct file *file, struct wait_queue_head *head,
			       struct poll_table_struct *p)
{
	struct io_poll_table *pt = container_of(p, struct io_poll_table, pt);

	__io_queue_proc(&pt->req->poll, pt, head,
			(struct io_poll_iocb **) &pt->req->async_data);
}

static int __io_arm_poll_handler(struct io_kiocb *req,
				 struct io_poll_iocb *poll,
				 struct io_poll_table *ipt, __poll_t mask)
{
	struct io_ring_ctx *ctx = req->ctx;
	int v;

	INIT_HLIST_NODE(&req->hash_node);
	req->work.cancel_seq = atomic_read(&ctx->cancel_seq);
	io_init_poll_iocb(poll, mask, io_poll_wake);
	poll->file = req->file;

	ipt->pt._key = mask;
	ipt->req = req;
	ipt->error = 0;
	ipt->nr_entries = 0;

	/*
	 * Take the ownership to delay any tw execution up until we're done
	 * with poll arming. see io_poll_get_ownership().
	 */
	atomic_set(&req->poll_refs, 1);
	mask = vfs_poll(req->file, &ipt->pt) & poll->events;

	if (mask && (poll->events & EPOLLONESHOT)) {
		io_poll_remove_entries(req);
		/* no one else has access to the req, forget about the ref */
		return mask;
	}
	if (!mask && unlikely(ipt->error || !ipt->nr_entries)) {
		io_poll_remove_entries(req);
		if (!ipt->error)
			ipt->error = -EINVAL;
		return 0;
	}

	spin_lock(&ctx->completion_lock);
	io_poll_req_insert(req);
	spin_unlock(&ctx->completion_lock);

	if (mask) {
		/* can't multishot if failed, just queue the event we've got */
		if (unlikely(ipt->error || !ipt->nr_entries))
			poll->events |= EPOLLONESHOT;
		__io_poll_execute(req, mask, poll->events);
		return 0;
	}

	/*
	 * Release ownership. If someone tried to queue a tw while it was
	 * locked, kick it off for them.
	 */
	v = atomic_dec_return(&req->poll_refs);
	if (unlikely(v & IO_POLL_REF_MASK))
		__io_poll_execute(req, 0, poll->events);
	return 0;
}

static void io_async_queue_proc(struct file *file, struct wait_queue_head *head,
			       struct poll_table_struct *p)
{
	struct io_poll_table *pt = container_of(p, struct io_poll_table, pt);
	struct async_poll *apoll = pt->req->apoll;

	__io_queue_proc(&apoll->poll, pt, head, &apoll->double_poll);
}

enum {
	IO_APOLL_OK,
	IO_APOLL_ABORTED,
	IO_APOLL_READY
};

static int io_arm_poll_handler(struct io_kiocb *req, unsigned issue_flags)
{
	const struct io_op_def *def = &io_op_defs[req->opcode];
	struct io_ring_ctx *ctx = req->ctx;
	struct async_poll *apoll;
	struct io_poll_table ipt;
	__poll_t mask = POLLPRI | POLLERR;
	int ret;

	if (!def->pollin && !def->pollout)
		return IO_APOLL_ABORTED;
	if (!file_can_poll(req->file))
		return IO_APOLL_ABORTED;
	if ((req->flags & (REQ_F_POLLED|REQ_F_PARTIAL_IO)) == REQ_F_POLLED)
		return IO_APOLL_ABORTED;
	if (!(req->flags & REQ_F_APOLL_MULTISHOT))
		mask |= EPOLLONESHOT;

	if (def->pollin) {
		mask |= EPOLLIN | EPOLLRDNORM;

		/* If reading from MSG_ERRQUEUE using recvmsg, ignore POLLIN */
		if ((req->opcode == IORING_OP_RECVMSG) &&
		    (req->sr_msg.msg_flags & MSG_ERRQUEUE))
			mask &= ~EPOLLIN;
	} else {
		mask |= EPOLLOUT | EPOLLWRNORM;
	}
	if (def->poll_exclusive)
		mask |= EPOLLEXCLUSIVE;
	if (req->flags & REQ_F_POLLED) {
		apoll = req->apoll;
	} else if (!(issue_flags & IO_URING_F_UNLOCKED) &&
		   !list_empty(&ctx->apoll_cache)) {
		apoll = list_first_entry(&ctx->apoll_cache, struct async_poll,
						poll.wait.entry);
		list_del_init(&apoll->poll.wait.entry);
	} else {
		apoll = kmalloc(sizeof(*apoll), GFP_ATOMIC);
		if (unlikely(!apoll))
			return IO_APOLL_ABORTED;
	}
	apoll->double_poll = NULL;
	req->apoll = apoll;
	req->flags |= REQ_F_POLLED;
	ipt.pt._qproc = io_async_queue_proc;

	io_kbuf_recycle(req, issue_flags);

	ret = __io_arm_poll_handler(req, &apoll->poll, &ipt, mask);
	if (ret || ipt.error)
		return ret ? IO_APOLL_READY : IO_APOLL_ABORTED;

	trace_io_uring_poll_arm(ctx, req, req->cqe.user_data, req->opcode,
				mask, apoll->poll.events);
	return IO_APOLL_OK;
}

/*
 * Returns true if we found and killed one or more poll requests
 */
static __cold bool io_poll_remove_all(struct io_ring_ctx *ctx,
				      struct task_struct *tsk, bool cancel_all)
{
	struct hlist_node *tmp;
	struct io_kiocb *req;
	bool found = false;
	int i;

	spin_lock(&ctx->completion_lock);
	for (i = 0; i < (1U << ctx->cancel_hash_bits); i++) {
		struct hlist_head *list;

		list = &ctx->cancel_hash[i];
		hlist_for_each_entry_safe(req, tmp, list, hash_node) {
			if (io_match_task_safe(req, tsk, cancel_all)) {
				hlist_del_init(&req->hash_node);
				io_poll_cancel_req(req);
				found = true;
			}
		}
	}
	spin_unlock(&ctx->completion_lock);
	return found;
}

static struct io_kiocb *io_poll_find(struct io_ring_ctx *ctx, bool poll_only,
				     struct io_cancel_data *cd)
	__must_hold(&ctx->completion_lock)
{
	struct hlist_head *list;
	struct io_kiocb *req;

	list = &ctx->cancel_hash[hash_long(cd->data, ctx->cancel_hash_bits)];
	hlist_for_each_entry(req, list, hash_node) {
		if (cd->data != req->cqe.user_data)
			continue;
		if (poll_only && req->opcode != IORING_OP_POLL_ADD)
			continue;
		if (cd->flags & IORING_ASYNC_CANCEL_ALL) {
			if (cd->seq == req->work.cancel_seq)
				continue;
			req->work.cancel_seq = cd->seq;
		}
		return req;
	}
	return NULL;
}

static struct io_kiocb *io_poll_file_find(struct io_ring_ctx *ctx,
					  struct io_cancel_data *cd)
	__must_hold(&ctx->completion_lock)
{
	struct io_kiocb *req;
	int i;

	for (i = 0; i < (1U << ctx->cancel_hash_bits); i++) {
		struct hlist_head *list;

		list = &ctx->cancel_hash[i];
		hlist_for_each_entry(req, list, hash_node) {
			if (!(cd->flags & IORING_ASYNC_CANCEL_ANY) &&
			    req->file != cd->file)
				continue;
			if (cd->seq == req->work.cancel_seq)
				continue;
			req->work.cancel_seq = cd->seq;
			return req;
		}
	}
	return NULL;
}

static bool io_poll_disarm(struct io_kiocb *req)
	__must_hold(&ctx->completion_lock)
{
	if (!io_poll_get_ownership(req))
		return false;
	io_poll_remove_entries(req);
	hash_del(&req->hash_node);
	return true;
}

static int io_poll_cancel(struct io_ring_ctx *ctx, struct io_cancel_data *cd)
	__must_hold(&ctx->completion_lock)
{
	struct io_kiocb *req;

	if (cd->flags & (IORING_ASYNC_CANCEL_FD|IORING_ASYNC_CANCEL_ANY))
		req = io_poll_file_find(ctx, cd);
	else
		req = io_poll_find(ctx, false, cd);
	if (!req)
		return -ENOENT;
	io_poll_cancel_req(req);
	return 0;
}

static __poll_t io_poll_parse_events(const struct io_uring_sqe *sqe,
				     unsigned int flags)
{
	u32 events;

	events = READ_ONCE(sqe->poll32_events);
#ifdef __BIG_ENDIAN
	events = swahw32(events);
#endif
	if (!(flags & IORING_POLL_ADD_MULTI))
		events |= EPOLLONESHOT;
	return demangle_poll(events) | (events & (EPOLLEXCLUSIVE|EPOLLONESHOT));
}

static int io_poll_remove_prep(struct io_kiocb *req,
			       const struct io_uring_sqe *sqe)
{
	struct io_poll_update *upd = &req->poll_update;
	u32 flags;

	if (sqe->buf_index || sqe->splice_fd_in)
		return -EINVAL;
	flags = READ_ONCE(sqe->len);
	if (flags & ~(IORING_POLL_UPDATE_EVENTS | IORING_POLL_UPDATE_USER_DATA |
		      IORING_POLL_ADD_MULTI))
		return -EINVAL;
	/* meaningless without update */
	if (flags == IORING_POLL_ADD_MULTI)
		return -EINVAL;

	upd->old_user_data = READ_ONCE(sqe->addr);
	upd->update_events = flags & IORING_POLL_UPDATE_EVENTS;
	upd->update_user_data = flags & IORING_POLL_UPDATE_USER_DATA;

	upd->new_user_data = READ_ONCE(sqe->off);
	if (!upd->update_user_data && upd->new_user_data)
		return -EINVAL;
	if (upd->update_events)
		upd->events = io_poll_parse_events(sqe, flags);
	else if (sqe->poll32_events)
		return -EINVAL;

	return 0;
}

static int io_poll_add_prep(struct io_kiocb *req, const struct io_uring_sqe *sqe)
{
	struct io_poll_iocb *poll = &req->poll;
	u32 flags;

	if (sqe->buf_index || sqe->off || sqe->addr)
		return -EINVAL;
	flags = READ_ONCE(sqe->len);
	if (flags & ~IORING_POLL_ADD_MULTI)
		return -EINVAL;
	if ((flags & IORING_POLL_ADD_MULTI) && (req->flags & REQ_F_CQE_SKIP))
		return -EINVAL;

	io_req_set_refcount(req);
	req->apoll_events = poll->events = io_poll_parse_events(sqe, flags);
	return 0;
}

static int io_poll_add(struct io_kiocb *req, unsigned int issue_flags)
{
	struct io_poll_iocb *poll = &req->poll;
	struct io_poll_table ipt;
	int ret;

	ipt.pt._qproc = io_poll_queue_proc;

	ret = __io_arm_poll_handler(req, &req->poll, &ipt, poll->events);
	ret = ret ?: ipt.error;
	if (ret)
		__io_req_complete(req, issue_flags, ret, 0);
	return 0;
}

static int io_poll_remove(struct io_kiocb *req, unsigned int issue_flags)
{
	struct io_cancel_data cd = { .data = req->poll_update.old_user_data, };
	struct io_ring_ctx *ctx = req->ctx;
	struct io_kiocb *preq;
	int ret2, ret = 0;
	bool locked;

	spin_lock(&ctx->completion_lock);
	preq = io_poll_find(ctx, true, &cd);
	if (!preq || !io_poll_disarm(preq)) {
		spin_unlock(&ctx->completion_lock);
		ret = preq ? -EALREADY : -ENOENT;
		goto out;
	}
	spin_unlock(&ctx->completion_lock);

	if (req->poll_update.update_events || req->poll_update.update_user_data) {
		/* only mask one event flags, keep behavior flags */
		if (req->poll_update.update_events) {
			preq->poll.events &= ~0xffff;
			preq->poll.events |= req->poll_update.events & 0xffff;
			preq->poll.events |= IO_POLL_UNMASK;
		}
		if (req->poll_update.update_user_data)
			preq->cqe.user_data = req->poll_update.new_user_data;

		ret2 = io_poll_add(preq, issue_flags);
		/* successfully updated, don't complete poll request */
		if (!ret2)
			goto out;
	}

	req_set_fail(preq);
	preq->cqe.res = -ECANCELED;
	locked = !(issue_flags & IO_URING_F_UNLOCKED);
	io_req_task_complete(preq, &locked);
out:
	if (ret < 0)
		req_set_fail(req);
	/* complete update request, we're done with it */
	__io_req_complete(req, issue_flags, ret, 0);
	return 0;
}

static enum hrtimer_restart io_timeout_fn(struct hrtimer *timer)
{
	struct io_timeout_data *data = container_of(timer,
						struct io_timeout_data, timer);
	struct io_kiocb *req = data->req;
	struct io_ring_ctx *ctx = req->ctx;
	unsigned long flags;

	spin_lock_irqsave(&ctx->timeout_lock, flags);
	list_del_init(&req->timeout.list);
	atomic_set(&req->ctx->cq_timeouts,
		atomic_read(&req->ctx->cq_timeouts) + 1);
	spin_unlock_irqrestore(&ctx->timeout_lock, flags);

	if (!(data->flags & IORING_TIMEOUT_ETIME_SUCCESS))
		req_set_fail(req);

	req->cqe.res = -ETIME;
	req->io_task_work.func = io_req_task_complete;
	io_req_task_work_add(req);
	return HRTIMER_NORESTART;
}

static struct io_kiocb *io_timeout_extract(struct io_ring_ctx *ctx,
					   struct io_cancel_data *cd)
	__must_hold(&ctx->timeout_lock)
{
	struct io_timeout_data *io;
	struct io_kiocb *req;
	bool found = false;

	list_for_each_entry(req, &ctx->timeout_list, timeout.list) {
		if (!(cd->flags & IORING_ASYNC_CANCEL_ANY) &&
		    cd->data != req->cqe.user_data)
			continue;
		if (cd->flags & (IORING_ASYNC_CANCEL_ALL|IORING_ASYNC_CANCEL_ANY)) {
			if (cd->seq == req->work.cancel_seq)
				continue;
			req->work.cancel_seq = cd->seq;
		}
		found = true;
		break;
	}
	if (!found)
		return ERR_PTR(-ENOENT);

	io = req->async_data;
	if (hrtimer_try_to_cancel(&io->timer) == -1)
		return ERR_PTR(-EALREADY);
	list_del_init(&req->timeout.list);
	return req;
}

static int io_timeout_cancel(struct io_ring_ctx *ctx, struct io_cancel_data *cd)
	__must_hold(&ctx->completion_lock)
{
	struct io_kiocb *req;

	spin_lock_irq(&ctx->timeout_lock);
	req = io_timeout_extract(ctx, cd);
	spin_unlock_irq(&ctx->timeout_lock);

	if (IS_ERR(req))
		return PTR_ERR(req);
	io_req_task_queue_fail(req, -ECANCELED);
	return 0;
}

static clockid_t io_timeout_get_clock(struct io_timeout_data *data)
{
	switch (data->flags & IORING_TIMEOUT_CLOCK_MASK) {
	case IORING_TIMEOUT_BOOTTIME:
		return CLOCK_BOOTTIME;
	case IORING_TIMEOUT_REALTIME:
		return CLOCK_REALTIME;
	default:
		/* can't happen, vetted at prep time */
		WARN_ON_ONCE(1);
		fallthrough;
	case 0:
		return CLOCK_MONOTONIC;
	}
}

static int io_linked_timeout_update(struct io_ring_ctx *ctx, __u64 user_data,
				    struct timespec64 *ts, enum hrtimer_mode mode)
	__must_hold(&ctx->timeout_lock)
{
	struct io_timeout_data *io;
	struct io_kiocb *req;
	bool found = false;

	list_for_each_entry(req, &ctx->ltimeout_list, timeout.list) {
		found = user_data == req->cqe.user_data;
		if (found)
			break;
	}
	if (!found)
		return -ENOENT;

	io = req->async_data;
	if (hrtimer_try_to_cancel(&io->timer) == -1)
		return -EALREADY;
	hrtimer_init(&io->timer, io_timeout_get_clock(io), mode);
	io->timer.function = io_link_timeout_fn;
	hrtimer_start(&io->timer, timespec64_to_ktime(*ts), mode);
	return 0;
}

static int io_timeout_update(struct io_ring_ctx *ctx, __u64 user_data,
			     struct timespec64 *ts, enum hrtimer_mode mode)
	__must_hold(&ctx->timeout_lock)
{
	struct io_cancel_data cd = { .data = user_data, };
	struct io_kiocb *req = io_timeout_extract(ctx, &cd);
	struct io_timeout_data *data;

	if (IS_ERR(req))
		return PTR_ERR(req);

	req->timeout.off = 0; /* noseq */
	data = req->async_data;
	list_add_tail(&req->timeout.list, &ctx->timeout_list);
	hrtimer_init(&data->timer, io_timeout_get_clock(data), mode);
	data->timer.function = io_timeout_fn;
	hrtimer_start(&data->timer, timespec64_to_ktime(*ts), mode);
	return 0;
}

static int io_timeout_remove_prep(struct io_kiocb *req,
				  const struct io_uring_sqe *sqe)
{
	struct io_timeout_rem *tr = &req->timeout_rem;

	if (unlikely(req->flags & (REQ_F_FIXED_FILE | REQ_F_BUFFER_SELECT)))
		return -EINVAL;
	if (sqe->buf_index || sqe->len || sqe->splice_fd_in)
		return -EINVAL;

	tr->ltimeout = false;
	tr->addr = READ_ONCE(sqe->addr);
	tr->flags = READ_ONCE(sqe->timeout_flags);
	if (tr->flags & IORING_TIMEOUT_UPDATE_MASK) {
		if (hweight32(tr->flags & IORING_TIMEOUT_CLOCK_MASK) > 1)
			return -EINVAL;
		if (tr->flags & IORING_LINK_TIMEOUT_UPDATE)
			tr->ltimeout = true;
		if (tr->flags & ~(IORING_TIMEOUT_UPDATE_MASK|IORING_TIMEOUT_ABS))
			return -EINVAL;
		if (get_timespec64(&tr->ts, u64_to_user_ptr(sqe->addr2)))
			return -EFAULT;
		if (tr->ts.tv_sec < 0 || tr->ts.tv_nsec < 0)
			return -EINVAL;
	} else if (tr->flags) {
		/* timeout removal doesn't support flags */
		return -EINVAL;
	}

	return 0;
}

static inline enum hrtimer_mode io_translate_timeout_mode(unsigned int flags)
{
	return (flags & IORING_TIMEOUT_ABS) ? HRTIMER_MODE_ABS
					    : HRTIMER_MODE_REL;
}

/*
 * Remove or update an existing timeout command
 */
static int io_timeout_remove(struct io_kiocb *req, unsigned int issue_flags)
{
	struct io_timeout_rem *tr = &req->timeout_rem;
	struct io_ring_ctx *ctx = req->ctx;
	int ret;

	if (!(req->timeout_rem.flags & IORING_TIMEOUT_UPDATE)) {
		struct io_cancel_data cd = { .data = tr->addr, };

		spin_lock(&ctx->completion_lock);
		ret = io_timeout_cancel(ctx, &cd);
		spin_unlock(&ctx->completion_lock);
	} else {
		enum hrtimer_mode mode = io_translate_timeout_mode(tr->flags);

		spin_lock_irq(&ctx->timeout_lock);
		if (tr->ltimeout)
			ret = io_linked_timeout_update(ctx, tr->addr, &tr->ts, mode);
		else
			ret = io_timeout_update(ctx, tr->addr, &tr->ts, mode);
		spin_unlock_irq(&ctx->timeout_lock);
	}

	if (ret < 0)
		req_set_fail(req);
	io_req_complete_post(req, ret, 0);
	return 0;
}

static int __io_timeout_prep(struct io_kiocb *req,
			     const struct io_uring_sqe *sqe,
			     bool is_timeout_link)
{
	struct io_timeout_data *data;
	unsigned flags;
	u32 off = READ_ONCE(sqe->off);

	if (sqe->buf_index || sqe->len != 1 || sqe->splice_fd_in)
		return -EINVAL;
	if (off && is_timeout_link)
		return -EINVAL;
	flags = READ_ONCE(sqe->timeout_flags);
	if (flags & ~(IORING_TIMEOUT_ABS | IORING_TIMEOUT_CLOCK_MASK |
		      IORING_TIMEOUT_ETIME_SUCCESS))
		return -EINVAL;
	/* more than one clock specified is invalid, obviously */
	if (hweight32(flags & IORING_TIMEOUT_CLOCK_MASK) > 1)
		return -EINVAL;

	INIT_LIST_HEAD(&req->timeout.list);
	req->timeout.off = off;
	if (unlikely(off && !req->ctx->off_timeout_used))
		req->ctx->off_timeout_used = true;

	if (WARN_ON_ONCE(req_has_async_data(req)))
		return -EFAULT;
	if (io_alloc_async_data(req))
		return -ENOMEM;

	data = req->async_data;
	data->req = req;
	data->flags = flags;

	if (get_timespec64(&data->ts, u64_to_user_ptr(sqe->addr)))
		return -EFAULT;

	if (data->ts.tv_sec < 0 || data->ts.tv_nsec < 0)
		return -EINVAL;

	INIT_LIST_HEAD(&req->timeout.list);
	data->mode = io_translate_timeout_mode(flags);
	hrtimer_init(&data->timer, io_timeout_get_clock(data), data->mode);

	if (is_timeout_link) {
		struct io_submit_link *link = &req->ctx->submit_state.link;

		if (!link->head)
			return -EINVAL;
		if (link->last->opcode == IORING_OP_LINK_TIMEOUT)
			return -EINVAL;
		req->timeout.head = link->last;
		link->last->flags |= REQ_F_ARM_LTIMEOUT;
	}
	return 0;
}

static int io_timeout_prep(struct io_kiocb *req,
			   const struct io_uring_sqe *sqe)
{
	return __io_timeout_prep(req, sqe, false);
}

static int io_link_timeout_prep(struct io_kiocb *req,
				const struct io_uring_sqe *sqe)
{
	return __io_timeout_prep(req, sqe, true);
}

static int io_timeout(struct io_kiocb *req, unsigned int issue_flags)
{
	struct io_ring_ctx *ctx = req->ctx;
	struct io_timeout_data *data = req->async_data;
	struct list_head *entry;
	u32 tail, off = req->timeout.off;

	spin_lock_irq(&ctx->timeout_lock);

	/*
	 * sqe->off holds how many events that need to occur for this
	 * timeout event to be satisfied. If it isn't set, then this is
	 * a pure timeout request, sequence isn't used.
	 */
	if (io_is_timeout_noseq(req)) {
		entry = ctx->timeout_list.prev;
		goto add;
	}

	tail = ctx->cached_cq_tail - atomic_read(&ctx->cq_timeouts);
	req->timeout.target_seq = tail + off;

	/* Update the last seq here in case io_flush_timeouts() hasn't.
	 * This is safe because ->completion_lock is held, and submissions
	 * and completions are never mixed in the same ->completion_lock section.
	 */
	ctx->cq_last_tm_flush = tail;

	/*
	 * Insertion sort, ensuring the first entry in the list is always
	 * the one we need first.
	 */
	list_for_each_prev(entry, &ctx->timeout_list) {
		struct io_kiocb *nxt = list_entry(entry, struct io_kiocb,
						  timeout.list);

		if (io_is_timeout_noseq(nxt))
			continue;
		/* nxt.seq is behind @tail, otherwise would've been completed */
		if (off >= nxt->timeout.target_seq - tail)
			break;
	}
add:
	list_add(&req->timeout.list, entry);
	data->timer.function = io_timeout_fn;
	hrtimer_start(&data->timer, timespec64_to_ktime(data->ts), data->mode);
	spin_unlock_irq(&ctx->timeout_lock);
	return 0;
}

static bool io_cancel_cb(struct io_wq_work *work, void *data)
{
	struct io_kiocb *req = container_of(work, struct io_kiocb, work);
	struct io_cancel_data *cd = data;

	if (req->ctx != cd->ctx)
		return false;
	if (cd->flags & IORING_ASYNC_CANCEL_ANY) {
		;
	} else if (cd->flags & IORING_ASYNC_CANCEL_FD) {
		if (req->file != cd->file)
			return false;
	} else {
		if (req->cqe.user_data != cd->data)
			return false;
	}
	if (cd->flags & (IORING_ASYNC_CANCEL_ALL|IORING_ASYNC_CANCEL_ANY)) {
		if (cd->seq == req->work.cancel_seq)
			return false;
		req->work.cancel_seq = cd->seq;
	}
	return true;
}

static int io_async_cancel_one(struct io_uring_task *tctx,
			       struct io_cancel_data *cd)
{
	enum io_wq_cancel cancel_ret;
	int ret = 0;
	bool all;

	if (!tctx || !tctx->io_wq)
		return -ENOENT;

	all = cd->flags & (IORING_ASYNC_CANCEL_ALL|IORING_ASYNC_CANCEL_ANY);
	cancel_ret = io_wq_cancel_cb(tctx->io_wq, io_cancel_cb, cd, all);
	switch (cancel_ret) {
	case IO_WQ_CANCEL_OK:
		ret = 0;
		break;
	case IO_WQ_CANCEL_RUNNING:
		ret = -EALREADY;
		break;
	case IO_WQ_CANCEL_NOTFOUND:
		ret = -ENOENT;
		break;
	}

	return ret;
}

static int io_try_cancel(struct io_kiocb *req, struct io_cancel_data *cd)
{
	struct io_ring_ctx *ctx = req->ctx;
	int ret;

	WARN_ON_ONCE(!io_wq_current_is_worker() && req->task != current);

	ret = io_async_cancel_one(req->task->io_uring, cd);
	/*
	 * Fall-through even for -EALREADY, as we may have poll armed
	 * that need unarming.
	 */
	if (!ret)
		return 0;

	spin_lock(&ctx->completion_lock);
	ret = io_poll_cancel(ctx, cd);
	if (ret != -ENOENT)
		goto out;
	if (!(cd->flags & IORING_ASYNC_CANCEL_FD))
		ret = io_timeout_cancel(ctx, cd);
out:
	spin_unlock(&ctx->completion_lock);
	return ret;
}

#define CANCEL_FLAGS	(IORING_ASYNC_CANCEL_ALL | IORING_ASYNC_CANCEL_FD | \
			 IORING_ASYNC_CANCEL_ANY)

static int io_async_cancel_prep(struct io_kiocb *req,
				const struct io_uring_sqe *sqe)
{
	if (unlikely(req->flags & REQ_F_BUFFER_SELECT))
		return -EINVAL;
	if (sqe->off || sqe->len || sqe->splice_fd_in)
		return -EINVAL;

	req->cancel.addr = READ_ONCE(sqe->addr);
	req->cancel.flags = READ_ONCE(sqe->cancel_flags);
	if (req->cancel.flags & ~CANCEL_FLAGS)
		return -EINVAL;
	if (req->cancel.flags & IORING_ASYNC_CANCEL_FD) {
		if (req->cancel.flags & IORING_ASYNC_CANCEL_ANY)
			return -EINVAL;
		req->cancel.fd = READ_ONCE(sqe->fd);
	}

	return 0;
}

static int __io_async_cancel(struct io_cancel_data *cd, struct io_kiocb *req,
			     unsigned int issue_flags)
{
	bool all = cd->flags & (IORING_ASYNC_CANCEL_ALL|IORING_ASYNC_CANCEL_ANY);
	struct io_ring_ctx *ctx = cd->ctx;
	struct io_tctx_node *node;
	int ret, nr = 0;

	do {
		ret = io_try_cancel(req, cd);
		if (ret == -ENOENT)
			break;
		if (!all)
			return ret;
		nr++;
	} while (1);

	/* slow path, try all io-wq's */
	io_ring_submit_lock(ctx, issue_flags);
	ret = -ENOENT;
	list_for_each_entry(node, &ctx->tctx_list, ctx_node) {
		struct io_uring_task *tctx = node->task->io_uring;

		ret = io_async_cancel_one(tctx, cd);
		if (ret != -ENOENT) {
			if (!all)
				break;
			nr++;
		}
	}
	io_ring_submit_unlock(ctx, issue_flags);
	return all ? nr : ret;
}

static int io_async_cancel(struct io_kiocb *req, unsigned int issue_flags)
{
	struct io_cancel_data cd = {
		.ctx	= req->ctx,
		.data	= req->cancel.addr,
		.flags	= req->cancel.flags,
		.seq	= atomic_inc_return(&req->ctx->cancel_seq),
	};
	int ret;

	if (cd.flags & IORING_ASYNC_CANCEL_FD) {
		if (req->flags & REQ_F_FIXED_FILE)
			req->file = io_file_get_fixed(req, req->cancel.fd,
							issue_flags);
		else
			req->file = io_file_get_normal(req, req->cancel.fd);
		if (!req->file) {
			ret = -EBADF;
			goto done;
		}
		cd.file = req->file;
	}

	ret = __io_async_cancel(&cd, req, issue_flags);
done:
	if (ret < 0)
		req_set_fail(req);
	io_req_complete_post(req, ret, 0);
	return 0;
}

static int io_files_update_prep(struct io_kiocb *req,
				const struct io_uring_sqe *sqe)
{
	if (unlikely(req->flags & (REQ_F_FIXED_FILE | REQ_F_BUFFER_SELECT)))
		return -EINVAL;
	if (sqe->rw_flags || sqe->splice_fd_in)
		return -EINVAL;

	req->rsrc_update.offset = READ_ONCE(sqe->off);
	req->rsrc_update.nr_args = READ_ONCE(sqe->len);
	if (!req->rsrc_update.nr_args)
		return -EINVAL;
	req->rsrc_update.arg = READ_ONCE(sqe->addr);
	return 0;
}

static int io_files_update_with_index_alloc(struct io_kiocb *req,
					    unsigned int issue_flags)
{
	__s32 __user *fds = u64_to_user_ptr(req->rsrc_update.arg);
	unsigned int done;
	struct file *file;
	int ret, fd;

	for (done = 0; done < req->rsrc_update.nr_args; done++) {
		if (copy_from_user(&fd, &fds[done], sizeof(fd))) {
			ret = -EFAULT;
			break;
		}

		file = fget(fd);
		if (!file) {
			ret = -EBADF;
			break;
		}
		ret = io_fixed_fd_install(req, issue_flags, file,
					  IORING_FILE_INDEX_ALLOC);
		if (ret < 0)
			break;
		if (copy_to_user(&fds[done], &ret, sizeof(ret))) {
			ret = -EFAULT;
			__io_close_fixed(req, issue_flags, ret);
			break;
		}
	}

	if (done)
		return done;
	return ret;
}

static int io_files_update(struct io_kiocb *req, unsigned int issue_flags)
{
	struct io_ring_ctx *ctx = req->ctx;
	struct io_uring_rsrc_update2 up;
	int ret;

	up.offset = req->rsrc_update.offset;
	up.data = req->rsrc_update.arg;
	up.nr = 0;
	up.tags = 0;
	up.resv = 0;
	up.resv2 = 0;

	if (req->rsrc_update.offset == IORING_FILE_INDEX_ALLOC) {
		ret = io_files_update_with_index_alloc(req, issue_flags);
	} else {
		io_ring_submit_lock(ctx, issue_flags);
		ret = __io_register_rsrc_update(ctx, IORING_RSRC_FILE,
				&up, req->rsrc_update.nr_args);
		io_ring_submit_unlock(ctx, issue_flags);
	}

	if (ret < 0)
		req_set_fail(req);
	__io_req_complete(req, issue_flags, ret, 0);
	return 0;
}

static int io_req_prep(struct io_kiocb *req, const struct io_uring_sqe *sqe)
{
	switch (req->opcode) {
	case IORING_OP_NOP:
		return io_nop_prep(req, sqe);
	case IORING_OP_READV:
	case IORING_OP_READ_FIXED:
	case IORING_OP_READ:
	case IORING_OP_WRITEV:
	case IORING_OP_WRITE_FIXED:
	case IORING_OP_WRITE:
		return io_prep_rw(req, sqe);
	case IORING_OP_POLL_ADD:
		return io_poll_add_prep(req, sqe);
	case IORING_OP_POLL_REMOVE:
		return io_poll_remove_prep(req, sqe);
	case IORING_OP_FSYNC:
		return io_fsync_prep(req, sqe);
	case IORING_OP_SYNC_FILE_RANGE:
		return io_sfr_prep(req, sqe);
	case IORING_OP_SENDMSG:
	case IORING_OP_SEND:
		return io_sendmsg_prep(req, sqe);
	case IORING_OP_RECVMSG:
	case IORING_OP_RECV:
		return io_recvmsg_prep(req, sqe);
	case IORING_OP_CONNECT:
		return io_connect_prep(req, sqe);
	case IORING_OP_TIMEOUT:
		return io_timeout_prep(req, sqe);
	case IORING_OP_TIMEOUT_REMOVE:
		return io_timeout_remove_prep(req, sqe);
	case IORING_OP_ASYNC_CANCEL:
		return io_async_cancel_prep(req, sqe);
	case IORING_OP_LINK_TIMEOUT:
		return io_link_timeout_prep(req, sqe);
	case IORING_OP_ACCEPT:
		return io_accept_prep(req, sqe);
	case IORING_OP_FALLOCATE:
		return io_fallocate_prep(req, sqe);
	case IORING_OP_OPENAT:
		return io_openat_prep(req, sqe);
	case IORING_OP_CLOSE:
		return io_close_prep(req, sqe);
	case IORING_OP_FILES_UPDATE:
		return io_files_update_prep(req, sqe);
	case IORING_OP_STATX:
		return io_statx_prep(req, sqe);
	case IORING_OP_FADVISE:
		return io_fadvise_prep(req, sqe);
	case IORING_OP_MADVISE:
		return io_madvise_prep(req, sqe);
	case IORING_OP_OPENAT2:
		return io_openat2_prep(req, sqe);
	case IORING_OP_EPOLL_CTL:
		return io_epoll_ctl_prep(req, sqe);
	case IORING_OP_SPLICE:
		return io_splice_prep(req, sqe);
	case IORING_OP_PROVIDE_BUFFERS:
		return io_provide_buffers_prep(req, sqe);
	case IORING_OP_REMOVE_BUFFERS:
		return io_remove_buffers_prep(req, sqe);
	case IORING_OP_TEE:
		return io_tee_prep(req, sqe);
	case IORING_OP_SHUTDOWN:
		return io_shutdown_prep(req, sqe);
	case IORING_OP_RENAMEAT:
		return io_renameat_prep(req, sqe);
	case IORING_OP_UNLINKAT:
		return io_unlinkat_prep(req, sqe);
	case IORING_OP_MKDIRAT:
		return io_mkdirat_prep(req, sqe);
	case IORING_OP_SYMLINKAT:
		return io_symlinkat_prep(req, sqe);
	case IORING_OP_LINKAT:
		return io_linkat_prep(req, sqe);
	case IORING_OP_MSG_RING:
		return io_msg_ring_prep(req, sqe);
	case IORING_OP_FSETXATTR:
		return io_fsetxattr_prep(req, sqe);
	case IORING_OP_SETXATTR:
		return io_setxattr_prep(req, sqe);
	case IORING_OP_FGETXATTR:
		return io_fgetxattr_prep(req, sqe);
	case IORING_OP_GETXATTR:
		return io_getxattr_prep(req, sqe);
	case IORING_OP_SOCKET:
		return io_socket_prep(req, sqe);
	case IORING_OP_URING_CMD:
		return io_uring_cmd_prep(req, sqe);
	}

	printk_once(KERN_WARNING "io_uring: unhandled opcode %d\n",
			req->opcode);
	return -EINVAL;
}

static int io_req_prep_async(struct io_kiocb *req)
{
	const struct io_op_def *def = &io_op_defs[req->opcode];

	/* assign early for deferred execution for non-fixed file */
	if (def->needs_file && !(req->flags & REQ_F_FIXED_FILE))
		req->file = io_file_get_normal(req, req->cqe.fd);
	if (!def->needs_async_setup)
		return 0;
	if (WARN_ON_ONCE(req_has_async_data(req)))
		return -EFAULT;
	if (io_alloc_async_data(req))
		return -EAGAIN;

	switch (req->opcode) {
	case IORING_OP_READV:
		return io_readv_prep_async(req);
	case IORING_OP_WRITEV:
		return io_writev_prep_async(req);
	case IORING_OP_SENDMSG:
		return io_sendmsg_prep_async(req);
	case IORING_OP_RECVMSG:
		return io_recvmsg_prep_async(req);
	case IORING_OP_CONNECT:
		return io_connect_prep_async(req);
	case IORING_OP_URING_CMD:
		return io_uring_cmd_prep_async(req);
	}
	printk_once(KERN_WARNING "io_uring: prep_async() bad opcode %d\n",
		    req->opcode);
	return -EFAULT;
}

static u32 io_get_sequence(struct io_kiocb *req)
{
	u32 seq = req->ctx->cached_sq_head;
	struct io_kiocb *cur;

	/* need original cached_sq_head, but it was increased for each req */
	io_for_each_link(cur, req)
		seq--;
	return seq;
}

static __cold void io_drain_req(struct io_kiocb *req)
{
	struct io_ring_ctx *ctx = req->ctx;
	struct io_defer_entry *de;
	int ret;
	u32 seq = io_get_sequence(req);

	/* Still need defer if there is pending req in defer list. */
	spin_lock(&ctx->completion_lock);
	if (!req_need_defer(req, seq) && list_empty_careful(&ctx->defer_list)) {
		spin_unlock(&ctx->completion_lock);
queue:
		ctx->drain_active = false;
		io_req_task_queue(req);
		return;
	}
	spin_unlock(&ctx->completion_lock);

	ret = io_req_prep_async(req);
	if (ret) {
fail:
		io_req_complete_failed(req, ret);
		return;
	}
	io_prep_async_link(req);
	de = kmalloc(sizeof(*de), GFP_KERNEL);
	if (!de) {
		ret = -ENOMEM;
		goto fail;
	}

	spin_lock(&ctx->completion_lock);
	if (!req_need_defer(req, seq) && list_empty(&ctx->defer_list)) {
		spin_unlock(&ctx->completion_lock);
		kfree(de);
		goto queue;
	}

	trace_io_uring_defer(ctx, req, req->cqe.user_data, req->opcode);
	de->req = req;
	de->seq = seq;
	list_add_tail(&de->list, &ctx->defer_list);
	spin_unlock(&ctx->completion_lock);
}

static void io_clean_op(struct io_kiocb *req)
{
	if (req->flags & REQ_F_BUFFER_SELECTED) {
		spin_lock(&req->ctx->completion_lock);
		io_put_kbuf_comp(req);
		spin_unlock(&req->ctx->completion_lock);
	}

	if (req->flags & REQ_F_NEED_CLEANUP) {
		switch (req->opcode) {
		case IORING_OP_READV:
		case IORING_OP_READ_FIXED:
		case IORING_OP_READ:
		case IORING_OP_WRITEV:
		case IORING_OP_WRITE_FIXED:
		case IORING_OP_WRITE: {
			struct io_async_rw *io = req->async_data;

			kfree(io->free_iovec);
			break;
			}
		case IORING_OP_RECVMSG:
		case IORING_OP_SENDMSG: {
			struct io_async_msghdr *io = req->async_data;

			kfree(io->free_iov);
			break;
			}
		case IORING_OP_OPENAT:
		case IORING_OP_OPENAT2:
			if (req->open.filename)
				putname(req->open.filename);
			break;
		case IORING_OP_RENAMEAT:
			putname(req->rename.oldpath);
			putname(req->rename.newpath);
			break;
		case IORING_OP_UNLINKAT:
			putname(req->unlink.filename);
			break;
		case IORING_OP_MKDIRAT:
			putname(req->mkdir.filename);
			break;
		case IORING_OP_SYMLINKAT:
			putname(req->symlink.oldpath);
			putname(req->symlink.newpath);
			break;
		case IORING_OP_LINKAT:
			putname(req->hardlink.oldpath);
			putname(req->hardlink.newpath);
			break;
		case IORING_OP_STATX:
			if (req->statx.filename)
				putname(req->statx.filename);
			break;
		case IORING_OP_SETXATTR:
		case IORING_OP_FSETXATTR:
		case IORING_OP_GETXATTR:
		case IORING_OP_FGETXATTR:
			__io_xattr_finish(req);
			break;
		}
	}
	if ((req->flags & REQ_F_POLLED) && req->apoll) {
		kfree(req->apoll->double_poll);
		kfree(req->apoll);
		req->apoll = NULL;
	}
	if (req->flags & REQ_F_CREDS)
		put_cred(req->creds);
	if (req->flags & REQ_F_ASYNC_DATA) {
		kfree(req->async_data);
		req->async_data = NULL;
	}
	req->flags &= ~IO_REQ_CLEAN_FLAGS;
}

static bool io_assign_file(struct io_kiocb *req, unsigned int issue_flags)
{
	if (req->file || !io_op_defs[req->opcode].needs_file)
		return true;

	if (req->flags & REQ_F_FIXED_FILE)
<<<<<<< HEAD
		req->file = io_file_get_fixed(req, req->work.fd, issue_flags);
	else
		req->file = io_file_get_normal(req, req->work.fd);
	if (req->file)
		return true;

	req_set_fail(req);
	req->result = -EBADF;
	return false;
=======
		req->file = io_file_get_fixed(req, req->cqe.fd, issue_flags);
	else
		req->file = io_file_get_normal(req, req->cqe.fd);

	return !!req->file;
>>>>>>> 980555e9
}

static int io_issue_sqe(struct io_kiocb *req, unsigned int issue_flags)
{
	const struct io_op_def *def = &io_op_defs[req->opcode];
	const struct cred *creds = NULL;
	int ret;

	if (unlikely(!io_assign_file(req, issue_flags)))
		return -EBADF;

	if (unlikely((req->flags & REQ_F_CREDS) && req->creds != current_cred()))
		creds = override_creds(req->creds);

	if (!def->audit_skip)
		audit_uring_entry(req->opcode);
	if (unlikely(!io_assign_file(req, issue_flags)))
		return -EBADF;

	switch (req->opcode) {
	case IORING_OP_NOP:
		ret = io_nop(req, issue_flags);
		break;
	case IORING_OP_READV:
	case IORING_OP_READ_FIXED:
	case IORING_OP_READ:
		ret = io_read(req, issue_flags);
		break;
	case IORING_OP_WRITEV:
	case IORING_OP_WRITE_FIXED:
	case IORING_OP_WRITE:
		ret = io_write(req, issue_flags);
		break;
	case IORING_OP_FSYNC:
		ret = io_fsync(req, issue_flags);
		break;
	case IORING_OP_POLL_ADD:
		ret = io_poll_add(req, issue_flags);
		break;
	case IORING_OP_POLL_REMOVE:
		ret = io_poll_remove(req, issue_flags);
		break;
	case IORING_OP_SYNC_FILE_RANGE:
		ret = io_sync_file_range(req, issue_flags);
		break;
	case IORING_OP_SENDMSG:
		ret = io_sendmsg(req, issue_flags);
		break;
	case IORING_OP_SEND:
		ret = io_send(req, issue_flags);
		break;
	case IORING_OP_RECVMSG:
		ret = io_recvmsg(req, issue_flags);
		break;
	case IORING_OP_RECV:
		ret = io_recv(req, issue_flags);
		break;
	case IORING_OP_TIMEOUT:
		ret = io_timeout(req, issue_flags);
		break;
	case IORING_OP_TIMEOUT_REMOVE:
		ret = io_timeout_remove(req, issue_flags);
		break;
	case IORING_OP_ACCEPT:
		ret = io_accept(req, issue_flags);
		break;
	case IORING_OP_CONNECT:
		ret = io_connect(req, issue_flags);
		break;
	case IORING_OP_ASYNC_CANCEL:
		ret = io_async_cancel(req, issue_flags);
		break;
	case IORING_OP_FALLOCATE:
		ret = io_fallocate(req, issue_flags);
		break;
	case IORING_OP_OPENAT:
		ret = io_openat(req, issue_flags);
		break;
	case IORING_OP_CLOSE:
		ret = io_close(req, issue_flags);
		break;
	case IORING_OP_FILES_UPDATE:
		ret = io_files_update(req, issue_flags);
		break;
	case IORING_OP_STATX:
		ret = io_statx(req, issue_flags);
		break;
	case IORING_OP_FADVISE:
		ret = io_fadvise(req, issue_flags);
		break;
	case IORING_OP_MADVISE:
		ret = io_madvise(req, issue_flags);
		break;
	case IORING_OP_OPENAT2:
		ret = io_openat2(req, issue_flags);
		break;
	case IORING_OP_EPOLL_CTL:
		ret = io_epoll_ctl(req, issue_flags);
		break;
	case IORING_OP_SPLICE:
		ret = io_splice(req, issue_flags);
		break;
	case IORING_OP_PROVIDE_BUFFERS:
		ret = io_provide_buffers(req, issue_flags);
		break;
	case IORING_OP_REMOVE_BUFFERS:
		ret = io_remove_buffers(req, issue_flags);
		break;
	case IORING_OP_TEE:
		ret = io_tee(req, issue_flags);
		break;
	case IORING_OP_SHUTDOWN:
		ret = io_shutdown(req, issue_flags);
		break;
	case IORING_OP_RENAMEAT:
		ret = io_renameat(req, issue_flags);
		break;
	case IORING_OP_UNLINKAT:
		ret = io_unlinkat(req, issue_flags);
		break;
	case IORING_OP_MKDIRAT:
		ret = io_mkdirat(req, issue_flags);
		break;
	case IORING_OP_SYMLINKAT:
		ret = io_symlinkat(req, issue_flags);
		break;
	case IORING_OP_LINKAT:
		ret = io_linkat(req, issue_flags);
		break;
	case IORING_OP_MSG_RING:
		ret = io_msg_ring(req, issue_flags);
		break;
	case IORING_OP_FSETXATTR:
		ret = io_fsetxattr(req, issue_flags);
		break;
	case IORING_OP_SETXATTR:
		ret = io_setxattr(req, issue_flags);
		break;
	case IORING_OP_FGETXATTR:
		ret = io_fgetxattr(req, issue_flags);
		break;
	case IORING_OP_GETXATTR:
		ret = io_getxattr(req, issue_flags);
		break;
	case IORING_OP_SOCKET:
		ret = io_socket(req, issue_flags);
		break;
	case IORING_OP_URING_CMD:
		ret = io_uring_cmd(req, issue_flags);
		break;
	default:
		ret = -EINVAL;
		break;
	}

	if (!def->audit_skip)
		audit_uring_exit(!ret, ret);

	if (creds)
		revert_creds(creds);
	if (ret)
		return ret;
	/* If the op doesn't have a file, we're not polling for it */
	if ((req->ctx->flags & IORING_SETUP_IOPOLL) && req->file)
		io_iopoll_req_issued(req, issue_flags);

	return 0;
}

static struct io_wq_work *io_wq_free_work(struct io_wq_work *work)
{
	struct io_kiocb *req = container_of(work, struct io_kiocb, work);

	req = io_put_req_find_next(req);
	return req ? &req->work : NULL;
}

static void io_wq_submit_work(struct io_wq_work *work)
{
	struct io_kiocb *req = container_of(work, struct io_kiocb, work);
	const struct io_op_def *def = &io_op_defs[req->opcode];
	unsigned int issue_flags = IO_URING_F_UNLOCKED;
	bool needs_poll = false;
<<<<<<< HEAD
	struct io_kiocb *timeout;
=======
>>>>>>> 980555e9
	int ret = 0, err = -ECANCELED;

	/* one will be dropped by ->io_free_work() after returning to io-wq */
	if (!(req->flags & REQ_F_REFCOUNT))
		__io_req_set_refcount(req, 2);
	else
		req_ref_get(req);

	io_arm_ltimeout(req);

	if (!io_assign_file(req, issue_flags)) {
		err = -EBADF;
		work->flags |= IO_WQ_WORK_CANCEL;
	}

	/* either cancelled or io-wq is dying, so don't touch tctx->iowq */
	if (work->flags & IO_WQ_WORK_CANCEL) {
<<<<<<< HEAD
=======
fail:
>>>>>>> 980555e9
		io_req_task_queue_fail(req, err);
		return;
	}
	if (!io_assign_file(req, issue_flags)) {
		err = -EBADF;
		work->flags |= IO_WQ_WORK_CANCEL;
		goto fail;
	}

	if (req->flags & REQ_F_FORCE_ASYNC) {
		bool opcode_poll = def->pollin || def->pollout;

		if (opcode_poll && file_can_poll(req->file)) {
			needs_poll = true;
			issue_flags |= IO_URING_F_NONBLOCK;
		}
	}

	do {
		ret = io_issue_sqe(req, issue_flags);
		if (ret != -EAGAIN)
			break;
		/*
		 * We can get EAGAIN for iopolled IO even though we're
		 * forcing a sync submission from here, since we can't
		 * wait for request slots on the block side.
		 */
		if (!needs_poll) {
			if (!(req->ctx->flags & IORING_SETUP_IOPOLL))
				break;
			cond_resched();
			continue;
		}

		if (io_arm_poll_handler(req, issue_flags) == IO_APOLL_OK)
			return;
		/* aborted or ready, in either case retry blocking */
		needs_poll = false;
		issue_flags &= ~IO_URING_F_NONBLOCK;
	} while (1);

	/* avoid locking problems by failing it from a clean context */
	if (ret)
		io_req_task_queue_fail(req, ret);
}

static inline struct io_fixed_file *io_fixed_file_slot(struct io_file_table *table,
						       unsigned i)
{
	return &table->files[i];
}

static inline struct file *io_file_from_index(struct io_ring_ctx *ctx,
					      int index)
{
	struct io_fixed_file *slot = io_fixed_file_slot(&ctx->file_table, index);

	return (struct file *) (slot->file_ptr & FFS_MASK);
}

static void io_fixed_file_set(struct io_fixed_file *file_slot, struct file *file)
{
	unsigned long file_ptr = (unsigned long) file;

	file_ptr |= io_file_get_flags(file);
	file_slot->file_ptr = file_ptr;
}

static inline struct file *io_file_get_fixed(struct io_kiocb *req, int fd,
					     unsigned int issue_flags)
{
	struct io_ring_ctx *ctx = req->ctx;
	struct file *file = NULL;
	unsigned long file_ptr;

<<<<<<< HEAD
	if (issue_flags & IO_URING_F_UNLOCKED)
		mutex_lock(&ctx->uring_lock);
=======
	io_ring_submit_lock(ctx, issue_flags);
>>>>>>> 980555e9

	if (unlikely((unsigned int)fd >= ctx->nr_user_files))
		goto out;
	fd = array_index_nospec(fd, ctx->nr_user_files);
	file_ptr = io_fixed_file_slot(&ctx->file_table, fd)->file_ptr;
	file = (struct file *) (file_ptr & FFS_MASK);
	file_ptr &= ~FFS_MASK;
	/* mask in overlapping REQ_F and FFS bits */
	req->flags |= (file_ptr << REQ_F_SUPPORT_NOWAIT_BIT);
	io_req_set_rsrc_node(req, ctx, 0);
<<<<<<< HEAD
out:
	if (issue_flags & IO_URING_F_UNLOCKED)
		mutex_unlock(&ctx->uring_lock);
	return file;
}

/*
 * Drop the file for requeue operations. Only used of req->file is the
 * io_uring descriptor itself.
 */
static void io_drop_inflight_file(struct io_kiocb *req)
{
	if (unlikely(req->flags & REQ_F_INFLIGHT)) {
		fput(req->file);
		req->file = NULL;
		req->flags &= ~REQ_F_INFLIGHT;
	}
}

=======
	WARN_ON_ONCE(file && !test_bit(fd, ctx->file_table.bitmap));
out:
	io_ring_submit_unlock(ctx, issue_flags);
	return file;
}

>>>>>>> 980555e9
static struct file *io_file_get_normal(struct io_kiocb *req, int fd)
{
	struct file *file = fget(fd);

<<<<<<< HEAD
	trace_io_uring_file_get(req->ctx, req, req->user_data, fd);

	/* we don't allow fixed io_uring files */
	if (file && file->f_op == &io_uring_fops)
		req->flags |= REQ_F_INFLIGHT;
=======
	trace_io_uring_file_get(req->ctx, req, req->cqe.user_data, fd);

	/* we don't allow fixed io_uring files */
	if (file && file->f_op == &io_uring_fops)
		io_req_track_inflight(req);
>>>>>>> 980555e9
	return file;
}

static void io_req_task_link_timeout(struct io_kiocb *req, bool *locked)
{
	struct io_kiocb *prev = req->timeout.prev;
	int ret = -ENOENT;

	if (prev) {
		if (!(req->task->flags & PF_EXITING)) {
			struct io_cancel_data cd = {
				.ctx		= req->ctx,
				.data		= prev->cqe.user_data,
			};

			ret = io_try_cancel(req, &cd);
		}
		io_req_complete_post(req, ret ?: -ETIME, 0);
		io_put_req(prev);
	} else {
		io_req_complete_post(req, -ETIME, 0);
	}
}

static enum hrtimer_restart io_link_timeout_fn(struct hrtimer *timer)
{
	struct io_timeout_data *data = container_of(timer,
						struct io_timeout_data, timer);
	struct io_kiocb *prev, *req = data->req;
	struct io_ring_ctx *ctx = req->ctx;
	unsigned long flags;

	spin_lock_irqsave(&ctx->timeout_lock, flags);
	prev = req->timeout.head;
	req->timeout.head = NULL;

	/*
	 * We don't expect the list to be empty, that will only happen if we
	 * race with the completion of the linked work.
	 */
	if (prev) {
		io_remove_next_linked(prev);
		if (!req_ref_inc_not_zero(prev))
			prev = NULL;
	}
	list_del(&req->timeout.list);
	req->timeout.prev = prev;
	spin_unlock_irqrestore(&ctx->timeout_lock, flags);

	req->io_task_work.func = io_req_task_link_timeout;
	io_req_task_work_add(req);
	return HRTIMER_NORESTART;
}

static void io_queue_linked_timeout(struct io_kiocb *req)
{
	struct io_ring_ctx *ctx = req->ctx;

	spin_lock_irq(&ctx->timeout_lock);
	/*
	 * If the back reference is NULL, then our linked request finished
	 * before we got a chance to setup the timer
	 */
	if (req->timeout.head) {
		struct io_timeout_data *data = req->async_data;

		data->timer.function = io_link_timeout_fn;
		hrtimer_start(&data->timer, timespec64_to_ktime(data->ts),
				data->mode);
		list_add_tail(&req->timeout.list, &ctx->ltimeout_list);
	}
	spin_unlock_irq(&ctx->timeout_lock);
	/* drop submission reference */
	io_put_req(req);
}

static void io_queue_async(struct io_kiocb *req, int ret)
	__must_hold(&req->ctx->uring_lock)
{
	struct io_kiocb *linked_timeout;

	if (ret != -EAGAIN || (req->flags & REQ_F_NOWAIT)) {
		io_req_complete_failed(req, ret);
		return;
	}

	linked_timeout = io_prep_linked_timeout(req);

	switch (io_arm_poll_handler(req, 0)) {
	case IO_APOLL_READY:
		io_req_task_queue(req);
		break;
	case IO_APOLL_ABORTED:
		/*
		 * Queued up for async execution, worker will release
		 * submit reference when the iocb is actually submitted.
		 */
		io_queue_iowq(req, NULL);
		break;
	case IO_APOLL_OK:
		break;
	}

	if (linked_timeout)
		io_queue_linked_timeout(linked_timeout);
}

static inline void io_queue_sqe(struct io_kiocb *req)
	__must_hold(&req->ctx->uring_lock)
{
	int ret;

	ret = io_issue_sqe(req, IO_URING_F_NONBLOCK|IO_URING_F_COMPLETE_DEFER);

	if (req->flags & REQ_F_COMPLETE_INLINE) {
		io_req_add_compl_list(req);
		return;
	}
	/*
	 * We async punt it if the file wasn't marked NOWAIT, or if the file
	 * doesn't support non-blocking read/write attempts
	 */
	if (likely(!ret))
		io_arm_ltimeout(req);
	else
		io_queue_async(req, ret);
}

static void io_queue_sqe_fallback(struct io_kiocb *req)
	__must_hold(&req->ctx->uring_lock)
{
	if (unlikely(req->flags & REQ_F_FAIL)) {
		/*
		 * We don't submit, fail them all, for that replace hardlinks
		 * with normal links. Extra REQ_F_LINK is tolerated.
		 */
		req->flags &= ~REQ_F_HARDLINK;
		req->flags |= REQ_F_LINK;
		io_req_complete_failed(req, req->cqe.res);
	} else if (unlikely(req->ctx->drain_active)) {
		io_drain_req(req);
	} else {
		int ret = io_req_prep_async(req);

		if (unlikely(ret))
			io_req_complete_failed(req, ret);
		else
			io_queue_iowq(req, NULL);
	}
}

/*
 * Check SQE restrictions (opcode and flags).
 *
 * Returns 'true' if SQE is allowed, 'false' otherwise.
 */
static inline bool io_check_restriction(struct io_ring_ctx *ctx,
					struct io_kiocb *req,
					unsigned int sqe_flags)
{
	if (!test_bit(req->opcode, ctx->restrictions.sqe_op))
		return false;

	if ((sqe_flags & ctx->restrictions.sqe_flags_required) !=
	    ctx->restrictions.sqe_flags_required)
		return false;

	if (sqe_flags & ~(ctx->restrictions.sqe_flags_allowed |
			  ctx->restrictions.sqe_flags_required))
		return false;

	return true;
}

static void io_init_req_drain(struct io_kiocb *req)
{
	struct io_ring_ctx *ctx = req->ctx;
	struct io_kiocb *head = ctx->submit_state.link.head;

	ctx->drain_active = true;
	if (head) {
		/*
		 * If we need to drain a request in the middle of a link, drain
		 * the head request and the next request/link after the current
		 * link. Considering sequential execution of links,
		 * REQ_F_IO_DRAIN will be maintained for every request of our
		 * link.
		 */
		head->flags |= REQ_F_IO_DRAIN | REQ_F_FORCE_ASYNC;
		ctx->drain_next = true;
	}
}

static int io_init_req(struct io_ring_ctx *ctx, struct io_kiocb *req,
		       const struct io_uring_sqe *sqe)
	__must_hold(&ctx->uring_lock)
{
	const struct io_op_def *def;
	unsigned int sqe_flags;
	int personality;
	u8 opcode;

	/* req is partially pre-initialised, see io_preinit_req() */
	req->opcode = opcode = READ_ONCE(sqe->opcode);
	/* same numerical values with corresponding REQ_F_*, safe to copy */
	req->flags = sqe_flags = READ_ONCE(sqe->flags);
	req->cqe.user_data = READ_ONCE(sqe->user_data);
	req->file = NULL;
	req->rsrc_node = NULL;
	req->task = current;

	if (unlikely(opcode >= IORING_OP_LAST)) {
		req->opcode = 0;
		return -EINVAL;
	}
	def = &io_op_defs[opcode];
	if (unlikely(sqe_flags & ~SQE_COMMON_FLAGS)) {
		/* enforce forwards compatibility on users */
		if (sqe_flags & ~SQE_VALID_FLAGS)
			return -EINVAL;
		if (sqe_flags & IOSQE_BUFFER_SELECT) {
			if (!def->buffer_select)
				return -EOPNOTSUPP;
			req->buf_index = READ_ONCE(sqe->buf_group);
		}
		if (sqe_flags & IOSQE_CQE_SKIP_SUCCESS)
			ctx->drain_disabled = true;
		if (sqe_flags & IOSQE_IO_DRAIN) {
			if (ctx->drain_disabled)
				return -EOPNOTSUPP;
			io_init_req_drain(req);
		}
	}
	if (unlikely(ctx->restricted || ctx->drain_active || ctx->drain_next)) {
		if (ctx->restricted && !io_check_restriction(ctx, req, sqe_flags))
			return -EACCES;
		/* knock it to the slow queue path, will be drained there */
		if (ctx->drain_active)
			req->flags |= REQ_F_FORCE_ASYNC;
		/* if there is no link, we're at "next" request and need to drain */
		if (unlikely(ctx->drain_next) && !ctx->submit_state.link.head) {
			ctx->drain_next = false;
			ctx->drain_active = true;
			req->flags |= REQ_F_IO_DRAIN | REQ_F_FORCE_ASYNC;
		}
	}

	if (!def->ioprio && sqe->ioprio)
		return -EINVAL;
	if (!def->iopoll && (ctx->flags & IORING_SETUP_IOPOLL))
		return -EINVAL;

	if (def->needs_file) {
		struct io_submit_state *state = &ctx->submit_state;

<<<<<<< HEAD
		req->work.fd = READ_ONCE(sqe->fd);
=======
		req->cqe.fd = READ_ONCE(sqe->fd);
>>>>>>> 980555e9

		/*
		 * Plug now if we have more than 2 IO left after this, and the
		 * target is potentially a read/write to block based storage.
		 */
		if (state->need_plug && def->plug) {
			state->plug_started = true;
			state->need_plug = false;
			blk_start_plug_nr_ios(&state->plug, state->submit_nr);
		}
	}

	personality = READ_ONCE(sqe->personality);
	if (personality) {
		int ret;

		req->creds = xa_load(&ctx->personalities, personality);
		if (!req->creds)
			return -EINVAL;
		get_cred(req->creds);
		ret = security_uring_override_creds(req->creds);
		if (ret) {
			put_cred(req->creds);
			return ret;
		}
		req->flags |= REQ_F_CREDS;
	}

	return io_req_prep(req, sqe);
}

static __cold int io_submit_fail_init(const struct io_uring_sqe *sqe,
				      struct io_kiocb *req, int ret)
{
	struct io_ring_ctx *ctx = req->ctx;
	struct io_submit_link *link = &ctx->submit_state.link;
	struct io_kiocb *head = link->head;

	trace_io_uring_req_failed(sqe, ctx, req, ret);

	/*
	 * Avoid breaking links in the middle as it renders links with SQPOLL
	 * unusable. Instead of failing eagerly, continue assembling the link if
	 * applicable and mark the head with REQ_F_FAIL. The link flushing code
	 * should find the flag and handle the rest.
	 */
	req_fail_link_node(req, ret);
	if (head && !(head->flags & REQ_F_FAIL))
		req_fail_link_node(head, -ECANCELED);

	if (!(req->flags & IO_REQ_LINK_FLAGS)) {
		if (head) {
			link->last->link = req;
			link->head = NULL;
			req = head;
		}
		io_queue_sqe_fallback(req);
		return ret;
	}

	if (head)
		link->last->link = req;
	else
		link->head = req;
	link->last = req;
	return 0;
}

static inline int io_submit_sqe(struct io_ring_ctx *ctx, struct io_kiocb *req,
			 const struct io_uring_sqe *sqe)
	__must_hold(&ctx->uring_lock)
{
	struct io_submit_link *link = &ctx->submit_state.link;
	int ret;

	ret = io_init_req(ctx, req, sqe);
	if (unlikely(ret))
		return io_submit_fail_init(sqe, req, ret);

	/* don't need @sqe from now on */
	trace_io_uring_submit_sqe(ctx, req, req->cqe.user_data, req->opcode,
				  req->flags, true,
				  ctx->flags & IORING_SETUP_SQPOLL);

	/*
	 * If we already have a head request, queue this one for async
	 * submittal once the head completes. If we don't have a head but
	 * IOSQE_IO_LINK is set in the sqe, start a new head. This one will be
	 * submitted sync once the chain is complete. If none of those
	 * conditions are true (normal request), then just queue it.
	 */
	if (unlikely(link->head)) {
		ret = io_req_prep_async(req);
		if (unlikely(ret))
			return io_submit_fail_init(sqe, req, ret);

		trace_io_uring_link(ctx, req, link->head);
		link->last->link = req;
		link->last = req;

		if (req->flags & IO_REQ_LINK_FLAGS)
			return 0;
		/* last request of the link, flush it */
		req = link->head;
		link->head = NULL;
		if (req->flags & (REQ_F_FORCE_ASYNC | REQ_F_FAIL))
			goto fallback;

	} else if (unlikely(req->flags & (IO_REQ_LINK_FLAGS |
					  REQ_F_FORCE_ASYNC | REQ_F_FAIL))) {
		if (req->flags & IO_REQ_LINK_FLAGS) {
			link->head = req;
			link->last = req;
		} else {
fallback:
			io_queue_sqe_fallback(req);
		}
		return 0;
	}

	io_queue_sqe(req);
	return 0;
}

/*
 * Batched submission is done, ensure local IO is flushed out.
 */
static void io_submit_state_end(struct io_ring_ctx *ctx)
{
	struct io_submit_state *state = &ctx->submit_state;

	if (unlikely(state->link.head))
		io_queue_sqe_fallback(state->link.head);
	/* flush only after queuing links as they can generate completions */
	io_submit_flush_completions(ctx);
	if (state->plug_started)
		blk_finish_plug(&state->plug);
}

/*
 * Start submission side cache.
 */
static void io_submit_state_start(struct io_submit_state *state,
				  unsigned int max_ios)
{
	state->plug_started = false;
	state->need_plug = max_ios > 2;
	state->submit_nr = max_ios;
	/* set only head, no need to init link_last in advance */
	state->link.head = NULL;
}

static void io_commit_sqring(struct io_ring_ctx *ctx)
{
	struct io_rings *rings = ctx->rings;

	/*
	 * Ensure any loads from the SQEs are done at this point,
	 * since once we write the new head, the application could
	 * write new data to them.
	 */
	smp_store_release(&rings->sq.head, ctx->cached_sq_head);
}

/*
 * Fetch an sqe, if one is available. Note this returns a pointer to memory
 * that is mapped by userspace. This means that care needs to be taken to
 * ensure that reads are stable, as we cannot rely on userspace always
 * being a good citizen. If members of the sqe are validated and then later
 * used, it's important that those reads are done through READ_ONCE() to
 * prevent a re-load down the line.
 */
static const struct io_uring_sqe *io_get_sqe(struct io_ring_ctx *ctx)
{
	unsigned head, mask = ctx->sq_entries - 1;
	unsigned sq_idx = ctx->cached_sq_head++ & mask;

	/*
	 * The cached sq head (or cq tail) serves two purposes:
	 *
	 * 1) allows us to batch the cost of updating the user visible
	 *    head updates.
	 * 2) allows the kernel side to track the head on its own, even
	 *    though the application is the one updating it.
	 */
	head = READ_ONCE(ctx->sq_array[sq_idx]);
	if (likely(head < ctx->sq_entries)) {
		/* double index for 128-byte SQEs, twice as long */
		if (ctx->flags & IORING_SETUP_SQE128)
			head <<= 1;
		return &ctx->sq_sqes[head];
	}

	/* drop invalid entries */
	ctx->cq_extra--;
	WRITE_ONCE(ctx->rings->sq_dropped,
		   READ_ONCE(ctx->rings->sq_dropped) + 1);
	return NULL;
}

static int io_submit_sqes(struct io_ring_ctx *ctx, unsigned int nr)
	__must_hold(&ctx->uring_lock)
{
	unsigned int entries = io_sqring_entries(ctx);
	unsigned int left;
	int ret;

	if (unlikely(!entries))
		return 0;
	/* make sure SQ entry isn't read before tail */
	ret = left = min3(nr, ctx->sq_entries, entries);
	io_get_task_refs(left);
	io_submit_state_start(&ctx->submit_state, left);

	do {
		const struct io_uring_sqe *sqe;
		struct io_kiocb *req;

		if (unlikely(!io_alloc_req_refill(ctx)))
			break;
		req = io_alloc_req(ctx);
		sqe = io_get_sqe(ctx);
		if (unlikely(!sqe)) {
			io_req_add_to_cache(req, ctx);
			break;
		}

		/*
		 * Continue submitting even for sqe failure if the
		 * ring was setup with IORING_SETUP_SUBMIT_ALL
		 */
		if (unlikely(io_submit_sqe(ctx, req, sqe)) &&
		    !(ctx->flags & IORING_SETUP_SUBMIT_ALL)) {
			left--;
			break;
		}
	} while (--left);

	if (unlikely(left)) {
		ret -= left;
		/* try again if it submitted nothing and can't allocate a req */
		if (!ret && io_req_cache_empty(ctx))
			ret = -EAGAIN;
		current->io_uring->cached_refs += left;
	}

	io_submit_state_end(ctx);
	 /* Commit SQ ring head once we've consumed and submitted all SQEs */
	io_commit_sqring(ctx);
	return ret;
}

static inline bool io_sqd_events_pending(struct io_sq_data *sqd)
{
	return READ_ONCE(sqd->state);
}

static int __io_sq_thread(struct io_ring_ctx *ctx, bool cap_entries)
{
	unsigned int to_submit;
	int ret = 0;

	to_submit = io_sqring_entries(ctx);
	/* if we're handling multiple rings, cap submit size for fairness */
	if (cap_entries && to_submit > IORING_SQPOLL_CAP_ENTRIES_VALUE)
		to_submit = IORING_SQPOLL_CAP_ENTRIES_VALUE;

	if (!wq_list_empty(&ctx->iopoll_list) || to_submit) {
		const struct cred *creds = NULL;

		if (ctx->sq_creds != current_cred())
			creds = override_creds(ctx->sq_creds);

		mutex_lock(&ctx->uring_lock);
		if (!wq_list_empty(&ctx->iopoll_list))
			io_do_iopoll(ctx, true);

		/*
		 * Don't submit if refs are dying, good for io_uring_register(),
		 * but also it is relied upon by io_ring_exit_work()
		 */
		if (to_submit && likely(!percpu_ref_is_dying(&ctx->refs)) &&
		    !(ctx->flags & IORING_SETUP_R_DISABLED))
			ret = io_submit_sqes(ctx, to_submit);
		mutex_unlock(&ctx->uring_lock);

		if (to_submit && wq_has_sleeper(&ctx->sqo_sq_wait))
			wake_up(&ctx->sqo_sq_wait);
		if (creds)
			revert_creds(creds);
	}

	return ret;
}

static __cold void io_sqd_update_thread_idle(struct io_sq_data *sqd)
{
	struct io_ring_ctx *ctx;
	unsigned sq_thread_idle = 0;

	list_for_each_entry(ctx, &sqd->ctx_list, sqd_list)
		sq_thread_idle = max(sq_thread_idle, ctx->sq_thread_idle);
	sqd->sq_thread_idle = sq_thread_idle;
}

static bool io_sqd_handle_event(struct io_sq_data *sqd)
{
	bool did_sig = false;
	struct ksignal ksig;

	if (test_bit(IO_SQ_THREAD_SHOULD_PARK, &sqd->state) ||
	    signal_pending(current)) {
		mutex_unlock(&sqd->lock);
		if (signal_pending(current))
			did_sig = get_signal(&ksig);
		cond_resched();
		mutex_lock(&sqd->lock);
	}
	return did_sig || test_bit(IO_SQ_THREAD_SHOULD_STOP, &sqd->state);
}

static int io_sq_thread(void *data)
{
	struct io_sq_data *sqd = data;
	struct io_ring_ctx *ctx;
	unsigned long timeout = 0;
	char buf[TASK_COMM_LEN];
	DEFINE_WAIT(wait);

	snprintf(buf, sizeof(buf), "iou-sqp-%d", sqd->task_pid);
	set_task_comm(current, buf);

	if (sqd->sq_cpu != -1)
		set_cpus_allowed_ptr(current, cpumask_of(sqd->sq_cpu));
	else
		set_cpus_allowed_ptr(current, cpu_online_mask);
	current->flags |= PF_NO_SETAFFINITY;

	audit_alloc_kernel(current);

	mutex_lock(&sqd->lock);
	while (1) {
		bool cap_entries, sqt_spin = false;

		if (io_sqd_events_pending(sqd) || signal_pending(current)) {
			if (io_sqd_handle_event(sqd))
				break;
			timeout = jiffies + sqd->sq_thread_idle;
		}

		cap_entries = !list_is_singular(&sqd->ctx_list);
		list_for_each_entry(ctx, &sqd->ctx_list, sqd_list) {
			int ret = __io_sq_thread(ctx, cap_entries);

			if (!sqt_spin && (ret > 0 || !wq_list_empty(&ctx->iopoll_list)))
				sqt_spin = true;
		}
		if (io_run_task_work())
			sqt_spin = true;

		if (sqt_spin || !time_after(jiffies, timeout)) {
			cond_resched();
			if (sqt_spin)
				timeout = jiffies + sqd->sq_thread_idle;
			continue;
		}

		prepare_to_wait(&sqd->wait, &wait, TASK_INTERRUPTIBLE);
		if (!io_sqd_events_pending(sqd) && !task_work_pending(current)) {
			bool needs_sched = true;

			list_for_each_entry(ctx, &sqd->ctx_list, sqd_list) {
				atomic_or(IORING_SQ_NEED_WAKEUP,
						&ctx->rings->sq_flags);
				if ((ctx->flags & IORING_SETUP_IOPOLL) &&
				    !wq_list_empty(&ctx->iopoll_list)) {
					needs_sched = false;
					break;
				}

				/*
				 * Ensure the store of the wakeup flag is not
				 * reordered with the load of the SQ tail
				 */
				smp_mb__after_atomic();

				if (io_sqring_entries(ctx)) {
					needs_sched = false;
					break;
				}
			}

			if (needs_sched) {
				mutex_unlock(&sqd->lock);
				schedule();
				mutex_lock(&sqd->lock);
			}
			list_for_each_entry(ctx, &sqd->ctx_list, sqd_list)
				atomic_andnot(IORING_SQ_NEED_WAKEUP,
						&ctx->rings->sq_flags);
		}

		finish_wait(&sqd->wait, &wait);
		timeout = jiffies + sqd->sq_thread_idle;
	}

	io_uring_cancel_generic(true, sqd);
	sqd->thread = NULL;
	list_for_each_entry(ctx, &sqd->ctx_list, sqd_list)
		atomic_or(IORING_SQ_NEED_WAKEUP, &ctx->rings->sq_flags);
	io_run_task_work();
	mutex_unlock(&sqd->lock);

	audit_free(current);

	complete(&sqd->exited);
	do_exit(0);
}

struct io_wait_queue {
	struct wait_queue_entry wq;
	struct io_ring_ctx *ctx;
	unsigned cq_tail;
	unsigned nr_timeouts;
};

static inline bool io_should_wake(struct io_wait_queue *iowq)
{
	struct io_ring_ctx *ctx = iowq->ctx;
	int dist = ctx->cached_cq_tail - (int) iowq->cq_tail;

	/*
	 * Wake up if we have enough events, or if a timeout occurred since we
	 * started waiting. For timeouts, we always want to return to userspace,
	 * regardless of event count.
	 */
	return dist >= 0 || atomic_read(&ctx->cq_timeouts) != iowq->nr_timeouts;
}

static int io_wake_function(struct wait_queue_entry *curr, unsigned int mode,
			    int wake_flags, void *key)
{
	struct io_wait_queue *iowq = container_of(curr, struct io_wait_queue,
							wq);

	/*
	 * Cannot safely flush overflowed CQEs from here, ensure we wake up
	 * the task, and the next invocation will do it.
	 */
	if (io_should_wake(iowq) ||
	    test_bit(IO_CHECK_CQ_OVERFLOW_BIT, &iowq->ctx->check_cq))
		return autoremove_wake_function(curr, mode, wake_flags, key);
	return -1;
}

static int io_run_task_work_sig(void)
{
	if (io_run_task_work())
		return 1;
	if (test_thread_flag(TIF_NOTIFY_SIGNAL))
		return -ERESTARTSYS;
	if (task_sigpending(current))
		return -EINTR;
	return 0;
}

/* when returns >0, the caller should retry */
static inline int io_cqring_wait_schedule(struct io_ring_ctx *ctx,
					  struct io_wait_queue *iowq,
					  ktime_t timeout)
{
	int ret;
	unsigned long check_cq;

	/* make sure we run task_work before checking for signals */
	ret = io_run_task_work_sig();
	if (ret || io_should_wake(iowq))
		return ret;
	check_cq = READ_ONCE(ctx->check_cq);
	/* let the caller flush overflows, retry */
	if (check_cq & BIT(IO_CHECK_CQ_OVERFLOW_BIT))
		return 1;
	if (unlikely(check_cq & BIT(IO_CHECK_CQ_DROPPED_BIT)))
		return -EBADR;
	if (!schedule_hrtimeout(&timeout, HRTIMER_MODE_ABS))
		return -ETIME;
	return 1;
}

/*
 * Wait until events become available, if we don't already have some. The
 * application must reap them itself, as they reside on the shared cq ring.
 */
static int io_cqring_wait(struct io_ring_ctx *ctx, int min_events,
			  const sigset_t __user *sig, size_t sigsz,
			  struct __kernel_timespec __user *uts)
{
	struct io_wait_queue iowq;
	struct io_rings *rings = ctx->rings;
	ktime_t timeout = KTIME_MAX;
	int ret;

	do {
		io_cqring_overflow_flush(ctx);
		if (io_cqring_events(ctx) >= min_events)
			return 0;
		if (!io_run_task_work())
			break;
	} while (1);

	if (sig) {
#ifdef CONFIG_COMPAT
		if (in_compat_syscall())
			ret = set_compat_user_sigmask((const compat_sigset_t __user *)sig,
						      sigsz);
		else
#endif
			ret = set_user_sigmask(sig, sigsz);

		if (ret)
			return ret;
	}

	if (uts) {
		struct timespec64 ts;

		if (get_timespec64(&ts, uts))
			return -EFAULT;
		timeout = ktime_add_ns(timespec64_to_ktime(ts), ktime_get_ns());
	}

	init_waitqueue_func_entry(&iowq.wq, io_wake_function);
	iowq.wq.private = current;
	INIT_LIST_HEAD(&iowq.wq.entry);
	iowq.ctx = ctx;
	iowq.nr_timeouts = atomic_read(&ctx->cq_timeouts);
	iowq.cq_tail = READ_ONCE(ctx->rings->cq.head) + min_events;

	trace_io_uring_cqring_wait(ctx, min_events);
	do {
		/* if we can't even flush overflow, don't wait for more */
		if (!io_cqring_overflow_flush(ctx)) {
			ret = -EBUSY;
			break;
		}
		prepare_to_wait_exclusive(&ctx->cq_wait, &iowq.wq,
						TASK_INTERRUPTIBLE);
		ret = io_cqring_wait_schedule(ctx, &iowq, timeout);
		cond_resched();
	} while (ret > 0);

	finish_wait(&ctx->cq_wait, &iowq.wq);
	restore_saved_sigmask_unless(ret == -EINTR);

	return READ_ONCE(rings->cq.head) == READ_ONCE(rings->cq.tail) ? ret : 0;
}

static void io_free_page_table(void **table, size_t size)
{
	unsigned i, nr_tables = DIV_ROUND_UP(size, PAGE_SIZE);

	for (i = 0; i < nr_tables; i++)
		kfree(table[i]);
	kfree(table);
}

static __cold void **io_alloc_page_table(size_t size)
{
	unsigned i, nr_tables = DIV_ROUND_UP(size, PAGE_SIZE);
	size_t init_size = size;
	void **table;

	table = kcalloc(nr_tables, sizeof(*table), GFP_KERNEL_ACCOUNT);
	if (!table)
		return NULL;

	for (i = 0; i < nr_tables; i++) {
		unsigned int this_size = min_t(size_t, size, PAGE_SIZE);

		table[i] = kzalloc(this_size, GFP_KERNEL_ACCOUNT);
		if (!table[i]) {
			io_free_page_table(table, init_size);
			return NULL;
		}
		size -= this_size;
	}
	return table;
}

static void io_rsrc_node_destroy(struct io_rsrc_node *ref_node)
{
	percpu_ref_exit(&ref_node->refs);
	kfree(ref_node);
}

static __cold void io_rsrc_node_ref_zero(struct percpu_ref *ref)
{
	struct io_rsrc_node *node = container_of(ref, struct io_rsrc_node, refs);
	struct io_ring_ctx *ctx = node->rsrc_data->ctx;
	unsigned long flags;
	bool first_add = false;
	unsigned long delay = HZ;

	spin_lock_irqsave(&ctx->rsrc_ref_lock, flags);
	node->done = true;

	/* if we are mid-quiesce then do not delay */
	if (node->rsrc_data->quiesce)
		delay = 0;

	while (!list_empty(&ctx->rsrc_ref_list)) {
		node = list_first_entry(&ctx->rsrc_ref_list,
					    struct io_rsrc_node, node);
		/* recycle ref nodes in order */
		if (!node->done)
			break;
		list_del(&node->node);
		first_add |= llist_add(&node->llist, &ctx->rsrc_put_llist);
	}
	spin_unlock_irqrestore(&ctx->rsrc_ref_lock, flags);

	if (first_add)
		mod_delayed_work(system_wq, &ctx->rsrc_put_work, delay);
}

static struct io_rsrc_node *io_rsrc_node_alloc(void)
{
	struct io_rsrc_node *ref_node;

	ref_node = kzalloc(sizeof(*ref_node), GFP_KERNEL);
	if (!ref_node)
		return NULL;

	if (percpu_ref_init(&ref_node->refs, io_rsrc_node_ref_zero,
			    0, GFP_KERNEL)) {
		kfree(ref_node);
		return NULL;
	}
	INIT_LIST_HEAD(&ref_node->node);
	INIT_LIST_HEAD(&ref_node->rsrc_list);
	ref_node->done = false;
	return ref_node;
}

static void io_rsrc_node_switch(struct io_ring_ctx *ctx,
				struct io_rsrc_data *data_to_kill)
	__must_hold(&ctx->uring_lock)
{
	WARN_ON_ONCE(!ctx->rsrc_backup_node);
	WARN_ON_ONCE(data_to_kill && !ctx->rsrc_node);

	io_rsrc_refs_drop(ctx);

	if (data_to_kill) {
		struct io_rsrc_node *rsrc_node = ctx->rsrc_node;

		rsrc_node->rsrc_data = data_to_kill;
		spin_lock_irq(&ctx->rsrc_ref_lock);
		list_add_tail(&rsrc_node->node, &ctx->rsrc_ref_list);
		spin_unlock_irq(&ctx->rsrc_ref_lock);

		atomic_inc(&data_to_kill->refs);
		percpu_ref_kill(&rsrc_node->refs);
		ctx->rsrc_node = NULL;
	}

	if (!ctx->rsrc_node) {
		ctx->rsrc_node = ctx->rsrc_backup_node;
		ctx->rsrc_backup_node = NULL;
	}
}

static int io_rsrc_node_switch_start(struct io_ring_ctx *ctx)
{
	if (ctx->rsrc_backup_node)
		return 0;
	ctx->rsrc_backup_node = io_rsrc_node_alloc();
	return ctx->rsrc_backup_node ? 0 : -ENOMEM;
}

static __cold int io_rsrc_ref_quiesce(struct io_rsrc_data *data,
				      struct io_ring_ctx *ctx)
{
	int ret;

	/* As we may drop ->uring_lock, other task may have started quiesce */
	if (data->quiesce)
		return -ENXIO;

	data->quiesce = true;
	do {
		ret = io_rsrc_node_switch_start(ctx);
		if (ret)
			break;
		io_rsrc_node_switch(ctx, data);

		/* kill initial ref, already quiesced if zero */
		if (atomic_dec_and_test(&data->refs))
			break;
		mutex_unlock(&ctx->uring_lock);
		flush_delayed_work(&ctx->rsrc_put_work);
		ret = wait_for_completion_interruptible(&data->done);
		if (!ret) {
			mutex_lock(&ctx->uring_lock);
			if (atomic_read(&data->refs) > 0) {
				/*
				 * it has been revived by another thread while
				 * we were unlocked
				 */
				mutex_unlock(&ctx->uring_lock);
			} else {
				break;
			}
		}

		atomic_inc(&data->refs);
		/* wait for all works potentially completing data->done */
		flush_delayed_work(&ctx->rsrc_put_work);
		reinit_completion(&data->done);

		ret = io_run_task_work_sig();
		mutex_lock(&ctx->uring_lock);
	} while (ret >= 0);
	data->quiesce = false;

	return ret;
}

static u64 *io_get_tag_slot(struct io_rsrc_data *data, unsigned int idx)
{
	unsigned int off = idx & IO_RSRC_TAG_TABLE_MASK;
	unsigned int table_idx = idx >> IO_RSRC_TAG_TABLE_SHIFT;

	return &data->tags[table_idx][off];
}

static void io_rsrc_data_free(struct io_rsrc_data *data)
{
	size_t size = data->nr * sizeof(data->tags[0][0]);

	if (data->tags)
		io_free_page_table((void **)data->tags, size);
	kfree(data);
}

static __cold int io_rsrc_data_alloc(struct io_ring_ctx *ctx, rsrc_put_fn *do_put,
				     u64 __user *utags, unsigned nr,
				     struct io_rsrc_data **pdata)
{
	struct io_rsrc_data *data;
	int ret = -ENOMEM;
	unsigned i;

	data = kzalloc(sizeof(*data), GFP_KERNEL);
	if (!data)
		return -ENOMEM;
	data->tags = (u64 **)io_alloc_page_table(nr * sizeof(data->tags[0][0]));
	if (!data->tags) {
		kfree(data);
		return -ENOMEM;
	}

	data->nr = nr;
	data->ctx = ctx;
	data->do_put = do_put;
	if (utags) {
		ret = -EFAULT;
		for (i = 0; i < nr; i++) {
			u64 *tag_slot = io_get_tag_slot(data, i);

			if (copy_from_user(tag_slot, &utags[i],
					   sizeof(*tag_slot)))
				goto fail;
		}
	}

	atomic_set(&data->refs, 1);
	init_completion(&data->done);
	*pdata = data;
	return 0;
fail:
	io_rsrc_data_free(data);
	return ret;
}

static bool io_alloc_file_tables(struct io_file_table *table, unsigned nr_files)
{
	table->files = kvcalloc(nr_files, sizeof(table->files[0]),
				GFP_KERNEL_ACCOUNT);
	if (unlikely(!table->files))
		return false;

	table->bitmap = bitmap_zalloc(nr_files, GFP_KERNEL_ACCOUNT);
	if (unlikely(!table->bitmap)) {
		kvfree(table->files);
		return false;
	}

	return true;
}

static void io_free_file_tables(struct io_file_table *table)
{
	kvfree(table->files);
	bitmap_free(table->bitmap);
	table->files = NULL;
	table->bitmap = NULL;
}

static inline void io_file_bitmap_set(struct io_file_table *table, int bit)
{
	WARN_ON_ONCE(test_bit(bit, table->bitmap));
	__set_bit(bit, table->bitmap);
	table->alloc_hint = bit + 1;
}

static inline void io_file_bitmap_clear(struct io_file_table *table, int bit)
{
	__clear_bit(bit, table->bitmap);
	table->alloc_hint = bit;
}

static void __io_sqe_files_unregister(struct io_ring_ctx *ctx)
{
#if !defined(IO_URING_SCM_ALL)
	int i;

	for (i = 0; i < ctx->nr_user_files; i++) {
		struct file *file = io_file_from_index(ctx, i);

		if (!file)
			continue;
		if (io_fixed_file_slot(&ctx->file_table, i)->file_ptr & FFS_SCM)
			continue;
		io_file_bitmap_clear(&ctx->file_table, i);
		fput(file);
	}
#endif

#if defined(CONFIG_UNIX)
	if (ctx->ring_sock) {
		struct sock *sock = ctx->ring_sock->sk;
		struct sk_buff *skb;

		while ((skb = skb_dequeue(&sock->sk_receive_queue)) != NULL)
			kfree_skb(skb);
	}
#endif
	io_free_file_tables(&ctx->file_table);
	io_rsrc_data_free(ctx->file_data);
	ctx->file_data = NULL;
	ctx->nr_user_files = 0;
}

static int io_sqe_files_unregister(struct io_ring_ctx *ctx)
{
	int ret;

	if (!ctx->file_data)
		return -ENXIO;
	ret = io_rsrc_ref_quiesce(ctx->file_data, ctx);
	if (!ret)
		__io_sqe_files_unregister(ctx);
	return ret;
}

static void io_sq_thread_unpark(struct io_sq_data *sqd)
	__releases(&sqd->lock)
{
	WARN_ON_ONCE(sqd->thread == current);

	/*
	 * Do the dance but not conditional clear_bit() because it'd race with
	 * other threads incrementing park_pending and setting the bit.
	 */
	clear_bit(IO_SQ_THREAD_SHOULD_PARK, &sqd->state);
	if (atomic_dec_return(&sqd->park_pending))
		set_bit(IO_SQ_THREAD_SHOULD_PARK, &sqd->state);
	mutex_unlock(&sqd->lock);
}

static void io_sq_thread_park(struct io_sq_data *sqd)
	__acquires(&sqd->lock)
{
	WARN_ON_ONCE(sqd->thread == current);

	atomic_inc(&sqd->park_pending);
	set_bit(IO_SQ_THREAD_SHOULD_PARK, &sqd->state);
	mutex_lock(&sqd->lock);
	if (sqd->thread)
		wake_up_process(sqd->thread);
}

static void io_sq_thread_stop(struct io_sq_data *sqd)
{
	WARN_ON_ONCE(sqd->thread == current);
	WARN_ON_ONCE(test_bit(IO_SQ_THREAD_SHOULD_STOP, &sqd->state));

	set_bit(IO_SQ_THREAD_SHOULD_STOP, &sqd->state);
	mutex_lock(&sqd->lock);
	if (sqd->thread)
		wake_up_process(sqd->thread);
	mutex_unlock(&sqd->lock);
	wait_for_completion(&sqd->exited);
}

static void io_put_sq_data(struct io_sq_data *sqd)
{
	if (refcount_dec_and_test(&sqd->refs)) {
		WARN_ON_ONCE(atomic_read(&sqd->park_pending));

		io_sq_thread_stop(sqd);
		kfree(sqd);
	}
}

static void io_sq_thread_finish(struct io_ring_ctx *ctx)
{
	struct io_sq_data *sqd = ctx->sq_data;

	if (sqd) {
		io_sq_thread_park(sqd);
		list_del_init(&ctx->sqd_list);
		io_sqd_update_thread_idle(sqd);
		io_sq_thread_unpark(sqd);

		io_put_sq_data(sqd);
		ctx->sq_data = NULL;
	}
}

static struct io_sq_data *io_attach_sq_data(struct io_uring_params *p)
{
	struct io_ring_ctx *ctx_attach;
	struct io_sq_data *sqd;
	struct fd f;

	f = fdget(p->wq_fd);
	if (!f.file)
		return ERR_PTR(-ENXIO);
	if (f.file->f_op != &io_uring_fops) {
		fdput(f);
		return ERR_PTR(-EINVAL);
	}

	ctx_attach = f.file->private_data;
	sqd = ctx_attach->sq_data;
	if (!sqd) {
		fdput(f);
		return ERR_PTR(-EINVAL);
	}
	if (sqd->task_tgid != current->tgid) {
		fdput(f);
		return ERR_PTR(-EPERM);
	}

	refcount_inc(&sqd->refs);
	fdput(f);
	return sqd;
}

static struct io_sq_data *io_get_sq_data(struct io_uring_params *p,
					 bool *attached)
{
	struct io_sq_data *sqd;

	*attached = false;
	if (p->flags & IORING_SETUP_ATTACH_WQ) {
		sqd = io_attach_sq_data(p);
		if (!IS_ERR(sqd)) {
			*attached = true;
			return sqd;
		}
		/* fall through for EPERM case, setup new sqd/task */
		if (PTR_ERR(sqd) != -EPERM)
			return sqd;
	}

	sqd = kzalloc(sizeof(*sqd), GFP_KERNEL);
	if (!sqd)
		return ERR_PTR(-ENOMEM);

	atomic_set(&sqd->park_pending, 0);
	refcount_set(&sqd->refs, 1);
	INIT_LIST_HEAD(&sqd->ctx_list);
	mutex_init(&sqd->lock);
	init_waitqueue_head(&sqd->wait);
	init_completion(&sqd->exited);
	return sqd;
}

/*
 * Ensure the UNIX gc is aware of our file set, so we are certain that
 * the io_uring can be safely unregistered on process exit, even if we have
 * loops in the file referencing. We account only files that can hold other
 * files because otherwise they can't form a loop and so are not interesting
 * for GC.
 */
static int io_scm_file_account(struct io_ring_ctx *ctx, struct file *file)
{
#if defined(CONFIG_UNIX)
	struct sock *sk = ctx->ring_sock->sk;
	struct sk_buff_head *head = &sk->sk_receive_queue;
	struct scm_fp_list *fpl;
	struct sk_buff *skb;

	if (likely(!io_file_need_scm(file)))
		return 0;

	/*
	 * See if we can merge this file into an existing skb SCM_RIGHTS
	 * file set. If there's no room, fall back to allocating a new skb
	 * and filling it in.
	 */
	spin_lock_irq(&head->lock);
	skb = skb_peek(head);
	if (skb && UNIXCB(skb).fp->count < SCM_MAX_FD)
		__skb_unlink(skb, head);
	else
		skb = NULL;
	spin_unlock_irq(&head->lock);

	if (!skb) {
		fpl = kzalloc(sizeof(*fpl), GFP_KERNEL);
		if (!fpl)
			return -ENOMEM;

		skb = alloc_skb(0, GFP_KERNEL);
		if (!skb) {
			kfree(fpl);
			return -ENOMEM;
		}

		fpl->user = get_uid(current_user());
		fpl->max = SCM_MAX_FD;
		fpl->count = 0;

		UNIXCB(skb).fp = fpl;
		skb->sk = sk;
		skb->destructor = unix_destruct_scm;
		refcount_add(skb->truesize, &sk->sk_wmem_alloc);
<<<<<<< HEAD
		skb_queue_head(&sk->sk_receive_queue, skb);

		for (i = 0; i < nr; i++) {
			struct file *file = io_file_from_index(ctx, i + offset);

			if (file)
				fput(file);
		}
	} else {
		kfree_skb(skb);
		free_uid(fpl->user);
		kfree(fpl);
	}

	return 0;
}

/*
 * If UNIX sockets are enabled, fd passing can cause a reference cycle which
 * causes regular reference counting to break down. We rely on the UNIX
 * garbage collection to take care of this problem for us.
 */
static int io_sqe_files_scm(struct io_ring_ctx *ctx)
{
	unsigned left, total;
	int ret = 0;

	total = 0;
	left = ctx->nr_user_files;
	while (left) {
		unsigned this_files = min_t(unsigned, left, SCM_MAX_FD);

		ret = __io_sqe_files_scm(ctx, this_files, total);
		if (ret)
			break;
		left -= this_files;
		total += this_files;
	}

	if (!ret)
		return 0;

	while (total < ctx->nr_user_files) {
		struct file *file = io_file_from_index(ctx, total);

		if (file)
			fput(file);
		total++;
=======
>>>>>>> 980555e9
	}

	fpl = UNIXCB(skb).fp;
	fpl->fp[fpl->count++] = get_file(file);
	unix_inflight(fpl->user, file);
	skb_queue_head(head, skb);
	fput(file);
#endif
	return 0;
}

static void io_rsrc_file_put(struct io_ring_ctx *ctx, struct io_rsrc_put *prsrc)
{
	struct file *file = prsrc->file;
#if defined(CONFIG_UNIX)
	struct sock *sock = ctx->ring_sock->sk;
	struct sk_buff_head list, *head = &sock->sk_receive_queue;
	struct sk_buff *skb;
	int i;

	if (!io_file_need_scm(file)) {
		fput(file);
		return;
	}

	__skb_queue_head_init(&list);

	/*
	 * Find the skb that holds this file in its SCM_RIGHTS. When found,
	 * remove this entry and rearrange the file array.
	 */
	skb = skb_dequeue(head);
	while (skb) {
		struct scm_fp_list *fp;

		fp = UNIXCB(skb).fp;
		for (i = 0; i < fp->count; i++) {
			int left;

			if (fp->fp[i] != file)
				continue;

			unix_notinflight(fp->user, fp->fp[i]);
			left = fp->count - 1 - i;
			if (left) {
				memmove(&fp->fp[i], &fp->fp[i + 1],
						left * sizeof(struct file *));
			}
			fp->count--;
			if (!fp->count) {
				kfree_skb(skb);
				skb = NULL;
			} else {
				__skb_queue_tail(&list, skb);
			}
			fput(file);
			file = NULL;
			break;
		}

		if (!file)
			break;

		__skb_queue_tail(&list, skb);

		skb = skb_dequeue(head);
	}

	if (skb_peek(&list)) {
		spin_lock_irq(&head->lock);
		while ((skb = __skb_dequeue(&list)) != NULL)
			__skb_queue_tail(head, skb);
		spin_unlock_irq(&head->lock);
	}
#else
	fput(file);
#endif
}

static void __io_rsrc_put_work(struct io_rsrc_node *ref_node)
{
	struct io_rsrc_data *rsrc_data = ref_node->rsrc_data;
	struct io_ring_ctx *ctx = rsrc_data->ctx;
	struct io_rsrc_put *prsrc, *tmp;

	list_for_each_entry_safe(prsrc, tmp, &ref_node->rsrc_list, list) {
		list_del(&prsrc->list);

		if (prsrc->tag) {
			if (ctx->flags & IORING_SETUP_IOPOLL)
				mutex_lock(&ctx->uring_lock);

			spin_lock(&ctx->completion_lock);
			io_fill_cqe_aux(ctx, prsrc->tag, 0, 0);
			io_commit_cqring(ctx);
			spin_unlock(&ctx->completion_lock);
			io_cqring_ev_posted(ctx);

			if (ctx->flags & IORING_SETUP_IOPOLL)
				mutex_unlock(&ctx->uring_lock);
		}

		rsrc_data->do_put(ctx, prsrc);
		kfree(prsrc);
	}

	io_rsrc_node_destroy(ref_node);
	if (atomic_dec_and_test(&rsrc_data->refs))
		complete(&rsrc_data->done);
}

static void io_rsrc_put_work(struct work_struct *work)
{
	struct io_ring_ctx *ctx;
	struct llist_node *node;

	ctx = container_of(work, struct io_ring_ctx, rsrc_put_work.work);
	node = llist_del_all(&ctx->rsrc_put_llist);

	while (node) {
		struct io_rsrc_node *ref_node;
		struct llist_node *next = node->next;

		ref_node = llist_entry(node, struct io_rsrc_node, llist);
		__io_rsrc_put_work(ref_node);
		node = next;
	}
}

static int io_sqe_files_register(struct io_ring_ctx *ctx, void __user *arg,
				 unsigned nr_args, u64 __user *tags)
{
	__s32 __user *fds = (__s32 __user *) arg;
	struct file *file;
	int fd, ret;
	unsigned i;

	if (ctx->file_data)
		return -EBUSY;
	if (!nr_args)
		return -EINVAL;
	if (nr_args > IORING_MAX_FIXED_FILES)
		return -EMFILE;
	if (nr_args > rlimit(RLIMIT_NOFILE))
		return -EMFILE;
	ret = io_rsrc_node_switch_start(ctx);
	if (ret)
		return ret;
	ret = io_rsrc_data_alloc(ctx, io_rsrc_file_put, tags, nr_args,
				 &ctx->file_data);
	if (ret)
		return ret;

	if (!io_alloc_file_tables(&ctx->file_table, nr_args)) {
		io_rsrc_data_free(ctx->file_data);
		ctx->file_data = NULL;
		return -ENOMEM;
	}

	for (i = 0; i < nr_args; i++, ctx->nr_user_files++) {
		struct io_fixed_file *file_slot;

		if (fds && copy_from_user(&fd, &fds[i], sizeof(fd))) {
			ret = -EFAULT;
			goto fail;
		}
		/* allow sparse sets */
		if (!fds || fd == -1) {
			ret = -EINVAL;
			if (unlikely(*io_get_tag_slot(ctx->file_data, i)))
				goto fail;
			continue;
		}

		file = fget(fd);
		ret = -EBADF;
		if (unlikely(!file))
			goto fail;

		/*
		 * Don't allow io_uring instances to be registered. If UNIX
		 * isn't enabled, then this causes a reference cycle and this
		 * instance can never get freed. If UNIX is enabled we'll
		 * handle it just fine, but there's still no point in allowing
		 * a ring fd as it doesn't support regular read/write anyway.
		 */
		if (file->f_op == &io_uring_fops) {
			fput(file);
			goto fail;
		}
		ret = io_scm_file_account(ctx, file);
		if (ret) {
			fput(file);
			goto fail;
		}
		file_slot = io_fixed_file_slot(&ctx->file_table, i);
		io_fixed_file_set(file_slot, file);
		io_file_bitmap_set(&ctx->file_table, i);
	}

	io_rsrc_node_switch(ctx, NULL);
	return 0;
fail:
	__io_sqe_files_unregister(ctx);
	return ret;
}

static int io_queue_rsrc_removal(struct io_rsrc_data *data, unsigned idx,
				 struct io_rsrc_node *node, void *rsrc)
{
	u64 *tag_slot = io_get_tag_slot(data, idx);
	struct io_rsrc_put *prsrc;

	prsrc = kzalloc(sizeof(*prsrc), GFP_KERNEL);
	if (!prsrc)
		return -ENOMEM;

	prsrc->tag = *tag_slot;
	*tag_slot = 0;
	prsrc->rsrc = rsrc;
	list_add(&prsrc->list, &node->rsrc_list);
	return 0;
}

static int io_install_fixed_file(struct io_kiocb *req, struct file *file,
				 unsigned int issue_flags, u32 slot_index)
	__must_hold(&req->ctx->uring_lock)
{
	struct io_ring_ctx *ctx = req->ctx;
	bool needs_switch = false;
	struct io_fixed_file *file_slot;
	int ret;

	if (file->f_op == &io_uring_fops)
		return -EBADF;
	if (!ctx->file_data)
		return -ENXIO;
	if (slot_index >= ctx->nr_user_files)
		return -EINVAL;

	slot_index = array_index_nospec(slot_index, ctx->nr_user_files);
	file_slot = io_fixed_file_slot(&ctx->file_table, slot_index);

	if (file_slot->file_ptr) {
		struct file *old_file;

		ret = io_rsrc_node_switch_start(ctx);
		if (ret)
			goto err;

		old_file = (struct file *)(file_slot->file_ptr & FFS_MASK);
		ret = io_queue_rsrc_removal(ctx->file_data, slot_index,
					    ctx->rsrc_node, old_file);
		if (ret)
			goto err;
		file_slot->file_ptr = 0;
		io_file_bitmap_clear(&ctx->file_table, slot_index);
		needs_switch = true;
	}

	ret = io_scm_file_account(ctx, file);
	if (!ret) {
		*io_get_tag_slot(ctx->file_data, slot_index) = 0;
		io_fixed_file_set(file_slot, file);
		io_file_bitmap_set(&ctx->file_table, slot_index);
	}
err:
	if (needs_switch)
		io_rsrc_node_switch(ctx, ctx->file_data);
	if (ret)
		fput(file);
	return ret;
}

static int __io_close_fixed(struct io_kiocb *req, unsigned int issue_flags,
			    unsigned int offset)
{
	struct io_ring_ctx *ctx = req->ctx;
	struct io_fixed_file *file_slot;
	struct file *file;
	int ret;

	io_ring_submit_lock(ctx, issue_flags);
	ret = -ENXIO;
	if (unlikely(!ctx->file_data))
		goto out;
	ret = -EINVAL;
	if (offset >= ctx->nr_user_files)
		goto out;
	ret = io_rsrc_node_switch_start(ctx);
	if (ret)
		goto out;

	offset = array_index_nospec(offset, ctx->nr_user_files);
	file_slot = io_fixed_file_slot(&ctx->file_table, offset);
	ret = -EBADF;
	if (!file_slot->file_ptr)
		goto out;

	file = (struct file *)(file_slot->file_ptr & FFS_MASK);
	ret = io_queue_rsrc_removal(ctx->file_data, offset, ctx->rsrc_node, file);
	if (ret)
		goto out;

	file_slot->file_ptr = 0;
	io_file_bitmap_clear(&ctx->file_table, offset);
	io_rsrc_node_switch(ctx, ctx->file_data);
	ret = 0;
out:
	io_ring_submit_unlock(ctx, issue_flags);
	return ret;
}

static inline int io_close_fixed(struct io_kiocb *req, unsigned int issue_flags)
{
	return __io_close_fixed(req, issue_flags, req->close.file_slot - 1);
}

static int __io_sqe_files_update(struct io_ring_ctx *ctx,
				 struct io_uring_rsrc_update2 *up,
				 unsigned nr_args)
{
	u64 __user *tags = u64_to_user_ptr(up->tags);
	__s32 __user *fds = u64_to_user_ptr(up->data);
	struct io_rsrc_data *data = ctx->file_data;
	struct io_fixed_file *file_slot;
	struct file *file;
	int fd, i, err = 0;
	unsigned int done;
	bool needs_switch = false;

	if (!ctx->file_data)
		return -ENXIO;
	if (up->offset + nr_args > ctx->nr_user_files)
		return -EINVAL;

	for (done = 0; done < nr_args; done++) {
		u64 tag = 0;

		if ((tags && copy_from_user(&tag, &tags[done], sizeof(tag))) ||
		    copy_from_user(&fd, &fds[done], sizeof(fd))) {
			err = -EFAULT;
			break;
		}
		if ((fd == IORING_REGISTER_FILES_SKIP || fd == -1) && tag) {
			err = -EINVAL;
			break;
		}
		if (fd == IORING_REGISTER_FILES_SKIP)
			continue;

		i = array_index_nospec(up->offset + done, ctx->nr_user_files);
		file_slot = io_fixed_file_slot(&ctx->file_table, i);

		if (file_slot->file_ptr) {
			file = (struct file *)(file_slot->file_ptr & FFS_MASK);
			err = io_queue_rsrc_removal(data, i, ctx->rsrc_node, file);
			if (err)
				break;
			file_slot->file_ptr = 0;
			io_file_bitmap_clear(&ctx->file_table, i);
			needs_switch = true;
		}
		if (fd != -1) {
			file = fget(fd);
			if (!file) {
				err = -EBADF;
				break;
			}
			/*
			 * Don't allow io_uring instances to be registered. If
			 * UNIX isn't enabled, then this causes a reference
			 * cycle and this instance can never get freed. If UNIX
			 * is enabled we'll handle it just fine, but there's
			 * still no point in allowing a ring fd as it doesn't
			 * support regular read/write anyway.
			 */
			if (file->f_op == &io_uring_fops) {
				fput(file);
				err = -EBADF;
				break;
			}
<<<<<<< HEAD
			*io_get_tag_slot(data, i) = tag;
			io_fixed_file_set(file_slot, file);
			err = io_sqe_file_register(ctx, file, i);
=======
			err = io_scm_file_account(ctx, file);
>>>>>>> 980555e9
			if (err) {
				fput(file);
				break;
			}
			*io_get_tag_slot(data, i) = tag;
			io_fixed_file_set(file_slot, file);
			io_file_bitmap_set(&ctx->file_table, i);
		}
	}

	if (needs_switch)
		io_rsrc_node_switch(ctx, data);
	return done ? done : err;
}

static struct io_wq *io_init_wq_offload(struct io_ring_ctx *ctx,
					struct task_struct *task)
{
	struct io_wq_hash *hash;
	struct io_wq_data data;
	unsigned int concurrency;

	mutex_lock(&ctx->uring_lock);
	hash = ctx->hash_map;
	if (!hash) {
		hash = kzalloc(sizeof(*hash), GFP_KERNEL);
		if (!hash) {
			mutex_unlock(&ctx->uring_lock);
			return ERR_PTR(-ENOMEM);
		}
		refcount_set(&hash->refs, 1);
		init_waitqueue_head(&hash->wait);
		ctx->hash_map = hash;
	}
	mutex_unlock(&ctx->uring_lock);

	data.hash = hash;
	data.task = task;
	data.free_work = io_wq_free_work;
	data.do_work = io_wq_submit_work;

	/* Do QD, or 4 * CPUS, whatever is smallest */
	concurrency = min(ctx->sq_entries, 4 * num_online_cpus());

	return io_wq_create(concurrency, &data);
}

static __cold int io_uring_alloc_task_context(struct task_struct *task,
					      struct io_ring_ctx *ctx)
{
	struct io_uring_task *tctx;
	int ret;

	tctx = kzalloc(sizeof(*tctx), GFP_KERNEL);
	if (unlikely(!tctx))
		return -ENOMEM;

	tctx->registered_rings = kcalloc(IO_RINGFD_REG_MAX,
					 sizeof(struct file *), GFP_KERNEL);
	if (unlikely(!tctx->registered_rings)) {
		kfree(tctx);
		return -ENOMEM;
	}

	ret = percpu_counter_init(&tctx->inflight, 0, GFP_KERNEL);
	if (unlikely(ret)) {
		kfree(tctx->registered_rings);
		kfree(tctx);
		return ret;
	}

	tctx->io_wq = io_init_wq_offload(ctx, task);
	if (IS_ERR(tctx->io_wq)) {
		ret = PTR_ERR(tctx->io_wq);
		percpu_counter_destroy(&tctx->inflight);
		kfree(tctx->registered_rings);
		kfree(tctx);
		return ret;
	}

	xa_init(&tctx->xa);
	init_waitqueue_head(&tctx->wait);
	atomic_set(&tctx->in_idle, 0);
	task->io_uring = tctx;
	spin_lock_init(&tctx->task_lock);
	INIT_WQ_LIST(&tctx->task_list);
	INIT_WQ_LIST(&tctx->prio_task_list);
	init_task_work(&tctx->task_work, tctx_task_work);
	return 0;
}

void __io_uring_free(struct task_struct *tsk)
{
	struct io_uring_task *tctx = tsk->io_uring;

	WARN_ON_ONCE(!xa_empty(&tctx->xa));
	WARN_ON_ONCE(tctx->io_wq);
	WARN_ON_ONCE(tctx->cached_refs);

	kfree(tctx->registered_rings);
	percpu_counter_destroy(&tctx->inflight);
	kfree(tctx);
	tsk->io_uring = NULL;
}

static __cold int io_sq_offload_create(struct io_ring_ctx *ctx,
				       struct io_uring_params *p)
{
	int ret;

	/* Retain compatibility with failing for an invalid attach attempt */
	if ((ctx->flags & (IORING_SETUP_ATTACH_WQ | IORING_SETUP_SQPOLL)) ==
				IORING_SETUP_ATTACH_WQ) {
		struct fd f;

		f = fdget(p->wq_fd);
		if (!f.file)
			return -ENXIO;
		if (f.file->f_op != &io_uring_fops) {
			fdput(f);
			return -EINVAL;
		}
		fdput(f);
	}
	if (ctx->flags & IORING_SETUP_SQPOLL) {
		struct task_struct *tsk;
		struct io_sq_data *sqd;
		bool attached;

		ret = security_uring_sqpoll();
		if (ret)
			return ret;

		sqd = io_get_sq_data(p, &attached);
		if (IS_ERR(sqd)) {
			ret = PTR_ERR(sqd);
			goto err;
		}

		ctx->sq_creds = get_current_cred();
		ctx->sq_data = sqd;
		ctx->sq_thread_idle = msecs_to_jiffies(p->sq_thread_idle);
		if (!ctx->sq_thread_idle)
			ctx->sq_thread_idle = HZ;

		io_sq_thread_park(sqd);
		list_add(&ctx->sqd_list, &sqd->ctx_list);
		io_sqd_update_thread_idle(sqd);
		/* don't attach to a dying SQPOLL thread, would be racy */
		ret = (attached && !sqd->thread) ? -ENXIO : 0;
		io_sq_thread_unpark(sqd);

		if (ret < 0)
			goto err;
		if (attached)
			return 0;

		if (p->flags & IORING_SETUP_SQ_AFF) {
			int cpu = p->sq_thread_cpu;

			ret = -EINVAL;
			if (cpu >= nr_cpu_ids || !cpu_online(cpu))
				goto err_sqpoll;
			sqd->sq_cpu = cpu;
		} else {
			sqd->sq_cpu = -1;
		}

		sqd->task_pid = current->pid;
		sqd->task_tgid = current->tgid;
		tsk = create_io_thread(io_sq_thread, sqd, NUMA_NO_NODE);
		if (IS_ERR(tsk)) {
			ret = PTR_ERR(tsk);
			goto err_sqpoll;
		}

		sqd->thread = tsk;
		ret = io_uring_alloc_task_context(tsk, ctx);
		wake_up_new_task(tsk);
		if (ret)
			goto err;
	} else if (p->flags & IORING_SETUP_SQ_AFF) {
		/* Can't have SQ_AFF without SQPOLL */
		ret = -EINVAL;
		goto err;
	}

	return 0;
err_sqpoll:
	complete(&ctx->sq_data->exited);
err:
	io_sq_thread_finish(ctx);
	return ret;
}

static inline void __io_unaccount_mem(struct user_struct *user,
				      unsigned long nr_pages)
{
	atomic_long_sub(nr_pages, &user->locked_vm);
}

static inline int __io_account_mem(struct user_struct *user,
				   unsigned long nr_pages)
{
	unsigned long page_limit, cur_pages, new_pages;

	/* Don't allow more pages than we can safely lock */
	page_limit = rlimit(RLIMIT_MEMLOCK) >> PAGE_SHIFT;

	do {
		cur_pages = atomic_long_read(&user->locked_vm);
		new_pages = cur_pages + nr_pages;
		if (new_pages > page_limit)
			return -ENOMEM;
	} while (atomic_long_cmpxchg(&user->locked_vm, cur_pages,
					new_pages) != cur_pages);

	return 0;
}

static void io_unaccount_mem(struct io_ring_ctx *ctx, unsigned long nr_pages)
{
	if (ctx->user)
		__io_unaccount_mem(ctx->user, nr_pages);

	if (ctx->mm_account)
		atomic64_sub(nr_pages, &ctx->mm_account->pinned_vm);
}

static int io_account_mem(struct io_ring_ctx *ctx, unsigned long nr_pages)
{
	int ret;

	if (ctx->user) {
		ret = __io_account_mem(ctx->user, nr_pages);
		if (ret)
			return ret;
	}

	if (ctx->mm_account)
		atomic64_add(nr_pages, &ctx->mm_account->pinned_vm);

	return 0;
}

static void io_mem_free(void *ptr)
{
	struct page *page;

	if (!ptr)
		return;

	page = virt_to_head_page(ptr);
	if (put_page_testzero(page))
		free_compound_page(page);
}

static void *io_mem_alloc(size_t size)
{
	gfp_t gfp = GFP_KERNEL_ACCOUNT | __GFP_ZERO | __GFP_NOWARN | __GFP_COMP;

	return (void *) __get_free_pages(gfp, get_order(size));
}

static unsigned long rings_size(struct io_ring_ctx *ctx, unsigned int sq_entries,
				unsigned int cq_entries, size_t *sq_offset)
{
	struct io_rings *rings;
	size_t off, sq_array_size;

	off = struct_size(rings, cqes, cq_entries);
	if (off == SIZE_MAX)
		return SIZE_MAX;
	if (ctx->flags & IORING_SETUP_CQE32) {
		if (check_shl_overflow(off, 1, &off))
			return SIZE_MAX;
	}

#ifdef CONFIG_SMP
	off = ALIGN(off, SMP_CACHE_BYTES);
	if (off == 0)
		return SIZE_MAX;
#endif

	if (sq_offset)
		*sq_offset = off;

	sq_array_size = array_size(sizeof(u32), sq_entries);
	if (sq_array_size == SIZE_MAX)
		return SIZE_MAX;

	if (check_add_overflow(off, sq_array_size, &off))
		return SIZE_MAX;

	return off;
}

static void io_buffer_unmap(struct io_ring_ctx *ctx, struct io_mapped_ubuf **slot)
{
	struct io_mapped_ubuf *imu = *slot;
	unsigned int i;

	if (imu != ctx->dummy_ubuf) {
		for (i = 0; i < imu->nr_bvecs; i++)
			unpin_user_page(imu->bvec[i].bv_page);
		if (imu->acct_pages)
			io_unaccount_mem(ctx, imu->acct_pages);
		kvfree(imu);
	}
	*slot = NULL;
}

static void io_rsrc_buf_put(struct io_ring_ctx *ctx, struct io_rsrc_put *prsrc)
{
	io_buffer_unmap(ctx, &prsrc->buf);
	prsrc->buf = NULL;
}

static void __io_sqe_buffers_unregister(struct io_ring_ctx *ctx)
{
	unsigned int i;

	for (i = 0; i < ctx->nr_user_bufs; i++)
		io_buffer_unmap(ctx, &ctx->user_bufs[i]);
	kfree(ctx->user_bufs);
	io_rsrc_data_free(ctx->buf_data);
	ctx->user_bufs = NULL;
	ctx->buf_data = NULL;
	ctx->nr_user_bufs = 0;
}

static int io_sqe_buffers_unregister(struct io_ring_ctx *ctx)
{
	int ret;

	if (!ctx->buf_data)
		return -ENXIO;

	ret = io_rsrc_ref_quiesce(ctx->buf_data, ctx);
	if (!ret)
		__io_sqe_buffers_unregister(ctx);
	return ret;
}

static int io_copy_iov(struct io_ring_ctx *ctx, struct iovec *dst,
		       void __user *arg, unsigned index)
{
	struct iovec __user *src;

#ifdef CONFIG_COMPAT
	if (ctx->compat) {
		struct compat_iovec __user *ciovs;
		struct compat_iovec ciov;

		ciovs = (struct compat_iovec __user *) arg;
		if (copy_from_user(&ciov, &ciovs[index], sizeof(ciov)))
			return -EFAULT;

		dst->iov_base = u64_to_user_ptr((u64)ciov.iov_base);
		dst->iov_len = ciov.iov_len;
		return 0;
	}
#endif
	src = (struct iovec __user *) arg;
	if (copy_from_user(dst, &src[index], sizeof(*dst)))
		return -EFAULT;
	return 0;
}

/*
 * Not super efficient, but this is just a registration time. And we do cache
 * the last compound head, so generally we'll only do a full search if we don't
 * match that one.
 *
 * We check if the given compound head page has already been accounted, to
 * avoid double accounting it. This allows us to account the full size of the
 * page, not just the constituent pages of a huge page.
 */
static bool headpage_already_acct(struct io_ring_ctx *ctx, struct page **pages,
				  int nr_pages, struct page *hpage)
{
	int i, j;

	/* check current page array */
	for (i = 0; i < nr_pages; i++) {
		if (!PageCompound(pages[i]))
			continue;
		if (compound_head(pages[i]) == hpage)
			return true;
	}

	/* check previously registered pages */
	for (i = 0; i < ctx->nr_user_bufs; i++) {
		struct io_mapped_ubuf *imu = ctx->user_bufs[i];

		for (j = 0; j < imu->nr_bvecs; j++) {
			if (!PageCompound(imu->bvec[j].bv_page))
				continue;
			if (compound_head(imu->bvec[j].bv_page) == hpage)
				return true;
		}
	}

	return false;
}

static int io_buffer_account_pin(struct io_ring_ctx *ctx, struct page **pages,
				 int nr_pages, struct io_mapped_ubuf *imu,
				 struct page **last_hpage)
{
	int i, ret;

	imu->acct_pages = 0;
	for (i = 0; i < nr_pages; i++) {
		if (!PageCompound(pages[i])) {
			imu->acct_pages++;
		} else {
			struct page *hpage;

			hpage = compound_head(pages[i]);
			if (hpage == *last_hpage)
				continue;
			*last_hpage = hpage;
			if (headpage_already_acct(ctx, pages, i, hpage))
				continue;
			imu->acct_pages += page_size(hpage) >> PAGE_SHIFT;
		}
	}

	if (!imu->acct_pages)
		return 0;

	ret = io_account_mem(ctx, imu->acct_pages);
	if (ret)
		imu->acct_pages = 0;
	return ret;
}

static struct page **io_pin_pages(unsigned long ubuf, unsigned long len,
				  int *npages)
{
	unsigned long start, end, nr_pages;
	struct vm_area_struct **vmas = NULL;
	struct page **pages = NULL;
	int i, pret, ret = -ENOMEM;

	end = (ubuf + len + PAGE_SIZE - 1) >> PAGE_SHIFT;
	start = ubuf >> PAGE_SHIFT;
	nr_pages = end - start;

	pages = kvmalloc_array(nr_pages, sizeof(struct page *), GFP_KERNEL);
	if (!pages)
		goto done;

	vmas = kvmalloc_array(nr_pages, sizeof(struct vm_area_struct *),
			      GFP_KERNEL);
	if (!vmas)
		goto done;

	ret = 0;
	mmap_read_lock(current->mm);
	pret = pin_user_pages(ubuf, nr_pages, FOLL_WRITE | FOLL_LONGTERM,
			      pages, vmas);
	if (pret == nr_pages) {
		/* don't support file backed memory */
		for (i = 0; i < nr_pages; i++) {
			struct vm_area_struct *vma = vmas[i];

			if (vma_is_shmem(vma))
				continue;
			if (vma->vm_file &&
			    !is_file_hugepages(vma->vm_file)) {
				ret = -EOPNOTSUPP;
				break;
			}
		}
		*npages = nr_pages;
	} else {
		ret = pret < 0 ? pret : -EFAULT;
	}
	mmap_read_unlock(current->mm);
	if (ret) {
		/*
		 * if we did partial map, or found file backed vmas,
		 * release any pages we did get
		 */
		if (pret > 0)
			unpin_user_pages(pages, pret);
		goto done;
	}
	ret = 0;
done:
	kvfree(vmas);
	if (ret < 0) {
		kvfree(pages);
		pages = ERR_PTR(ret);
	}
	return pages;
}

static int io_sqe_buffer_register(struct io_ring_ctx *ctx, struct iovec *iov,
				  struct io_mapped_ubuf **pimu,
				  struct page **last_hpage)
{
	struct io_mapped_ubuf *imu = NULL;
	struct page **pages = NULL;
	unsigned long off;
	size_t size;
	int ret, nr_pages, i;

	if (!iov->iov_base) {
		*pimu = ctx->dummy_ubuf;
		return 0;
	}

	*pimu = NULL;
	ret = -ENOMEM;

	pages = io_pin_pages((unsigned long) iov->iov_base, iov->iov_len,
				&nr_pages);
	if (IS_ERR(pages)) {
		ret = PTR_ERR(pages);
		pages = NULL;
		goto done;
	}

	imu = kvmalloc(struct_size(imu, bvec, nr_pages), GFP_KERNEL);
	if (!imu)
		goto done;

	ret = io_buffer_account_pin(ctx, pages, nr_pages, imu, last_hpage);
	if (ret) {
		unpin_user_pages(pages, nr_pages);
		goto done;
	}

	off = (unsigned long) iov->iov_base & ~PAGE_MASK;
	size = iov->iov_len;
	for (i = 0; i < nr_pages; i++) {
		size_t vec_len;

		vec_len = min_t(size_t, size, PAGE_SIZE - off);
		imu->bvec[i].bv_page = pages[i];
		imu->bvec[i].bv_len = vec_len;
		imu->bvec[i].bv_offset = off;
		off = 0;
		size -= vec_len;
	}
	/* store original address for later verification */
	imu->ubuf = (unsigned long) iov->iov_base;
	imu->ubuf_end = imu->ubuf + iov->iov_len;
	imu->nr_bvecs = nr_pages;
	*pimu = imu;
	ret = 0;
done:
	if (ret)
		kvfree(imu);
	kvfree(pages);
	return ret;
}

static int io_buffers_map_alloc(struct io_ring_ctx *ctx, unsigned int nr_args)
{
	ctx->user_bufs = kcalloc(nr_args, sizeof(*ctx->user_bufs), GFP_KERNEL);
	return ctx->user_bufs ? 0 : -ENOMEM;
}

static int io_buffer_validate(struct iovec *iov)
{
	unsigned long tmp, acct_len = iov->iov_len + (PAGE_SIZE - 1);

	/*
	 * Don't impose further limits on the size and buffer
	 * constraints here, we'll -EINVAL later when IO is
	 * submitted if they are wrong.
	 */
	if (!iov->iov_base)
		return iov->iov_len ? -EFAULT : 0;
	if (!iov->iov_len)
		return -EFAULT;

	/* arbitrary limit, but we need something */
	if (iov->iov_len > SZ_1G)
		return -EFAULT;

	if (check_add_overflow((unsigned long)iov->iov_base, acct_len, &tmp))
		return -EOVERFLOW;

	return 0;
}

static int io_sqe_buffers_register(struct io_ring_ctx *ctx, void __user *arg,
				   unsigned int nr_args, u64 __user *tags)
{
	struct page *last_hpage = NULL;
	struct io_rsrc_data *data;
	int i, ret;
	struct iovec iov;

	if (ctx->user_bufs)
		return -EBUSY;
	if (!nr_args || nr_args > IORING_MAX_REG_BUFFERS)
		return -EINVAL;
	ret = io_rsrc_node_switch_start(ctx);
	if (ret)
		return ret;
	ret = io_rsrc_data_alloc(ctx, io_rsrc_buf_put, tags, nr_args, &data);
	if (ret)
		return ret;
	ret = io_buffers_map_alloc(ctx, nr_args);
	if (ret) {
		io_rsrc_data_free(data);
		return ret;
	}

	for (i = 0; i < nr_args; i++, ctx->nr_user_bufs++) {
		if (arg) {
			ret = io_copy_iov(ctx, &iov, arg, i);
			if (ret)
				break;
			ret = io_buffer_validate(&iov);
			if (ret)
				break;
		} else {
			memset(&iov, 0, sizeof(iov));
		}

		if (!iov.iov_base && *io_get_tag_slot(data, i)) {
			ret = -EINVAL;
			break;
		}

		ret = io_sqe_buffer_register(ctx, &iov, &ctx->user_bufs[i],
					     &last_hpage);
		if (ret)
			break;
	}

	WARN_ON_ONCE(ctx->buf_data);

	ctx->buf_data = data;
	if (ret)
		__io_sqe_buffers_unregister(ctx);
	else
		io_rsrc_node_switch(ctx, NULL);
	return ret;
}

static int __io_sqe_buffers_update(struct io_ring_ctx *ctx,
				   struct io_uring_rsrc_update2 *up,
				   unsigned int nr_args)
{
	u64 __user *tags = u64_to_user_ptr(up->tags);
	struct iovec iov, __user *iovs = u64_to_user_ptr(up->data);
	struct page *last_hpage = NULL;
	bool needs_switch = false;
	__u32 done;
	int i, err;

	if (!ctx->buf_data)
		return -ENXIO;
	if (up->offset + nr_args > ctx->nr_user_bufs)
		return -EINVAL;

	for (done = 0; done < nr_args; done++) {
		struct io_mapped_ubuf *imu;
		int offset = up->offset + done;
		u64 tag = 0;

		err = io_copy_iov(ctx, &iov, iovs, done);
		if (err)
			break;
		if (tags && copy_from_user(&tag, &tags[done], sizeof(tag))) {
			err = -EFAULT;
			break;
		}
		err = io_buffer_validate(&iov);
		if (err)
			break;
		if (!iov.iov_base && tag) {
			err = -EINVAL;
			break;
		}
		err = io_sqe_buffer_register(ctx, &iov, &imu, &last_hpage);
		if (err)
			break;

		i = array_index_nospec(offset, ctx->nr_user_bufs);
		if (ctx->user_bufs[i] != ctx->dummy_ubuf) {
			err = io_queue_rsrc_removal(ctx->buf_data, i,
						    ctx->rsrc_node, ctx->user_bufs[i]);
			if (unlikely(err)) {
				io_buffer_unmap(ctx, &imu);
				break;
			}
			ctx->user_bufs[i] = NULL;
			needs_switch = true;
		}

		ctx->user_bufs[i] = imu;
		*io_get_tag_slot(ctx->buf_data, offset) = tag;
	}

	if (needs_switch)
		io_rsrc_node_switch(ctx, ctx->buf_data);
	return done ? done : err;
}

static int io_eventfd_register(struct io_ring_ctx *ctx, void __user *arg,
			       unsigned int eventfd_async)
{
	struct io_ev_fd *ev_fd;
	__s32 __user *fds = arg;
	int fd;

	ev_fd = rcu_dereference_protected(ctx->io_ev_fd,
					lockdep_is_held(&ctx->uring_lock));
	if (ev_fd)
		return -EBUSY;

	if (copy_from_user(&fd, fds, sizeof(*fds)))
		return -EFAULT;

	ev_fd = kmalloc(sizeof(*ev_fd), GFP_KERNEL);
	if (!ev_fd)
		return -ENOMEM;

	ev_fd->cq_ev_fd = eventfd_ctx_fdget(fd);
	if (IS_ERR(ev_fd->cq_ev_fd)) {
		int ret = PTR_ERR(ev_fd->cq_ev_fd);
		kfree(ev_fd);
		return ret;
	}
	ev_fd->eventfd_async = eventfd_async;
	ctx->has_evfd = true;
	rcu_assign_pointer(ctx->io_ev_fd, ev_fd);
	return 0;
}

static void io_eventfd_put(struct rcu_head *rcu)
{
	struct io_ev_fd *ev_fd = container_of(rcu, struct io_ev_fd, rcu);

	eventfd_ctx_put(ev_fd->cq_ev_fd);
	kfree(ev_fd);
}

static int io_eventfd_unregister(struct io_ring_ctx *ctx)
{
	struct io_ev_fd *ev_fd;

	ev_fd = rcu_dereference_protected(ctx->io_ev_fd,
					lockdep_is_held(&ctx->uring_lock));
	if (ev_fd) {
		ctx->has_evfd = false;
		rcu_assign_pointer(ctx->io_ev_fd, NULL);
		call_rcu(&ev_fd->rcu, io_eventfd_put);
		return 0;
	}

	return -ENXIO;
}

static void io_destroy_buffers(struct io_ring_ctx *ctx)
{
	struct io_buffer_list *bl;
	unsigned long index;
	int i;

	for (i = 0; i < BGID_ARRAY; i++) {
		if (!ctx->io_bl)
			break;
		__io_remove_buffers(ctx, &ctx->io_bl[i], -1U);
	}

	xa_for_each(&ctx->io_bl_xa, index, bl) {
		xa_erase(&ctx->io_bl_xa, bl->bgid);
		__io_remove_buffers(ctx, bl, -1U);
		kfree(bl);
	}

	while (!list_empty(&ctx->io_buffers_pages)) {
		struct page *page;

		page = list_first_entry(&ctx->io_buffers_pages, struct page, lru);
		list_del_init(&page->lru);
		__free_page(page);
	}
}

static void io_req_caches_free(struct io_ring_ctx *ctx)
{
	struct io_submit_state *state = &ctx->submit_state;
	int nr = 0;

	mutex_lock(&ctx->uring_lock);
	io_flush_cached_locked_reqs(ctx, state);

	while (!io_req_cache_empty(ctx)) {
		struct io_wq_work_node *node;
		struct io_kiocb *req;

		node = wq_stack_extract(&state->free_list);
		req = container_of(node, struct io_kiocb, comp_list);
		kmem_cache_free(req_cachep, req);
		nr++;
	}
	if (nr)
		percpu_ref_put_many(&ctx->refs, nr);
	mutex_unlock(&ctx->uring_lock);
}

static void io_wait_rsrc_data(struct io_rsrc_data *data)
{
	if (data && !atomic_dec_and_test(&data->refs))
		wait_for_completion(&data->done);
}

static void io_flush_apoll_cache(struct io_ring_ctx *ctx)
{
	struct async_poll *apoll;

	while (!list_empty(&ctx->apoll_cache)) {
		apoll = list_first_entry(&ctx->apoll_cache, struct async_poll,
						poll.wait.entry);
		list_del(&apoll->poll.wait.entry);
		kfree(apoll);
	}
}

static __cold void io_ring_ctx_free(struct io_ring_ctx *ctx)
{
	io_sq_thread_finish(ctx);

	if (ctx->mm_account) {
		mmdrop(ctx->mm_account);
		ctx->mm_account = NULL;
	}

	io_rsrc_refs_drop(ctx);
	/* __io_rsrc_put_work() may need uring_lock to progress, wait w/o it */
	io_wait_rsrc_data(ctx->buf_data);
	io_wait_rsrc_data(ctx->file_data);

	mutex_lock(&ctx->uring_lock);
	if (ctx->buf_data)
		__io_sqe_buffers_unregister(ctx);
	if (ctx->file_data)
		__io_sqe_files_unregister(ctx);
	if (ctx->rings)
		__io_cqring_overflow_flush(ctx, true);
	io_eventfd_unregister(ctx);
	io_flush_apoll_cache(ctx);
	mutex_unlock(&ctx->uring_lock);
	io_destroy_buffers(ctx);
	if (ctx->sq_creds)
		put_cred(ctx->sq_creds);

	/* there are no registered resources left, nobody uses it */
	if (ctx->rsrc_node)
		io_rsrc_node_destroy(ctx->rsrc_node);
	if (ctx->rsrc_backup_node)
		io_rsrc_node_destroy(ctx->rsrc_backup_node);
	flush_delayed_work(&ctx->rsrc_put_work);
	flush_delayed_work(&ctx->fallback_work);

	WARN_ON_ONCE(!list_empty(&ctx->rsrc_ref_list));
	WARN_ON_ONCE(!llist_empty(&ctx->rsrc_put_llist));

#if defined(CONFIG_UNIX)
	if (ctx->ring_sock) {
		ctx->ring_sock->file = NULL; /* so that iput() is called */
		sock_release(ctx->ring_sock);
	}
#endif
	WARN_ON_ONCE(!list_empty(&ctx->ltimeout_list));

	io_mem_free(ctx->rings);
	io_mem_free(ctx->sq_sqes);

	percpu_ref_exit(&ctx->refs);
	free_uid(ctx->user);
	io_req_caches_free(ctx);
	if (ctx->hash_map)
		io_wq_put_hash(ctx->hash_map);
	kfree(ctx->cancel_hash);
	kfree(ctx->dummy_ubuf);
	kfree(ctx->io_bl);
	xa_destroy(&ctx->io_bl_xa);
	kfree(ctx);
}

static __poll_t io_uring_poll(struct file *file, poll_table *wait)
{
	struct io_ring_ctx *ctx = file->private_data;
	__poll_t mask = 0;

	poll_wait(file, &ctx->cq_wait, wait);
	/*
	 * synchronizes with barrier from wq_has_sleeper call in
	 * io_commit_cqring
	 */
	smp_rmb();
	if (!io_sqring_full(ctx))
		mask |= EPOLLOUT | EPOLLWRNORM;

	/*
	 * Don't flush cqring overflow list here, just do a simple check.
	 * Otherwise there could possible be ABBA deadlock:
	 *      CPU0                    CPU1
	 *      ----                    ----
	 * lock(&ctx->uring_lock);
	 *                              lock(&ep->mtx);
	 *                              lock(&ctx->uring_lock);
	 * lock(&ep->mtx);
	 *
	 * Users may get EPOLLIN meanwhile seeing nothing in cqring, this
	 * pushs them to do the flush.
	 */
	if (io_cqring_events(ctx) ||
	    test_bit(IO_CHECK_CQ_OVERFLOW_BIT, &ctx->check_cq))
		mask |= EPOLLIN | EPOLLRDNORM;

	return mask;
}

static int io_unregister_personality(struct io_ring_ctx *ctx, unsigned id)
{
	const struct cred *creds;

	creds = xa_erase(&ctx->personalities, id);
	if (creds) {
		put_cred(creds);
		return 0;
	}

	return -EINVAL;
}

struct io_tctx_exit {
	struct callback_head		task_work;
	struct completion		completion;
	struct io_ring_ctx		*ctx;
};

static __cold void io_tctx_exit_cb(struct callback_head *cb)
{
	struct io_uring_task *tctx = current->io_uring;
	struct io_tctx_exit *work;

	work = container_of(cb, struct io_tctx_exit, task_work);
	/*
	 * When @in_idle, we're in cancellation and it's racy to remove the
	 * node. It'll be removed by the end of cancellation, just ignore it.
	 */
	if (!atomic_read(&tctx->in_idle))
		io_uring_del_tctx_node((unsigned long)work->ctx);
	complete(&work->completion);
}

static __cold bool io_cancel_ctx_cb(struct io_wq_work *work, void *data)
{
	struct io_kiocb *req = container_of(work, struct io_kiocb, work);

	return req->ctx == data;
}

static __cold void io_ring_exit_work(struct work_struct *work)
{
	struct io_ring_ctx *ctx = container_of(work, struct io_ring_ctx, exit_work);
	unsigned long timeout = jiffies + HZ * 60 * 5;
	unsigned long interval = HZ / 20;
	struct io_tctx_exit exit;
	struct io_tctx_node *node;
	int ret;

	/*
	 * If we're doing polled IO and end up having requests being
	 * submitted async (out-of-line), then completions can come in while
	 * we're waiting for refs to drop. We need to reap these manually,
	 * as nobody else will be looking for them.
	 */
	do {
		io_uring_try_cancel_requests(ctx, NULL, true);
		if (ctx->sq_data) {
			struct io_sq_data *sqd = ctx->sq_data;
			struct task_struct *tsk;

			io_sq_thread_park(sqd);
			tsk = sqd->thread;
			if (tsk && tsk->io_uring && tsk->io_uring->io_wq)
				io_wq_cancel_cb(tsk->io_uring->io_wq,
						io_cancel_ctx_cb, ctx, true);
			io_sq_thread_unpark(sqd);
		}

		io_req_caches_free(ctx);

		if (WARN_ON_ONCE(time_after(jiffies, timeout))) {
			/* there is little hope left, don't run it too often */
			interval = HZ * 60;
		}
	} while (!wait_for_completion_timeout(&ctx->ref_comp, interval));

	init_completion(&exit.completion);
	init_task_work(&exit.task_work, io_tctx_exit_cb);
	exit.ctx = ctx;
	/*
	 * Some may use context even when all refs and requests have been put,
	 * and they are free to do so while still holding uring_lock or
	 * completion_lock, see io_req_task_submit(). Apart from other work,
	 * this lock/unlock section also waits them to finish.
	 */
	mutex_lock(&ctx->uring_lock);
	while (!list_empty(&ctx->tctx_list)) {
		WARN_ON_ONCE(time_after(jiffies, timeout));

		node = list_first_entry(&ctx->tctx_list, struct io_tctx_node,
					ctx_node);
		/* don't spin on a single task if cancellation failed */
		list_rotate_left(&ctx->tctx_list);
		ret = task_work_add(node->task, &exit.task_work, TWA_SIGNAL);
		if (WARN_ON_ONCE(ret))
			continue;

		mutex_unlock(&ctx->uring_lock);
		wait_for_completion(&exit.completion);
		mutex_lock(&ctx->uring_lock);
	}
	mutex_unlock(&ctx->uring_lock);
	spin_lock(&ctx->completion_lock);
	spin_unlock(&ctx->completion_lock);

	io_ring_ctx_free(ctx);
}

/* Returns true if we found and killed one or more timeouts */
static __cold bool io_kill_timeouts(struct io_ring_ctx *ctx,
				    struct task_struct *tsk, bool cancel_all)
{
	struct io_kiocb *req, *tmp;
	int canceled = 0;

	spin_lock(&ctx->completion_lock);
	spin_lock_irq(&ctx->timeout_lock);
	list_for_each_entry_safe(req, tmp, &ctx->timeout_list, timeout.list) {
		if (io_match_task(req, tsk, cancel_all)) {
			io_kill_timeout(req, -ECANCELED);
			canceled++;
		}
	}
	spin_unlock_irq(&ctx->timeout_lock);
	io_commit_cqring(ctx);
	spin_unlock(&ctx->completion_lock);
	if (canceled != 0)
		io_cqring_ev_posted(ctx);
	return canceled != 0;
}

static __cold void io_ring_ctx_wait_and_kill(struct io_ring_ctx *ctx)
{
	unsigned long index;
	struct creds *creds;

	mutex_lock(&ctx->uring_lock);
	percpu_ref_kill(&ctx->refs);
	if (ctx->rings)
		__io_cqring_overflow_flush(ctx, true);
	xa_for_each(&ctx->personalities, index, creds)
		io_unregister_personality(ctx, index);
	mutex_unlock(&ctx->uring_lock);

	/* failed during ring init, it couldn't have issued any requests */
	if (ctx->rings) {
		io_kill_timeouts(ctx, NULL, true);
		io_poll_remove_all(ctx, NULL, true);
		/* if we failed setting up the ctx, we might not have any rings */
		io_iopoll_try_reap_events(ctx);
	}

	INIT_WORK(&ctx->exit_work, io_ring_exit_work);
	/*
	 * Use system_unbound_wq to avoid spawning tons of event kworkers
	 * if we're exiting a ton of rings at the same time. It just adds
	 * noise and overhead, there's no discernable change in runtime
	 * over using system_wq.
	 */
	queue_work(system_unbound_wq, &ctx->exit_work);
}

static int io_uring_release(struct inode *inode, struct file *file)
{
	struct io_ring_ctx *ctx = file->private_data;

	file->private_data = NULL;
	io_ring_ctx_wait_and_kill(ctx);
	return 0;
}

struct io_task_cancel {
	struct task_struct *task;
	bool all;
};

static bool io_cancel_task_cb(struct io_wq_work *work, void *data)
{
	struct io_kiocb *req = container_of(work, struct io_kiocb, work);
	struct io_task_cancel *cancel = data;

	return io_match_task_safe(req, cancel->task, cancel->all);
}

static __cold bool io_cancel_defer_files(struct io_ring_ctx *ctx,
					 struct task_struct *task,
					 bool cancel_all)
{
	struct io_defer_entry *de;
	LIST_HEAD(list);

	spin_lock(&ctx->completion_lock);
	list_for_each_entry_reverse(de, &ctx->defer_list, list) {
		if (io_match_task_safe(de->req, task, cancel_all)) {
			list_cut_position(&list, &ctx->defer_list, &de->list);
			break;
		}
	}
	spin_unlock(&ctx->completion_lock);
	if (list_empty(&list))
		return false;

	while (!list_empty(&list)) {
		de = list_first_entry(&list, struct io_defer_entry, list);
		list_del_init(&de->list);
		io_req_complete_failed(de->req, -ECANCELED);
		kfree(de);
	}
	return true;
}

static __cold bool io_uring_try_cancel_iowq(struct io_ring_ctx *ctx)
{
	struct io_tctx_node *node;
	enum io_wq_cancel cret;
	bool ret = false;

	mutex_lock(&ctx->uring_lock);
	list_for_each_entry(node, &ctx->tctx_list, ctx_node) {
		struct io_uring_task *tctx = node->task->io_uring;

		/*
		 * io_wq will stay alive while we hold uring_lock, because it's
		 * killed after ctx nodes, which requires to take the lock.
		 */
		if (!tctx || !tctx->io_wq)
			continue;
		cret = io_wq_cancel_cb(tctx->io_wq, io_cancel_ctx_cb, ctx, true);
		ret |= (cret != IO_WQ_CANCEL_NOTFOUND);
	}
	mutex_unlock(&ctx->uring_lock);

	return ret;
}

static __cold void io_uring_try_cancel_requests(struct io_ring_ctx *ctx,
						struct task_struct *task,
						bool cancel_all)
{
	struct io_task_cancel cancel = { .task = task, .all = cancel_all, };
	struct io_uring_task *tctx = task ? task->io_uring : NULL;

	/* failed during ring init, it couldn't have issued any requests */
	if (!ctx->rings)
		return;

	while (1) {
		enum io_wq_cancel cret;
		bool ret = false;

		if (!task) {
			ret |= io_uring_try_cancel_iowq(ctx);
		} else if (tctx && tctx->io_wq) {
			/*
			 * Cancels requests of all rings, not only @ctx, but
			 * it's fine as the task is in exit/exec.
			 */
			cret = io_wq_cancel_cb(tctx->io_wq, io_cancel_task_cb,
					       &cancel, true);
			ret |= (cret != IO_WQ_CANCEL_NOTFOUND);
		}

		/* SQPOLL thread does its own polling */
		if ((!(ctx->flags & IORING_SETUP_SQPOLL) && cancel_all) ||
		    (ctx->sq_data && ctx->sq_data->thread == current)) {
			while (!wq_list_empty(&ctx->iopoll_list)) {
				io_iopoll_try_reap_events(ctx);
				ret = true;
			}
		}

		ret |= io_cancel_defer_files(ctx, task, cancel_all);
		ret |= io_poll_remove_all(ctx, task, cancel_all);
		ret |= io_kill_timeouts(ctx, task, cancel_all);
		if (task)
			ret |= io_run_task_work();
		if (!ret)
			break;
		cond_resched();
	}
}

static int __io_uring_add_tctx_node(struct io_ring_ctx *ctx)
{
	struct io_uring_task *tctx = current->io_uring;
	struct io_tctx_node *node;
	int ret;

	if (unlikely(!tctx)) {
		ret = io_uring_alloc_task_context(current, ctx);
		if (unlikely(ret))
			return ret;

		tctx = current->io_uring;
		if (ctx->iowq_limits_set) {
			unsigned int limits[2] = { ctx->iowq_limits[0],
						   ctx->iowq_limits[1], };

			ret = io_wq_max_workers(tctx->io_wq, limits);
			if (ret)
				return ret;
		}
	}
	if (!xa_load(&tctx->xa, (unsigned long)ctx)) {
		node = kmalloc(sizeof(*node), GFP_KERNEL);
		if (!node)
			return -ENOMEM;
		node->ctx = ctx;
		node->task = current;

		ret = xa_err(xa_store(&tctx->xa, (unsigned long)ctx,
					node, GFP_KERNEL));
		if (ret) {
			kfree(node);
			return ret;
		}

		mutex_lock(&ctx->uring_lock);
		list_add(&node->ctx_node, &ctx->tctx_list);
		mutex_unlock(&ctx->uring_lock);
	}
	tctx->last = ctx;
	return 0;
}

/*
 * Note that this task has used io_uring. We use it for cancelation purposes.
 */
static inline int io_uring_add_tctx_node(struct io_ring_ctx *ctx)
{
	struct io_uring_task *tctx = current->io_uring;

	if (likely(tctx && tctx->last == ctx))
		return 0;
	return __io_uring_add_tctx_node(ctx);
}

/*
 * Remove this io_uring_file -> task mapping.
 */
static __cold void io_uring_del_tctx_node(unsigned long index)
{
	struct io_uring_task *tctx = current->io_uring;
	struct io_tctx_node *node;

	if (!tctx)
		return;
	node = xa_erase(&tctx->xa, index);
	if (!node)
		return;

	WARN_ON_ONCE(current != node->task);
	WARN_ON_ONCE(list_empty(&node->ctx_node));

	mutex_lock(&node->ctx->uring_lock);
	list_del(&node->ctx_node);
	mutex_unlock(&node->ctx->uring_lock);

	if (tctx->last == node->ctx)
		tctx->last = NULL;
	kfree(node);
}

static __cold void io_uring_clean_tctx(struct io_uring_task *tctx)
{
	struct io_wq *wq = tctx->io_wq;
	struct io_tctx_node *node;
	unsigned long index;

	xa_for_each(&tctx->xa, index, node) {
		io_uring_del_tctx_node(index);
		cond_resched();
	}
	if (wq) {
		/*
		 * Must be after io_uring_del_tctx_node() (removes nodes under
		 * uring_lock) to avoid race with io_uring_try_cancel_iowq().
		 */
		io_wq_put_and_exit(wq);
		tctx->io_wq = NULL;
	}
}

static s64 tctx_inflight(struct io_uring_task *tctx, bool tracked)
{
	if (tracked)
		return 0;
	return percpu_counter_sum(&tctx->inflight);
}

/*
 * Find any io_uring ctx that this task has registered or done IO on, and cancel
 * requests. @sqd should be not-null IFF it's an SQPOLL thread cancellation.
 */
static __cold void io_uring_cancel_generic(bool cancel_all,
					   struct io_sq_data *sqd)
{
	struct io_uring_task *tctx = current->io_uring;
	struct io_ring_ctx *ctx;
	s64 inflight;
	DEFINE_WAIT(wait);

	WARN_ON_ONCE(sqd && sqd->thread != current);

	if (!current->io_uring)
		return;
	if (tctx->io_wq)
		io_wq_exit_start(tctx->io_wq);

	atomic_inc(&tctx->in_idle);
	do {
		io_uring_drop_tctx_refs(current);
		/* read completions before cancelations */
		inflight = tctx_inflight(tctx, !cancel_all);
		if (!inflight)
			break;

		if (!sqd) {
			struct io_tctx_node *node;
			unsigned long index;

			xa_for_each(&tctx->xa, index, node) {
				/* sqpoll task will cancel all its requests */
				if (node->ctx->sq_data)
					continue;
				io_uring_try_cancel_requests(node->ctx, current,
							     cancel_all);
			}
		} else {
			list_for_each_entry(ctx, &sqd->ctx_list, sqd_list)
				io_uring_try_cancel_requests(ctx, current,
							     cancel_all);
		}

		prepare_to_wait(&tctx->wait, &wait, TASK_INTERRUPTIBLE);
		io_run_task_work();
		io_uring_drop_tctx_refs(current);

		/*
		 * If we've seen completions, retry without waiting. This
		 * avoids a race where a completion comes in before we did
		 * prepare_to_wait().
		 */
		if (inflight == tctx_inflight(tctx, !cancel_all))
			schedule();
		finish_wait(&tctx->wait, &wait);
	} while (1);

	io_uring_clean_tctx(tctx);
	if (cancel_all) {
		/*
		 * We shouldn't run task_works after cancel, so just leave
		 * ->in_idle set for normal exit.
		 */
		atomic_dec(&tctx->in_idle);
		/* for exec all current's requests should be gone, kill tctx */
		__io_uring_free(current);
	}
}

void __io_uring_cancel(bool cancel_all)
{
	io_uring_cancel_generic(cancel_all, NULL);
}

void io_uring_unreg_ringfd(void)
{
	struct io_uring_task *tctx = current->io_uring;
	int i;

	for (i = 0; i < IO_RINGFD_REG_MAX; i++) {
		if (tctx->registered_rings[i]) {
			fput(tctx->registered_rings[i]);
			tctx->registered_rings[i] = NULL;
		}
	}
}

static int io_ring_add_registered_fd(struct io_uring_task *tctx, int fd,
				     int start, int end)
{
	struct file *file;
	int offset;

	for (offset = start; offset < end; offset++) {
		offset = array_index_nospec(offset, IO_RINGFD_REG_MAX);
		if (tctx->registered_rings[offset])
			continue;

		file = fget(fd);
		if (!file) {
			return -EBADF;
		} else if (file->f_op != &io_uring_fops) {
			fput(file);
			return -EOPNOTSUPP;
		}
		tctx->registered_rings[offset] = file;
		return offset;
	}

	return -EBUSY;
}

/*
 * Register a ring fd to avoid fdget/fdput for each io_uring_enter()
 * invocation. User passes in an array of struct io_uring_rsrc_update
 * with ->data set to the ring_fd, and ->offset given for the desired
 * index. If no index is desired, application may set ->offset == -1U
 * and we'll find an available index. Returns number of entries
 * successfully processed, or < 0 on error if none were processed.
 */
static int io_ringfd_register(struct io_ring_ctx *ctx, void __user *__arg,
			      unsigned nr_args)
{
	struct io_uring_rsrc_update __user *arg = __arg;
	struct io_uring_rsrc_update reg;
	struct io_uring_task *tctx;
	int ret, i;

	if (!nr_args || nr_args > IO_RINGFD_REG_MAX)
		return -EINVAL;

	mutex_unlock(&ctx->uring_lock);
	ret = io_uring_add_tctx_node(ctx);
	mutex_lock(&ctx->uring_lock);
	if (ret)
		return ret;

	tctx = current->io_uring;
	for (i = 0; i < nr_args; i++) {
		int start, end;

		if (copy_from_user(&reg, &arg[i], sizeof(reg))) {
			ret = -EFAULT;
			break;
		}

		if (reg.resv) {
			ret = -EINVAL;
			break;
		}

		if (reg.offset == -1U) {
			start = 0;
			end = IO_RINGFD_REG_MAX;
		} else {
			if (reg.offset >= IO_RINGFD_REG_MAX) {
				ret = -EINVAL;
				break;
			}
			start = reg.offset;
			end = start + 1;
		}

		ret = io_ring_add_registered_fd(tctx, reg.data, start, end);
		if (ret < 0)
			break;

		reg.offset = ret;
		if (copy_to_user(&arg[i], &reg, sizeof(reg))) {
			fput(tctx->registered_rings[reg.offset]);
			tctx->registered_rings[reg.offset] = NULL;
			ret = -EFAULT;
			break;
		}
	}

	return i ? i : ret;
}

static int io_ringfd_unregister(struct io_ring_ctx *ctx, void __user *__arg,
				unsigned nr_args)
{
	struct io_uring_rsrc_update __user *arg = __arg;
	struct io_uring_task *tctx = current->io_uring;
	struct io_uring_rsrc_update reg;
	int ret = 0, i;

	if (!nr_args || nr_args > IO_RINGFD_REG_MAX)
		return -EINVAL;
	if (!tctx)
		return 0;

	for (i = 0; i < nr_args; i++) {
		if (copy_from_user(&reg, &arg[i], sizeof(reg))) {
			ret = -EFAULT;
			break;
		}
		if (reg.resv || reg.data || reg.offset >= IO_RINGFD_REG_MAX) {
			ret = -EINVAL;
			break;
		}

		reg.offset = array_index_nospec(reg.offset, IO_RINGFD_REG_MAX);
		if (tctx->registered_rings[reg.offset]) {
			fput(tctx->registered_rings[reg.offset]);
			tctx->registered_rings[reg.offset] = NULL;
		}
	}

	return i ? i : ret;
}

static void *io_uring_validate_mmap_request(struct file *file,
					    loff_t pgoff, size_t sz)
{
	struct io_ring_ctx *ctx = file->private_data;
	loff_t offset = pgoff << PAGE_SHIFT;
	struct page *page;
	void *ptr;

	switch (offset) {
	case IORING_OFF_SQ_RING:
	case IORING_OFF_CQ_RING:
		ptr = ctx->rings;
		break;
	case IORING_OFF_SQES:
		ptr = ctx->sq_sqes;
		break;
	default:
		return ERR_PTR(-EINVAL);
	}

	page = virt_to_head_page(ptr);
	if (sz > page_size(page))
		return ERR_PTR(-EINVAL);

	return ptr;
}

#ifdef CONFIG_MMU

static __cold int io_uring_mmap(struct file *file, struct vm_area_struct *vma)
{
	size_t sz = vma->vm_end - vma->vm_start;
	unsigned long pfn;
	void *ptr;

	ptr = io_uring_validate_mmap_request(file, vma->vm_pgoff, sz);
	if (IS_ERR(ptr))
		return PTR_ERR(ptr);

	pfn = virt_to_phys(ptr) >> PAGE_SHIFT;
	return remap_pfn_range(vma, vma->vm_start, pfn, sz, vma->vm_page_prot);
}

#else /* !CONFIG_MMU */

static int io_uring_mmap(struct file *file, struct vm_area_struct *vma)
{
	return vma->vm_flags & (VM_SHARED | VM_MAYSHARE) ? 0 : -EINVAL;
}

static unsigned int io_uring_nommu_mmap_capabilities(struct file *file)
{
	return NOMMU_MAP_DIRECT | NOMMU_MAP_READ | NOMMU_MAP_WRITE;
}

static unsigned long io_uring_nommu_get_unmapped_area(struct file *file,
	unsigned long addr, unsigned long len,
	unsigned long pgoff, unsigned long flags)
{
	void *ptr;

	ptr = io_uring_validate_mmap_request(file, pgoff, len);
	if (IS_ERR(ptr))
		return PTR_ERR(ptr);

	return (unsigned long) ptr;
}

#endif /* !CONFIG_MMU */

static int io_sqpoll_wait_sq(struct io_ring_ctx *ctx)
{
	DEFINE_WAIT(wait);

	do {
		if (!io_sqring_full(ctx))
			break;
		prepare_to_wait(&ctx->sqo_sq_wait, &wait, TASK_INTERRUPTIBLE);

		if (!io_sqring_full(ctx))
			break;
		schedule();
	} while (!signal_pending(current));

	finish_wait(&ctx->sqo_sq_wait, &wait);
	return 0;
}

static int io_validate_ext_arg(unsigned flags, const void __user *argp, size_t argsz)
{
	if (flags & IORING_ENTER_EXT_ARG) {
		struct io_uring_getevents_arg arg;

		if (argsz != sizeof(arg))
			return -EINVAL;
		if (copy_from_user(&arg, argp, sizeof(arg)))
			return -EFAULT;
	}
	return 0;
}

static int io_get_ext_arg(unsigned flags, const void __user *argp, size_t *argsz,
			  struct __kernel_timespec __user **ts,
			  const sigset_t __user **sig)
{
	struct io_uring_getevents_arg arg;

	/*
	 * If EXT_ARG isn't set, then we have no timespec and the argp pointer
	 * is just a pointer to the sigset_t.
	 */
	if (!(flags & IORING_ENTER_EXT_ARG)) {
		*sig = (const sigset_t __user *) argp;
		*ts = NULL;
		return 0;
	}

	/*
	 * EXT_ARG is set - ensure we agree on the size of it and copy in our
	 * timespec and sigset_t pointers if good.
	 */
	if (*argsz != sizeof(arg))
		return -EINVAL;
	if (copy_from_user(&arg, argp, sizeof(arg)))
		return -EFAULT;
	if (arg.pad)
		return -EINVAL;
	*sig = u64_to_user_ptr(arg.sigmask);
	*argsz = arg.sigmask_sz;
	*ts = u64_to_user_ptr(arg.ts);
	return 0;
}

SYSCALL_DEFINE6(io_uring_enter, unsigned int, fd, u32, to_submit,
		u32, min_complete, u32, flags, const void __user *, argp,
		size_t, argsz)
{
	struct io_ring_ctx *ctx;
	struct fd f;
	long ret;

	io_run_task_work();

	if (unlikely(flags & ~(IORING_ENTER_GETEVENTS | IORING_ENTER_SQ_WAKEUP |
			       IORING_ENTER_SQ_WAIT | IORING_ENTER_EXT_ARG |
			       IORING_ENTER_REGISTERED_RING)))
		return -EINVAL;

	/*
	 * Ring fd has been registered via IORING_REGISTER_RING_FDS, we
	 * need only dereference our task private array to find it.
	 */
	if (flags & IORING_ENTER_REGISTERED_RING) {
		struct io_uring_task *tctx = current->io_uring;

		if (!tctx || fd >= IO_RINGFD_REG_MAX)
			return -EINVAL;
		fd = array_index_nospec(fd, IO_RINGFD_REG_MAX);
		f.file = tctx->registered_rings[fd];
		f.flags = 0;
	} else {
		f = fdget(fd);
	}

	if (unlikely(!f.file))
		return -EBADF;

	ret = -EOPNOTSUPP;
	if (unlikely(f.file->f_op != &io_uring_fops))
		goto out_fput;

	ret = -ENXIO;
	ctx = f.file->private_data;
	if (unlikely(!percpu_ref_tryget(&ctx->refs)))
		goto out_fput;

	ret = -EBADFD;
	if (unlikely(ctx->flags & IORING_SETUP_R_DISABLED))
		goto out;

	/*
	 * For SQ polling, the thread will do all submissions and completions.
	 * Just return the requested submit count, and wake the thread if
	 * we were asked to.
	 */
	ret = 0;
	if (ctx->flags & IORING_SETUP_SQPOLL) {
		io_cqring_overflow_flush(ctx);

		if (unlikely(ctx->sq_data->thread == NULL)) {
			ret = -EOWNERDEAD;
			goto out;
		}
		if (flags & IORING_ENTER_SQ_WAKEUP)
			wake_up(&ctx->sq_data->wait);
		if (flags & IORING_ENTER_SQ_WAIT) {
			ret = io_sqpoll_wait_sq(ctx);
			if (ret)
				goto out;
		}
		ret = to_submit;
	} else if (to_submit) {
		ret = io_uring_add_tctx_node(ctx);
		if (unlikely(ret))
			goto out;

		mutex_lock(&ctx->uring_lock);
		ret = io_submit_sqes(ctx, to_submit);
		if (ret != to_submit) {
			mutex_unlock(&ctx->uring_lock);
			goto out;
		}
		if ((flags & IORING_ENTER_GETEVENTS) && ctx->syscall_iopoll)
			goto iopoll_locked;
		mutex_unlock(&ctx->uring_lock);
	}
	if (flags & IORING_ENTER_GETEVENTS) {
		int ret2;
		if (ctx->syscall_iopoll) {
			/*
			 * We disallow the app entering submit/complete with
			 * polling, but we still need to lock the ring to
			 * prevent racing with polled issue that got punted to
			 * a workqueue.
			 */
			mutex_lock(&ctx->uring_lock);
iopoll_locked:
			ret2 = io_validate_ext_arg(flags, argp, argsz);
			if (likely(!ret2)) {
				min_complete = min(min_complete,
						   ctx->cq_entries);
				ret2 = io_iopoll_check(ctx, min_complete);
			}
			mutex_unlock(&ctx->uring_lock);
		} else {
			const sigset_t __user *sig;
			struct __kernel_timespec __user *ts;

			ret2 = io_get_ext_arg(flags, argp, &argsz, &ts, &sig);
			if (likely(!ret2)) {
				min_complete = min(min_complete,
						   ctx->cq_entries);
				ret2 = io_cqring_wait(ctx, min_complete, sig,
						      argsz, ts);
			}
		}

		if (!ret) {
			ret = ret2;

			/*
			 * EBADR indicates that one or more CQE were dropped.
			 * Once the user has been informed we can clear the bit
			 * as they are obviously ok with those drops.
			 */
			if (unlikely(ret2 == -EBADR))
				clear_bit(IO_CHECK_CQ_DROPPED_BIT,
					  &ctx->check_cq);
		}
	}

out:
	percpu_ref_put(&ctx->refs);
out_fput:
	fdput(f);
	return ret;
}

#ifdef CONFIG_PROC_FS
static __cold int io_uring_show_cred(struct seq_file *m, unsigned int id,
		const struct cred *cred)
{
	struct user_namespace *uns = seq_user_ns(m);
	struct group_info *gi;
	kernel_cap_t cap;
	unsigned __capi;
	int g;

	seq_printf(m, "%5d\n", id);
	seq_put_decimal_ull(m, "\tUid:\t", from_kuid_munged(uns, cred->uid));
	seq_put_decimal_ull(m, "\t\t", from_kuid_munged(uns, cred->euid));
	seq_put_decimal_ull(m, "\t\t", from_kuid_munged(uns, cred->suid));
	seq_put_decimal_ull(m, "\t\t", from_kuid_munged(uns, cred->fsuid));
	seq_put_decimal_ull(m, "\n\tGid:\t", from_kgid_munged(uns, cred->gid));
	seq_put_decimal_ull(m, "\t\t", from_kgid_munged(uns, cred->egid));
	seq_put_decimal_ull(m, "\t\t", from_kgid_munged(uns, cred->sgid));
	seq_put_decimal_ull(m, "\t\t", from_kgid_munged(uns, cred->fsgid));
	seq_puts(m, "\n\tGroups:\t");
	gi = cred->group_info;
	for (g = 0; g < gi->ngroups; g++) {
		seq_put_decimal_ull(m, g ? " " : "",
					from_kgid_munged(uns, gi->gid[g]));
	}
	seq_puts(m, "\n\tCapEff:\t");
	cap = cred->cap_effective;
	CAP_FOR_EACH_U32(__capi)
		seq_put_hex_ll(m, NULL, cap.cap[CAP_LAST_U32 - __capi], 8);
	seq_putc(m, '\n');
	return 0;
}

static __cold void __io_uring_show_fdinfo(struct io_ring_ctx *ctx,
					  struct seq_file *m)
{
	struct io_sq_data *sq = NULL;
	struct io_overflow_cqe *ocqe;
	struct io_rings *r = ctx->rings;
	unsigned int sq_mask = ctx->sq_entries - 1, cq_mask = ctx->cq_entries - 1;
	unsigned int sq_head = READ_ONCE(r->sq.head);
	unsigned int sq_tail = READ_ONCE(r->sq.tail);
	unsigned int cq_head = READ_ONCE(r->cq.head);
	unsigned int cq_tail = READ_ONCE(r->cq.tail);
	unsigned int cq_shift = 0;
	unsigned int sq_entries, cq_entries;
	bool has_lock;
	bool is_cqe32 = (ctx->flags & IORING_SETUP_CQE32);
	unsigned int i;

	if (is_cqe32)
		cq_shift = 1;

	/*
	 * we may get imprecise sqe and cqe info if uring is actively running
	 * since we get cached_sq_head and cached_cq_tail without uring_lock
	 * and sq_tail and cq_head are changed by userspace. But it's ok since
	 * we usually use these info when it is stuck.
	 */
	seq_printf(m, "SqMask:\t0x%x\n", sq_mask);
	seq_printf(m, "SqHead:\t%u\n", sq_head);
	seq_printf(m, "SqTail:\t%u\n", sq_tail);
	seq_printf(m, "CachedSqHead:\t%u\n", ctx->cached_sq_head);
	seq_printf(m, "CqMask:\t0x%x\n", cq_mask);
	seq_printf(m, "CqHead:\t%u\n", cq_head);
	seq_printf(m, "CqTail:\t%u\n", cq_tail);
	seq_printf(m, "CachedCqTail:\t%u\n", ctx->cached_cq_tail);
	seq_printf(m, "SQEs:\t%u\n", sq_tail - ctx->cached_sq_head);
	sq_entries = min(sq_tail - sq_head, ctx->sq_entries);
	for (i = 0; i < sq_entries; i++) {
		unsigned int entry = i + sq_head;
		unsigned int sq_idx = READ_ONCE(ctx->sq_array[entry & sq_mask]);
		struct io_uring_sqe *sqe;

		if (sq_idx > sq_mask)
			continue;
		sqe = &ctx->sq_sqes[sq_idx];
		seq_printf(m, "%5u: opcode:%d, fd:%d, flags:%x, user_data:%llu\n",
			   sq_idx, sqe->opcode, sqe->fd, sqe->flags,
			   sqe->user_data);
	}
	seq_printf(m, "CQEs:\t%u\n", cq_tail - cq_head);
	cq_entries = min(cq_tail - cq_head, ctx->cq_entries);
	for (i = 0; i < cq_entries; i++) {
		unsigned int entry = i + cq_head;
		struct io_uring_cqe *cqe = &r->cqes[(entry & cq_mask) << cq_shift];

		if (!is_cqe32) {
			seq_printf(m, "%5u: user_data:%llu, res:%d, flag:%x\n",
			   entry & cq_mask, cqe->user_data, cqe->res,
			   cqe->flags);
		} else {
			seq_printf(m, "%5u: user_data:%llu, res:%d, flag:%x, "
				"extra1:%llu, extra2:%llu\n",
				entry & cq_mask, cqe->user_data, cqe->res,
				cqe->flags, cqe->big_cqe[0], cqe->big_cqe[1]);
		}
	}

	/*
	 * Avoid ABBA deadlock between the seq lock and the io_uring mutex,
	 * since fdinfo case grabs it in the opposite direction of normal use
	 * cases. If we fail to get the lock, we just don't iterate any
	 * structures that could be going away outside the io_uring mutex.
	 */
	has_lock = mutex_trylock(&ctx->uring_lock);

	if (has_lock && (ctx->flags & IORING_SETUP_SQPOLL)) {
		sq = ctx->sq_data;
		if (!sq->thread)
			sq = NULL;
	}

	seq_printf(m, "SqThread:\t%d\n", sq ? task_pid_nr(sq->thread) : -1);
	seq_printf(m, "SqThreadCpu:\t%d\n", sq ? task_cpu(sq->thread) : -1);
	seq_printf(m, "UserFiles:\t%u\n", ctx->nr_user_files);
	for (i = 0; has_lock && i < ctx->nr_user_files; i++) {
		struct file *f = io_file_from_index(ctx, i);

		if (f)
			seq_printf(m, "%5u: %s\n", i, file_dentry(f)->d_iname);
		else
			seq_printf(m, "%5u: <none>\n", i);
	}
	seq_printf(m, "UserBufs:\t%u\n", ctx->nr_user_bufs);
	for (i = 0; has_lock && i < ctx->nr_user_bufs; i++) {
		struct io_mapped_ubuf *buf = ctx->user_bufs[i];
		unsigned int len = buf->ubuf_end - buf->ubuf;

		seq_printf(m, "%5u: 0x%llx/%u\n", i, buf->ubuf, len);
	}
	if (has_lock && !xa_empty(&ctx->personalities)) {
		unsigned long index;
		const struct cred *cred;

		seq_printf(m, "Personalities:\n");
		xa_for_each(&ctx->personalities, index, cred)
			io_uring_show_cred(m, index, cred);
	}
	if (has_lock)
		mutex_unlock(&ctx->uring_lock);

	seq_puts(m, "PollList:\n");
	spin_lock(&ctx->completion_lock);
	for (i = 0; i < (1U << ctx->cancel_hash_bits); i++) {
		struct hlist_head *list = &ctx->cancel_hash[i];
		struct io_kiocb *req;

		hlist_for_each_entry(req, list, hash_node)
			seq_printf(m, "  op=%d, task_works=%d\n", req->opcode,
					task_work_pending(req->task));
	}

	seq_puts(m, "CqOverflowList:\n");
	list_for_each_entry(ocqe, &ctx->cq_overflow_list, list) {
		struct io_uring_cqe *cqe = &ocqe->cqe;

		seq_printf(m, "  user_data=%llu, res=%d, flags=%x\n",
			   cqe->user_data, cqe->res, cqe->flags);

	}

	spin_unlock(&ctx->completion_lock);
}

static __cold void io_uring_show_fdinfo(struct seq_file *m, struct file *f)
{
	struct io_ring_ctx *ctx = f->private_data;

	if (percpu_ref_tryget(&ctx->refs)) {
		__io_uring_show_fdinfo(ctx, m);
		percpu_ref_put(&ctx->refs);
	}
}
#endif

static const struct file_operations io_uring_fops = {
	.release	= io_uring_release,
	.mmap		= io_uring_mmap,
#ifndef CONFIG_MMU
	.get_unmapped_area = io_uring_nommu_get_unmapped_area,
	.mmap_capabilities = io_uring_nommu_mmap_capabilities,
#endif
	.poll		= io_uring_poll,
#ifdef CONFIG_PROC_FS
	.show_fdinfo	= io_uring_show_fdinfo,
#endif
};

static __cold int io_allocate_scq_urings(struct io_ring_ctx *ctx,
					 struct io_uring_params *p)
{
	struct io_rings *rings;
	size_t size, sq_array_offset;

	/* make sure these are sane, as we already accounted them */
	ctx->sq_entries = p->sq_entries;
	ctx->cq_entries = p->cq_entries;

	size = rings_size(ctx, p->sq_entries, p->cq_entries, &sq_array_offset);
	if (size == SIZE_MAX)
		return -EOVERFLOW;

	rings = io_mem_alloc(size);
	if (!rings)
		return -ENOMEM;

	ctx->rings = rings;
	ctx->sq_array = (u32 *)((char *)rings + sq_array_offset);
	rings->sq_ring_mask = p->sq_entries - 1;
	rings->cq_ring_mask = p->cq_entries - 1;
	rings->sq_ring_entries = p->sq_entries;
	rings->cq_ring_entries = p->cq_entries;

	if (p->flags & IORING_SETUP_SQE128)
		size = array_size(2 * sizeof(struct io_uring_sqe), p->sq_entries);
	else
		size = array_size(sizeof(struct io_uring_sqe), p->sq_entries);
	if (size == SIZE_MAX) {
		io_mem_free(ctx->rings);
		ctx->rings = NULL;
		return -EOVERFLOW;
	}

	ctx->sq_sqes = io_mem_alloc(size);
	if (!ctx->sq_sqes) {
		io_mem_free(ctx->rings);
		ctx->rings = NULL;
		return -ENOMEM;
	}

	return 0;
}

static int io_uring_install_fd(struct io_ring_ctx *ctx, struct file *file)
{
	int ret, fd;

	fd = get_unused_fd_flags(O_RDWR | O_CLOEXEC);
	if (fd < 0)
		return fd;

	ret = io_uring_add_tctx_node(ctx);
	if (ret) {
		put_unused_fd(fd);
		return ret;
	}
	fd_install(fd, file);
	return fd;
}

/*
 * Allocate an anonymous fd, this is what constitutes the application
 * visible backing of an io_uring instance. The application mmaps this
 * fd to gain access to the SQ/CQ ring details. If UNIX sockets are enabled,
 * we have to tie this fd to a socket for file garbage collection purposes.
 */
static struct file *io_uring_get_file(struct io_ring_ctx *ctx)
{
	struct file *file;
#if defined(CONFIG_UNIX)
	int ret;

	ret = sock_create_kern(&init_net, PF_UNIX, SOCK_RAW, IPPROTO_IP,
				&ctx->ring_sock);
	if (ret)
		return ERR_PTR(ret);
#endif

	file = anon_inode_getfile_secure("[io_uring]", &io_uring_fops, ctx,
					 O_RDWR | O_CLOEXEC, NULL);
#if defined(CONFIG_UNIX)
	if (IS_ERR(file)) {
		sock_release(ctx->ring_sock);
		ctx->ring_sock = NULL;
	} else {
		ctx->ring_sock->file = file;
	}
#endif
	return file;
}

static __cold int io_uring_create(unsigned entries, struct io_uring_params *p,
				  struct io_uring_params __user *params)
{
	struct io_ring_ctx *ctx;
	struct file *file;
	int ret;

	if (!entries)
		return -EINVAL;
	if (entries > IORING_MAX_ENTRIES) {
		if (!(p->flags & IORING_SETUP_CLAMP))
			return -EINVAL;
		entries = IORING_MAX_ENTRIES;
	}

	/*
	 * Use twice as many entries for the CQ ring. It's possible for the
	 * application to drive a higher depth than the size of the SQ ring,
	 * since the sqes are only used at submission time. This allows for
	 * some flexibility in overcommitting a bit. If the application has
	 * set IORING_SETUP_CQSIZE, it will have passed in the desired number
	 * of CQ ring entries manually.
	 */
	p->sq_entries = roundup_pow_of_two(entries);
	if (p->flags & IORING_SETUP_CQSIZE) {
		/*
		 * If IORING_SETUP_CQSIZE is set, we do the same roundup
		 * to a power-of-two, if it isn't already. We do NOT impose
		 * any cq vs sq ring sizing.
		 */
		if (!p->cq_entries)
			return -EINVAL;
		if (p->cq_entries > IORING_MAX_CQ_ENTRIES) {
			if (!(p->flags & IORING_SETUP_CLAMP))
				return -EINVAL;
			p->cq_entries = IORING_MAX_CQ_ENTRIES;
		}
		p->cq_entries = roundup_pow_of_two(p->cq_entries);
		if (p->cq_entries < p->sq_entries)
			return -EINVAL;
	} else {
		p->cq_entries = 2 * p->sq_entries;
	}

	ctx = io_ring_ctx_alloc(p);
	if (!ctx)
		return -ENOMEM;

	/*
	 * When SETUP_IOPOLL and SETUP_SQPOLL are both enabled, user
	 * space applications don't need to do io completion events
	 * polling again, they can rely on io_sq_thread to do polling
	 * work, which can reduce cpu usage and uring_lock contention.
	 */
	if (ctx->flags & IORING_SETUP_IOPOLL &&
	    !(ctx->flags & IORING_SETUP_SQPOLL))
		ctx->syscall_iopoll = 1;

	ctx->compat = in_compat_syscall();
	if (!capable(CAP_IPC_LOCK))
		ctx->user = get_uid(current_user());

	/*
	 * For SQPOLL, we just need a wakeup, always. For !SQPOLL, if
	 * COOP_TASKRUN is set, then IPIs are never needed by the app.
	 */
	ret = -EINVAL;
	if (ctx->flags & IORING_SETUP_SQPOLL) {
		/* IPI related flags don't make sense with SQPOLL */
		if (ctx->flags & (IORING_SETUP_COOP_TASKRUN |
				  IORING_SETUP_TASKRUN_FLAG))
			goto err;
		ctx->notify_method = TWA_SIGNAL_NO_IPI;
	} else if (ctx->flags & IORING_SETUP_COOP_TASKRUN) {
		ctx->notify_method = TWA_SIGNAL_NO_IPI;
	} else {
		if (ctx->flags & IORING_SETUP_TASKRUN_FLAG)
			goto err;
		ctx->notify_method = TWA_SIGNAL;
	}

	/*
	 * This is just grabbed for accounting purposes. When a process exits,
	 * the mm is exited and dropped before the files, hence we need to hang
	 * on to this mm purely for the purposes of being able to unaccount
	 * memory (locked/pinned vm). It's not used for anything else.
	 */
	mmgrab(current->mm);
	ctx->mm_account = current->mm;

	ret = io_allocate_scq_urings(ctx, p);
	if (ret)
		goto err;

	ret = io_sq_offload_create(ctx, p);
	if (ret)
		goto err;
	/* always set a rsrc node */
	ret = io_rsrc_node_switch_start(ctx);
	if (ret)
		goto err;
	io_rsrc_node_switch(ctx, NULL);

	memset(&p->sq_off, 0, sizeof(p->sq_off));
	p->sq_off.head = offsetof(struct io_rings, sq.head);
	p->sq_off.tail = offsetof(struct io_rings, sq.tail);
	p->sq_off.ring_mask = offsetof(struct io_rings, sq_ring_mask);
	p->sq_off.ring_entries = offsetof(struct io_rings, sq_ring_entries);
	p->sq_off.flags = offsetof(struct io_rings, sq_flags);
	p->sq_off.dropped = offsetof(struct io_rings, sq_dropped);
	p->sq_off.array = (char *)ctx->sq_array - (char *)ctx->rings;

	memset(&p->cq_off, 0, sizeof(p->cq_off));
	p->cq_off.head = offsetof(struct io_rings, cq.head);
	p->cq_off.tail = offsetof(struct io_rings, cq.tail);
	p->cq_off.ring_mask = offsetof(struct io_rings, cq_ring_mask);
	p->cq_off.ring_entries = offsetof(struct io_rings, cq_ring_entries);
	p->cq_off.overflow = offsetof(struct io_rings, cq_overflow);
	p->cq_off.cqes = offsetof(struct io_rings, cqes);
	p->cq_off.flags = offsetof(struct io_rings, cq_flags);

	p->features = IORING_FEAT_SINGLE_MMAP | IORING_FEAT_NODROP |
			IORING_FEAT_SUBMIT_STABLE | IORING_FEAT_RW_CUR_POS |
			IORING_FEAT_CUR_PERSONALITY | IORING_FEAT_FAST_POLL |
			IORING_FEAT_POLL_32BITS | IORING_FEAT_SQPOLL_NONFIXED |
			IORING_FEAT_EXT_ARG | IORING_FEAT_NATIVE_WORKERS |
			IORING_FEAT_RSRC_TAGS | IORING_FEAT_CQE_SKIP |
			IORING_FEAT_LINKED_FILE;

	if (copy_to_user(params, p, sizeof(*p))) {
		ret = -EFAULT;
		goto err;
	}

	file = io_uring_get_file(ctx);
	if (IS_ERR(file)) {
		ret = PTR_ERR(file);
		goto err;
	}

	/*
	 * Install ring fd as the very last thing, so we don't risk someone
	 * having closed it before we finish setup
	 */
	ret = io_uring_install_fd(ctx, file);
	if (ret < 0) {
		/* fput will clean it up */
		fput(file);
		return ret;
	}

	trace_io_uring_create(ret, ctx, p->sq_entries, p->cq_entries, p->flags);
	return ret;
err:
	io_ring_ctx_wait_and_kill(ctx);
	return ret;
}

/*
 * Sets up an aio uring context, and returns the fd. Applications asks for a
 * ring size, we return the actual sq/cq ring sizes (among other things) in the
 * params structure passed in.
 */
static long io_uring_setup(u32 entries, struct io_uring_params __user *params)
{
	struct io_uring_params p;
	int i;

	if (copy_from_user(&p, params, sizeof(p)))
		return -EFAULT;
	for (i = 0; i < ARRAY_SIZE(p.resv); i++) {
		if (p.resv[i])
			return -EINVAL;
	}

	if (p.flags & ~(IORING_SETUP_IOPOLL | IORING_SETUP_SQPOLL |
			IORING_SETUP_SQ_AFF | IORING_SETUP_CQSIZE |
			IORING_SETUP_CLAMP | IORING_SETUP_ATTACH_WQ |
			IORING_SETUP_R_DISABLED | IORING_SETUP_SUBMIT_ALL |
			IORING_SETUP_COOP_TASKRUN | IORING_SETUP_TASKRUN_FLAG |
			IORING_SETUP_SQE128 | IORING_SETUP_CQE32))
		return -EINVAL;

	return io_uring_create(entries, &p, params);
}

SYSCALL_DEFINE2(io_uring_setup, u32, entries,
		struct io_uring_params __user *, params)
{
	return io_uring_setup(entries, params);
}

static __cold int io_probe(struct io_ring_ctx *ctx, void __user *arg,
			   unsigned nr_args)
{
	struct io_uring_probe *p;
	size_t size;
	int i, ret;

	size = struct_size(p, ops, nr_args);
	if (size == SIZE_MAX)
		return -EOVERFLOW;
	p = kzalloc(size, GFP_KERNEL);
	if (!p)
		return -ENOMEM;

	ret = -EFAULT;
	if (copy_from_user(p, arg, size))
		goto out;
	ret = -EINVAL;
	if (memchr_inv(p, 0, size))
		goto out;

	p->last_op = IORING_OP_LAST - 1;
	if (nr_args > IORING_OP_LAST)
		nr_args = IORING_OP_LAST;

	for (i = 0; i < nr_args; i++) {
		p->ops[i].op = i;
		if (!io_op_defs[i].not_supported)
			p->ops[i].flags = IO_URING_OP_SUPPORTED;
	}
	p->ops_len = i;

	ret = 0;
	if (copy_to_user(arg, p, size))
		ret = -EFAULT;
out:
	kfree(p);
	return ret;
}

static int io_register_personality(struct io_ring_ctx *ctx)
{
	const struct cred *creds;
	u32 id;
	int ret;

	creds = get_current_cred();

	ret = xa_alloc_cyclic(&ctx->personalities, &id, (void *)creds,
			XA_LIMIT(0, USHRT_MAX), &ctx->pers_next, GFP_KERNEL);
	if (ret < 0) {
		put_cred(creds);
		return ret;
	}
	return id;
}

static __cold int io_register_restrictions(struct io_ring_ctx *ctx,
					   void __user *arg, unsigned int nr_args)
{
	struct io_uring_restriction *res;
	size_t size;
	int i, ret;

	/* Restrictions allowed only if rings started disabled */
	if (!(ctx->flags & IORING_SETUP_R_DISABLED))
		return -EBADFD;

	/* We allow only a single restrictions registration */
	if (ctx->restrictions.registered)
		return -EBUSY;

	if (!arg || nr_args > IORING_MAX_RESTRICTIONS)
		return -EINVAL;

	size = array_size(nr_args, sizeof(*res));
	if (size == SIZE_MAX)
		return -EOVERFLOW;

	res = memdup_user(arg, size);
	if (IS_ERR(res))
		return PTR_ERR(res);

	ret = 0;

	for (i = 0; i < nr_args; i++) {
		switch (res[i].opcode) {
		case IORING_RESTRICTION_REGISTER_OP:
			if (res[i].register_op >= IORING_REGISTER_LAST) {
				ret = -EINVAL;
				goto out;
			}

			__set_bit(res[i].register_op,
				  ctx->restrictions.register_op);
			break;
		case IORING_RESTRICTION_SQE_OP:
			if (res[i].sqe_op >= IORING_OP_LAST) {
				ret = -EINVAL;
				goto out;
			}

			__set_bit(res[i].sqe_op, ctx->restrictions.sqe_op);
			break;
		case IORING_RESTRICTION_SQE_FLAGS_ALLOWED:
			ctx->restrictions.sqe_flags_allowed = res[i].sqe_flags;
			break;
		case IORING_RESTRICTION_SQE_FLAGS_REQUIRED:
			ctx->restrictions.sqe_flags_required = res[i].sqe_flags;
			break;
		default:
			ret = -EINVAL;
			goto out;
		}
	}

out:
	/* Reset all restrictions if an error happened */
	if (ret != 0)
		memset(&ctx->restrictions, 0, sizeof(ctx->restrictions));
	else
		ctx->restrictions.registered = true;

	kfree(res);
	return ret;
}

static int io_register_enable_rings(struct io_ring_ctx *ctx)
{
	if (!(ctx->flags & IORING_SETUP_R_DISABLED))
		return -EBADFD;

	if (ctx->restrictions.registered)
		ctx->restricted = 1;

	ctx->flags &= ~IORING_SETUP_R_DISABLED;
	if (ctx->sq_data && wq_has_sleeper(&ctx->sq_data->wait))
		wake_up(&ctx->sq_data->wait);
	return 0;
}

static int __io_register_rsrc_update(struct io_ring_ctx *ctx, unsigned type,
				     struct io_uring_rsrc_update2 *up,
				     unsigned nr_args)
{
	__u32 tmp;
	int err;

	if (check_add_overflow(up->offset, nr_args, &tmp))
		return -EOVERFLOW;
	err = io_rsrc_node_switch_start(ctx);
	if (err)
		return err;

	switch (type) {
	case IORING_RSRC_FILE:
		return __io_sqe_files_update(ctx, up, nr_args);
	case IORING_RSRC_BUFFER:
		return __io_sqe_buffers_update(ctx, up, nr_args);
	}
	return -EINVAL;
}

static int io_register_files_update(struct io_ring_ctx *ctx, void __user *arg,
				    unsigned nr_args)
{
	struct io_uring_rsrc_update2 up;

	if (!nr_args)
		return -EINVAL;
	memset(&up, 0, sizeof(up));
	if (copy_from_user(&up, arg, sizeof(struct io_uring_rsrc_update)))
		return -EFAULT;
	if (up.resv || up.resv2)
		return -EINVAL;
	return __io_register_rsrc_update(ctx, IORING_RSRC_FILE, &up, nr_args);
}

static int io_register_rsrc_update(struct io_ring_ctx *ctx, void __user *arg,
				   unsigned size, unsigned type)
{
	struct io_uring_rsrc_update2 up;

	if (size != sizeof(up))
		return -EINVAL;
	if (copy_from_user(&up, arg, sizeof(up)))
		return -EFAULT;
	if (!up.nr || up.resv || up.resv2)
		return -EINVAL;
	return __io_register_rsrc_update(ctx, type, &up, up.nr);
}

static __cold int io_register_rsrc(struct io_ring_ctx *ctx, void __user *arg,
			    unsigned int size, unsigned int type)
{
	struct io_uring_rsrc_register rr;

	/* keep it extendible */
	if (size != sizeof(rr))
		return -EINVAL;

	memset(&rr, 0, sizeof(rr));
	if (copy_from_user(&rr, arg, size))
		return -EFAULT;
	if (!rr.nr || rr.resv2)
		return -EINVAL;
	if (rr.flags & ~IORING_RSRC_REGISTER_SPARSE)
		return -EINVAL;

	switch (type) {
	case IORING_RSRC_FILE:
		if (rr.flags & IORING_RSRC_REGISTER_SPARSE && rr.data)
			break;
		return io_sqe_files_register(ctx, u64_to_user_ptr(rr.data),
					     rr.nr, u64_to_user_ptr(rr.tags));
	case IORING_RSRC_BUFFER:
		if (rr.flags & IORING_RSRC_REGISTER_SPARSE && rr.data)
			break;
		return io_sqe_buffers_register(ctx, u64_to_user_ptr(rr.data),
					       rr.nr, u64_to_user_ptr(rr.tags));
	}
	return -EINVAL;
}

static __cold int io_register_iowq_aff(struct io_ring_ctx *ctx,
				       void __user *arg, unsigned len)
{
	struct io_uring_task *tctx = current->io_uring;
	cpumask_var_t new_mask;
	int ret;

	if (!tctx || !tctx->io_wq)
		return -EINVAL;

	if (!alloc_cpumask_var(&new_mask, GFP_KERNEL))
		return -ENOMEM;

	cpumask_clear(new_mask);
	if (len > cpumask_size())
		len = cpumask_size();

	if (in_compat_syscall()) {
		ret = compat_get_bitmap(cpumask_bits(new_mask),
					(const compat_ulong_t __user *)arg,
					len * 8 /* CHAR_BIT */);
	} else {
		ret = copy_from_user(new_mask, arg, len);
	}

	if (ret) {
		free_cpumask_var(new_mask);
		return -EFAULT;
	}

	ret = io_wq_cpu_affinity(tctx->io_wq, new_mask);
	free_cpumask_var(new_mask);
	return ret;
}

static __cold int io_unregister_iowq_aff(struct io_ring_ctx *ctx)
{
	struct io_uring_task *tctx = current->io_uring;

	if (!tctx || !tctx->io_wq)
		return -EINVAL;

	return io_wq_cpu_affinity(tctx->io_wq, NULL);
}

static __cold int io_register_iowq_max_workers(struct io_ring_ctx *ctx,
					       void __user *arg)
	__must_hold(&ctx->uring_lock)
{
	struct io_tctx_node *node;
	struct io_uring_task *tctx = NULL;
	struct io_sq_data *sqd = NULL;
	__u32 new_count[2];
	int i, ret;

	if (copy_from_user(new_count, arg, sizeof(new_count)))
		return -EFAULT;
	for (i = 0; i < ARRAY_SIZE(new_count); i++)
		if (new_count[i] > INT_MAX)
			return -EINVAL;

	if (ctx->flags & IORING_SETUP_SQPOLL) {
		sqd = ctx->sq_data;
		if (sqd) {
			/*
			 * Observe the correct sqd->lock -> ctx->uring_lock
			 * ordering. Fine to drop uring_lock here, we hold
			 * a ref to the ctx.
			 */
			refcount_inc(&sqd->refs);
			mutex_unlock(&ctx->uring_lock);
			mutex_lock(&sqd->lock);
			mutex_lock(&ctx->uring_lock);
			if (sqd->thread)
				tctx = sqd->thread->io_uring;
		}
	} else {
		tctx = current->io_uring;
	}

	BUILD_BUG_ON(sizeof(new_count) != sizeof(ctx->iowq_limits));

	for (i = 0; i < ARRAY_SIZE(new_count); i++)
		if (new_count[i])
			ctx->iowq_limits[i] = new_count[i];
	ctx->iowq_limits_set = true;

	if (tctx && tctx->io_wq) {
		ret = io_wq_max_workers(tctx->io_wq, new_count);
		if (ret)
			goto err;
	} else {
		memset(new_count, 0, sizeof(new_count));
	}

	if (sqd) {
		mutex_unlock(&sqd->lock);
		io_put_sq_data(sqd);
	}

	if (copy_to_user(arg, new_count, sizeof(new_count)))
		return -EFAULT;

	/* that's it for SQPOLL, only the SQPOLL task creates requests */
	if (sqd)
		return 0;

	/* now propagate the restriction to all registered users */
	list_for_each_entry(node, &ctx->tctx_list, ctx_node) {
		struct io_uring_task *tctx = node->task->io_uring;

		if (WARN_ON_ONCE(!tctx->io_wq))
			continue;

		for (i = 0; i < ARRAY_SIZE(new_count); i++)
			new_count[i] = ctx->iowq_limits[i];
		/* ignore errors, it always returns zero anyway */
		(void)io_wq_max_workers(tctx->io_wq, new_count);
	}
	return 0;
err:
	if (sqd) {
		mutex_unlock(&sqd->lock);
		io_put_sq_data(sqd);
	}
	return ret;
}

static int io_register_pbuf_ring(struct io_ring_ctx *ctx, void __user *arg)
{
	struct io_uring_buf_ring *br;
	struct io_uring_buf_reg reg;
	struct io_buffer_list *bl;
	struct page **pages;
	int nr_pages;

	if (copy_from_user(&reg, arg, sizeof(reg)))
		return -EFAULT;

	if (reg.pad || reg.resv[0] || reg.resv[1] || reg.resv[2])
		return -EINVAL;
	if (!reg.ring_addr)
		return -EFAULT;
	if (reg.ring_addr & ~PAGE_MASK)
		return -EINVAL;
	if (!is_power_of_2(reg.ring_entries))
		return -EINVAL;

	if (unlikely(reg.bgid < BGID_ARRAY && !ctx->io_bl)) {
		int ret = io_init_bl_list(ctx);
		if (ret)
			return ret;
	}

	bl = io_buffer_get_list(ctx, reg.bgid);
	if (bl) {
		/* if mapped buffer ring OR classic exists, don't allow */
		if (bl->buf_nr_pages || !list_empty(&bl->buf_list))
			return -EEXIST;
	} else {
		bl = kzalloc(sizeof(*bl), GFP_KERNEL);
		if (!bl)
			return -ENOMEM;
	}

	pages = io_pin_pages(reg.ring_addr,
			     struct_size(br, bufs, reg.ring_entries),
			     &nr_pages);
	if (IS_ERR(pages)) {
		kfree(bl);
		return PTR_ERR(pages);
	}

	br = page_address(pages[0]);
	bl->buf_pages = pages;
	bl->buf_nr_pages = nr_pages;
	bl->nr_entries = reg.ring_entries;
	bl->buf_ring = br;
	bl->mask = reg.ring_entries - 1;
	io_buffer_add_list(ctx, bl, reg.bgid);
	return 0;
}

static int io_unregister_pbuf_ring(struct io_ring_ctx *ctx, void __user *arg)
{
	struct io_uring_buf_reg reg;
	struct io_buffer_list *bl;

	if (copy_from_user(&reg, arg, sizeof(reg)))
		return -EFAULT;
	if (reg.pad || reg.resv[0] || reg.resv[1] || reg.resv[2])
		return -EINVAL;

	bl = io_buffer_get_list(ctx, reg.bgid);
	if (!bl)
		return -ENOENT;
	if (!bl->buf_nr_pages)
		return -EINVAL;

	__io_remove_buffers(ctx, bl, -1U);
	if (bl->bgid >= BGID_ARRAY) {
		xa_erase(&ctx->io_bl_xa, bl->bgid);
		kfree(bl);
	}
	return 0;
}

static int __io_uring_register(struct io_ring_ctx *ctx, unsigned opcode,
			       void __user *arg, unsigned nr_args)
	__releases(ctx->uring_lock)
	__acquires(ctx->uring_lock)
{
	int ret;

	/*
	 * We're inside the ring mutex, if the ref is already dying, then
	 * someone else killed the ctx or is already going through
	 * io_uring_register().
	 */
	if (percpu_ref_is_dying(&ctx->refs))
		return -ENXIO;

	if (ctx->restricted) {
		if (opcode >= IORING_REGISTER_LAST)
			return -EINVAL;
		opcode = array_index_nospec(opcode, IORING_REGISTER_LAST);
		if (!test_bit(opcode, ctx->restrictions.register_op))
			return -EACCES;
	}

	switch (opcode) {
	case IORING_REGISTER_BUFFERS:
		ret = -EFAULT;
		if (!arg)
			break;
		ret = io_sqe_buffers_register(ctx, arg, nr_args, NULL);
		break;
	case IORING_UNREGISTER_BUFFERS:
		ret = -EINVAL;
		if (arg || nr_args)
			break;
		ret = io_sqe_buffers_unregister(ctx);
		break;
	case IORING_REGISTER_FILES:
		ret = -EFAULT;
		if (!arg)
			break;
		ret = io_sqe_files_register(ctx, arg, nr_args, NULL);
		break;
	case IORING_UNREGISTER_FILES:
		ret = -EINVAL;
		if (arg || nr_args)
			break;
		ret = io_sqe_files_unregister(ctx);
		break;
	case IORING_REGISTER_FILES_UPDATE:
		ret = io_register_files_update(ctx, arg, nr_args);
		break;
	case IORING_REGISTER_EVENTFD:
		ret = -EINVAL;
		if (nr_args != 1)
			break;
		ret = io_eventfd_register(ctx, arg, 0);
		break;
	case IORING_REGISTER_EVENTFD_ASYNC:
		ret = -EINVAL;
		if (nr_args != 1)
			break;
		ret = io_eventfd_register(ctx, arg, 1);
		break;
	case IORING_UNREGISTER_EVENTFD:
		ret = -EINVAL;
		if (arg || nr_args)
			break;
		ret = io_eventfd_unregister(ctx);
		break;
	case IORING_REGISTER_PROBE:
		ret = -EINVAL;
		if (!arg || nr_args > 256)
			break;
		ret = io_probe(ctx, arg, nr_args);
		break;
	case IORING_REGISTER_PERSONALITY:
		ret = -EINVAL;
		if (arg || nr_args)
			break;
		ret = io_register_personality(ctx);
		break;
	case IORING_UNREGISTER_PERSONALITY:
		ret = -EINVAL;
		if (arg)
			break;
		ret = io_unregister_personality(ctx, nr_args);
		break;
	case IORING_REGISTER_ENABLE_RINGS:
		ret = -EINVAL;
		if (arg || nr_args)
			break;
		ret = io_register_enable_rings(ctx);
		break;
	case IORING_REGISTER_RESTRICTIONS:
		ret = io_register_restrictions(ctx, arg, nr_args);
		break;
	case IORING_REGISTER_FILES2:
		ret = io_register_rsrc(ctx, arg, nr_args, IORING_RSRC_FILE);
		break;
	case IORING_REGISTER_FILES_UPDATE2:
		ret = io_register_rsrc_update(ctx, arg, nr_args,
					      IORING_RSRC_FILE);
		break;
	case IORING_REGISTER_BUFFERS2:
		ret = io_register_rsrc(ctx, arg, nr_args, IORING_RSRC_BUFFER);
		break;
	case IORING_REGISTER_BUFFERS_UPDATE:
		ret = io_register_rsrc_update(ctx, arg, nr_args,
					      IORING_RSRC_BUFFER);
		break;
	case IORING_REGISTER_IOWQ_AFF:
		ret = -EINVAL;
		if (!arg || !nr_args)
			break;
		ret = io_register_iowq_aff(ctx, arg, nr_args);
		break;
	case IORING_UNREGISTER_IOWQ_AFF:
		ret = -EINVAL;
		if (arg || nr_args)
			break;
		ret = io_unregister_iowq_aff(ctx);
		break;
	case IORING_REGISTER_IOWQ_MAX_WORKERS:
		ret = -EINVAL;
		if (!arg || nr_args != 2)
			break;
		ret = io_register_iowq_max_workers(ctx, arg);
		break;
	case IORING_REGISTER_RING_FDS:
		ret = io_ringfd_register(ctx, arg, nr_args);
		break;
	case IORING_UNREGISTER_RING_FDS:
		ret = io_ringfd_unregister(ctx, arg, nr_args);
		break;
	case IORING_REGISTER_PBUF_RING:
		ret = -EINVAL;
		if (!arg || nr_args != 1)
			break;
		ret = io_register_pbuf_ring(ctx, arg);
		break;
	case IORING_UNREGISTER_PBUF_RING:
		ret = -EINVAL;
		if (!arg || nr_args != 1)
			break;
		ret = io_unregister_pbuf_ring(ctx, arg);
		break;
	default:
		ret = -EINVAL;
		break;
	}

	return ret;
}

SYSCALL_DEFINE4(io_uring_register, unsigned int, fd, unsigned int, opcode,
		void __user *, arg, unsigned int, nr_args)
{
	struct io_ring_ctx *ctx;
	long ret = -EBADF;
	struct fd f;

	f = fdget(fd);
	if (!f.file)
		return -EBADF;

	ret = -EOPNOTSUPP;
	if (f.file->f_op != &io_uring_fops)
		goto out_fput;

	ctx = f.file->private_data;

	io_run_task_work();

	mutex_lock(&ctx->uring_lock);
	ret = __io_uring_register(ctx, opcode, arg, nr_args);
	mutex_unlock(&ctx->uring_lock);
	trace_io_uring_register(ctx, opcode, ctx->nr_user_files, ctx->nr_user_bufs, ret);
out_fput:
	fdput(f);
	return ret;
}

static int __init io_uring_init(void)
{
#define __BUILD_BUG_VERIFY_ELEMENT(stype, eoffset, etype, ename) do { \
	BUILD_BUG_ON(offsetof(stype, ename) != eoffset); \
	BUILD_BUG_ON(sizeof(etype) != sizeof_field(stype, ename)); \
} while (0)

#define BUILD_BUG_SQE_ELEM(eoffset, etype, ename) \
	__BUILD_BUG_VERIFY_ELEMENT(struct io_uring_sqe, eoffset, etype, ename)
	BUILD_BUG_ON(sizeof(struct io_uring_sqe) != 64);
	BUILD_BUG_SQE_ELEM(0,  __u8,   opcode);
	BUILD_BUG_SQE_ELEM(1,  __u8,   flags);
	BUILD_BUG_SQE_ELEM(2,  __u16,  ioprio);
	BUILD_BUG_SQE_ELEM(4,  __s32,  fd);
	BUILD_BUG_SQE_ELEM(8,  __u64,  off);
	BUILD_BUG_SQE_ELEM(8,  __u64,  addr2);
	BUILD_BUG_SQE_ELEM(16, __u64,  addr);
	BUILD_BUG_SQE_ELEM(16, __u64,  splice_off_in);
	BUILD_BUG_SQE_ELEM(24, __u32,  len);
	BUILD_BUG_SQE_ELEM(28,     __kernel_rwf_t, rw_flags);
	BUILD_BUG_SQE_ELEM(28, /* compat */   int, rw_flags);
	BUILD_BUG_SQE_ELEM(28, /* compat */ __u32, rw_flags);
	BUILD_BUG_SQE_ELEM(28, __u32,  fsync_flags);
	BUILD_BUG_SQE_ELEM(28, /* compat */ __u16,  poll_events);
	BUILD_BUG_SQE_ELEM(28, __u32,  poll32_events);
	BUILD_BUG_SQE_ELEM(28, __u32,  sync_range_flags);
	BUILD_BUG_SQE_ELEM(28, __u32,  msg_flags);
	BUILD_BUG_SQE_ELEM(28, __u32,  timeout_flags);
	BUILD_BUG_SQE_ELEM(28, __u32,  accept_flags);
	BUILD_BUG_SQE_ELEM(28, __u32,  cancel_flags);
	BUILD_BUG_SQE_ELEM(28, __u32,  open_flags);
	BUILD_BUG_SQE_ELEM(28, __u32,  statx_flags);
	BUILD_BUG_SQE_ELEM(28, __u32,  fadvise_advice);
	BUILD_BUG_SQE_ELEM(28, __u32,  splice_flags);
	BUILD_BUG_SQE_ELEM(32, __u64,  user_data);
	BUILD_BUG_SQE_ELEM(40, __u16,  buf_index);
	BUILD_BUG_SQE_ELEM(40, __u16,  buf_group);
	BUILD_BUG_SQE_ELEM(42, __u16,  personality);
	BUILD_BUG_SQE_ELEM(44, __s32,  splice_fd_in);
	BUILD_BUG_SQE_ELEM(44, __u32,  file_index);
	BUILD_BUG_SQE_ELEM(48, __u64,  addr3);

	BUILD_BUG_ON(sizeof(struct io_uring_files_update) !=
		     sizeof(struct io_uring_rsrc_update));
	BUILD_BUG_ON(sizeof(struct io_uring_rsrc_update) >
		     sizeof(struct io_uring_rsrc_update2));

	/* ->buf_index is u16 */
	BUILD_BUG_ON(IORING_MAX_REG_BUFFERS >= (1u << 16));
	BUILD_BUG_ON(BGID_ARRAY * sizeof(struct io_buffer_list) > PAGE_SIZE);
	BUILD_BUG_ON(offsetof(struct io_uring_buf_ring, bufs) != 0);
	BUILD_BUG_ON(offsetof(struct io_uring_buf, resv) !=
		     offsetof(struct io_uring_buf_ring, tail));

	/* should fit into one byte */
	BUILD_BUG_ON(SQE_VALID_FLAGS >= (1 << 8));
	BUILD_BUG_ON(SQE_COMMON_FLAGS >= (1 << 8));
	BUILD_BUG_ON((SQE_VALID_FLAGS | SQE_COMMON_FLAGS) != SQE_VALID_FLAGS);

	BUILD_BUG_ON(ARRAY_SIZE(io_op_defs) != IORING_OP_LAST);
	BUILD_BUG_ON(__REQ_F_LAST_BIT > 8 * sizeof(int));

	BUILD_BUG_ON(sizeof(atomic_t) != sizeof(u32));

	BUILD_BUG_ON(sizeof(struct io_uring_cmd) > 64);

	req_cachep = KMEM_CACHE(io_kiocb, SLAB_HWCACHE_ALIGN | SLAB_PANIC |
				SLAB_ACCOUNT);
	return 0;
};
__initcall(io_uring_init);<|MERGE_RESOLUTION|>--- conflicted
+++ resolved
@@ -112,7 +112,8 @@
 			IOSQE_IO_DRAIN | IOSQE_CQE_SKIP_SUCCESS)
 
 #define IO_REQ_CLEAN_FLAGS (REQ_F_BUFFER_SELECTED | REQ_F_NEED_CLEANUP | \
-				REQ_F_POLLED | REQ_F_CREDS | REQ_F_ASYNC_DATA)
+				REQ_F_POLLED | REQ_F_INFLIGHT | REQ_F_CREDS | \
+				REQ_F_ASYNC_DATA)
 
 #define IO_REQ_CLEAN_SLOW_FLAGS (REQ_F_REFCOUNT | REQ_F_LINK | REQ_F_HARDLINK |\
 				 IO_REQ_CLEAN_FLAGS)
@@ -449,11 +450,7 @@
 	struct wait_queue_head	sqo_sq_wait;
 	struct list_head	sqd_list;
 
-<<<<<<< HEAD
-	unsigned long		check_cq_overflow;
-=======
 	unsigned long		check_cq;
->>>>>>> 980555e9
 
 	struct {
 		/*
@@ -544,6 +541,7 @@
 	const struct io_ring_ctx *last;
 	struct io_wq		*io_wq;
 	struct percpu_counter	inflight;
+	atomic_t		inflight_tracked;
 	atomic_t		in_idle;
 
 	spinlock_t		task_lock;
@@ -649,11 +647,7 @@
 	struct kiocb			kiocb;
 	u64				addr;
 	u32				len;
-<<<<<<< HEAD
-	u32				flags;
-=======
 	rwf_t				flags;
->>>>>>> 980555e9
 };
 
 struct io_connect {
@@ -1363,15 +1357,8 @@
 static void io_clean_op(struct io_kiocb *req);
 static inline struct file *io_file_get_fixed(struct io_kiocb *req, int fd,
 					     unsigned issue_flags);
-<<<<<<< HEAD
-static inline struct file *io_file_get_normal(struct io_kiocb *req, int fd);
-static void io_drop_inflight_file(struct io_kiocb *req);
-static bool io_assign_file(struct io_kiocb *req, unsigned int issue_flags);
-static void __io_queue_sqe(struct io_kiocb *req);
-=======
 static struct file *io_file_get_normal(struct io_kiocb *req, int fd);
 static void io_queue_sqe(struct io_kiocb *req);
->>>>>>> 980555e9
 static void io_rsrc_put_work(struct work_struct *work);
 
 static void io_req_task_queue(struct io_kiocb *req);
@@ -1650,13 +1637,8 @@
 					struct io_ring_ctx *ctx,
 					unsigned int issue_flags)
 {
-<<<<<<< HEAD
-	if (!req->fixed_rsrc_refs) {
-		req->fixed_rsrc_refs = &ctx->rsrc_node->refs;
-=======
 	if (!req->rsrc_node) {
 		req->rsrc_node = ctx->rsrc_node;
->>>>>>> 980555e9
 
 		if (!(issue_flags & IO_URING_F_UNLOCKED)) {
 			lockdep_assert_held(&ctx->uring_lock);
@@ -1664,11 +1646,7 @@
 			if (unlikely(ctx->rsrc_cached_refs < 0))
 				io_rsrc_refs_refill(ctx);
 		} else {
-<<<<<<< HEAD
-			percpu_ref_get(req->fixed_rsrc_refs);
-=======
 			percpu_ref_get(&req->rsrc_node->refs);
->>>>>>> 980555e9
 		}
 	}
 }
@@ -1782,9 +1760,29 @@
 			  bool cancel_all)
 	__must_hold(&req->ctx->timeout_lock)
 {
+	struct io_kiocb *req;
+
 	if (task && head->task != task)
 		return false;
-	return cancel_all;
+	if (cancel_all)
+		return true;
+
+	io_for_each_link(req, head) {
+		if (req->flags & REQ_F_INFLIGHT)
+			return true;
+	}
+	return false;
+}
+
+static bool io_match_linked(struct io_kiocb *head)
+{
+	struct io_kiocb *req;
+
+	io_for_each_link(req, head) {
+		if (req->flags & REQ_F_INFLIGHT)
+			return true;
+	}
+	return false;
 }
 
 /*
@@ -1794,9 +1792,24 @@
 static bool io_match_task_safe(struct io_kiocb *head, struct task_struct *task,
 			       bool cancel_all)
 {
+	bool matched;
+
 	if (task && head->task != task)
 		return false;
-	return cancel_all;
+	if (cancel_all)
+		return true;
+
+	if (head->flags & REQ_F_LINK_TIMEOUT) {
+		struct io_ring_ctx *ctx = head->ctx;
+
+		/* protect against races with linked timeouts */
+		spin_lock_irq(&ctx->timeout_lock);
+		matched = io_match_linked(head);
+		spin_unlock_irq(&ctx->timeout_lock);
+	} else {
+		matched = io_match_linked(head);
+	}
+	return matched;
 }
 
 static inline bool req_has_async_data(struct io_kiocb *req)
@@ -1952,6 +1965,14 @@
 	return req->flags & REQ_F_FIXED_FILE;
 }
 
+static inline void io_req_track_inflight(struct io_kiocb *req)
+{
+	if (!(req->flags & REQ_F_INFLIGHT)) {
+		req->flags |= REQ_F_INFLIGHT;
+		atomic_inc(&current->io_uring->inflight_tracked);
+	}
+}
+
 static struct io_kiocb *__io_prep_linked_timeout(struct io_kiocb *req)
 {
 	if (WARN_ON_ONCE(!req->link))
@@ -3013,13 +3034,6 @@
 	unsigned long flags;
 	bool running;
 
-<<<<<<< HEAD
-	WARN_ON_ONCE(!tctx);
-
-	io_drop_inflight_file(req);
-
-=======
->>>>>>> 980555e9
 	spin_lock_irqsave(&tctx->task_lock, flags);
 	wq_list_add_tail(&req->io_task_work.node, list);
 	running = tctx->task_running;
@@ -3679,10 +3693,7 @@
 	req->rw.addr = READ_ONCE(sqe->addr);
 	req->rw.len = READ_ONCE(sqe->len);
 	req->rw.flags = READ_ONCE(sqe->rw_flags);
-<<<<<<< HEAD
-=======
 	/* used for fixed read/write too - just read unconditionally */
->>>>>>> 980555e9
 	req->buf_index = READ_ONCE(sqe->buf_index);
 	return 0;
 }
@@ -4209,8 +4220,6 @@
 	return 0;
 }
 
-<<<<<<< HEAD
-=======
 static int io_readv_prep_async(struct io_kiocb *req)
 {
 	return io_rw_prep_async(req, READ);
@@ -4221,7 +4230,6 @@
 	return io_rw_prep_async(req, WRITE);
 }
 
->>>>>>> 980555e9
 /*
  * This is our waitqueue callback handler, registered through __folio_lock_async()
  * when we initially tried to do the IO with the iocb armed our waitqueue.
@@ -4340,10 +4348,7 @@
 		if (!(kiocb->ki_flags & IOCB_DIRECT) || !file->f_op->iopoll)
 			return -EOPNOTSUPP;
 
-<<<<<<< HEAD
-=======
 		kiocb->private = NULL;
->>>>>>> 980555e9
 		kiocb->ki_flags |= IOCB_HIPRI | IOCB_ALLOC_CACHE;
 		kiocb->ki_complete = io_complete_rw_iopoll;
 		req->iopoll_completed = 0;
@@ -4392,17 +4397,11 @@
 		iovec = NULL;
 	}
 	ret = io_rw_init_file(req, FMODE_READ);
-<<<<<<< HEAD
-	if (unlikely(ret))
-		return ret;
-	req->result = iov_iter_count(&s->iter);
-=======
 	if (unlikely(ret)) {
 		kfree(iovec);
 		return ret;
 	}
 	req->cqe.res = iov_iter_count(&s->iter);
->>>>>>> 980555e9
 
 	if (force_nonblock) {
 		/* If the file doesn't support async, just async punt */
@@ -4526,17 +4525,11 @@
 		iovec = NULL;
 	}
 	ret = io_rw_init_file(req, FMODE_WRITE);
-<<<<<<< HEAD
-	if (unlikely(ret))
-		return ret;
-	req->result = iov_iter_count(&s->iter);
-=======
 	if (unlikely(ret)) {
 		kfree(iovec);
 		return ret;
 	}
 	req->cqe.res = iov_iter_count(&s->iter);
->>>>>>> 980555e9
 
 	if (force_nonblock) {
 		/* If the file doesn't support async, just async punt */
@@ -5170,12 +5163,6 @@
 	struct io_splice *sp = &req->splice;
 	unsigned int valid_flags = SPLICE_F_FD_IN_FIXED | SPLICE_F_ALL;
 
-<<<<<<< HEAD
-	if (unlikely(req->ctx->flags & IORING_SETUP_IOPOLL))
-		return -EINVAL;
-
-=======
->>>>>>> 980555e9
 	sp->len = READ_ONCE(sqe->len);
 	sp->flags = READ_ONCE(sqe->splice_flags);
 	if (unlikely(sp->flags & ~valid_flags))
@@ -5204,11 +5191,7 @@
 		return -EAGAIN;
 
 	if (sp->flags & SPLICE_F_FD_IN_FIXED)
-<<<<<<< HEAD
-		in = io_file_get_fixed(req, sp->splice_fd_in, IO_URING_F_UNLOCKED);
-=======
 		in = io_file_get_fixed(req, sp->splice_fd_in, issue_flags);
->>>>>>> 980555e9
 	else
 		in = io_file_get_normal(req, sp->splice_fd_in);
 	if (!in) {
@@ -5250,11 +5233,7 @@
 		return -EAGAIN;
 
 	if (sp->flags & SPLICE_F_FD_IN_FIXED)
-<<<<<<< HEAD
-		in = io_file_get_fixed(req, sp->splice_fd_in, IO_URING_F_UNLOCKED);
-=======
 		in = io_file_get_fixed(req, sp->splice_fd_in, issue_flags);
->>>>>>> 980555e9
 	else
 		in = io_file_get_normal(req, sp->splice_fd_in);
 	if (!in) {
@@ -5363,16 +5342,7 @@
 
 static int io_fsync_prep(struct io_kiocb *req, const struct io_uring_sqe *sqe)
 {
-<<<<<<< HEAD
-	struct io_ring_ctx *ctx = req->ctx;
-
-	if (unlikely(ctx->flags & IORING_SETUP_IOPOLL))
-		return -EINVAL;
-	if (unlikely(sqe->addr || sqe->ioprio || sqe->buf_index ||
-		     sqe->splice_fd_in))
-=======
 	if (unlikely(sqe->addr || sqe->buf_index || sqe->splice_fd_in))
->>>>>>> 980555e9
 		return -EINVAL;
 
 	req->sync.flags = READ_ONCE(sqe->fsync_flags);
@@ -6839,11 +6809,8 @@
 IO_NETOP_PREP_ASYNC(recvmsg);
 IO_NETOP_PREP_ASYNC(connect);
 IO_NETOP_PREP(accept);
-<<<<<<< HEAD
-=======
 IO_NETOP_PREP(socket);
 IO_NETOP_PREP(shutdown);
->>>>>>> 980555e9
 IO_NETOP_FN(send);
 IO_NETOP_FN(recv);
 #endif /* CONFIG_NET */
@@ -6962,11 +6929,7 @@
  * either spurious wakeup or multishot CQE is served. 0 when it's done with
  * the request, then the mask is stored in req->cqe.res.
  */
-<<<<<<< HEAD
-static int io_poll_check_events(struct io_kiocb *req, bool locked)
-=======
 static int io_poll_check_events(struct io_kiocb *req, bool *locked)
->>>>>>> 980555e9
 {
 	struct io_ring_ctx *ctx = req->ctx;
 	int v, ret;
@@ -6984,19 +6947,9 @@
 		if (v & IO_POLL_CANCEL_FLAG)
 			return -ECANCELED;
 
-<<<<<<< HEAD
-		if (!req->result) {
-			struct poll_table_struct pt = { ._key = req->cflags };
-
-			if (unlikely(!io_assign_file(req, IO_URING_F_UNLOCKED)))
-				req->result = -EBADF;
-			else
-				req->result = vfs_poll(req->file, &pt) & req->cflags;
-=======
 		if (!req->cqe.res) {
 			struct poll_table_struct pt = { ._key = req->apoll_events };
 			req->cqe.res = vfs_poll(req->file, &pt) & req->apoll_events;
->>>>>>> 980555e9
 		}
 
 		if ((unlikely(!req->cqe.res)))
@@ -7015,19 +6968,11 @@
 						 mask, IORING_CQE_F_MORE);
 			io_commit_cqring(ctx);
 			spin_unlock(&ctx->completion_lock);
-<<<<<<< HEAD
-			if (unlikely(!filled))
-				return -ECANCELED;
-			io_cqring_ev_posted(ctx);
-		} else if (req->result) {
-			return 0;
-=======
 			if (filled) {
 				io_cqring_ev_posted(ctx);
 				continue;
 			}
 			return -ECANCELED;
->>>>>>> 980555e9
 		}
 
 		io_tw_lock(req->ctx, locked);
@@ -7052,11 +6997,7 @@
 	struct io_ring_ctx *ctx = req->ctx;
 	int ret;
 
-<<<<<<< HEAD
-	ret = io_poll_check_events(req, *locked);
-=======
 	ret = io_poll_check_events(req, locked);
->>>>>>> 980555e9
 	if (ret > 0)
 		return;
 
@@ -7081,11 +7022,7 @@
 	struct io_ring_ctx *ctx = req->ctx;
 	int ret;
 
-<<<<<<< HEAD
-	ret = io_poll_check_events(req, *locked);
-=======
 	ret = io_poll_check_events(req, locked);
->>>>>>> 980555e9
 	if (ret > 0)
 		return;
 
@@ -8419,6 +8356,11 @@
 		kfree(req->apoll);
 		req->apoll = NULL;
 	}
+	if (req->flags & REQ_F_INFLIGHT) {
+		struct io_uring_task *tctx = req->task->io_uring;
+
+		atomic_dec(&tctx->inflight_tracked);
+	}
 	if (req->flags & REQ_F_CREDS)
 		put_cred(req->creds);
 	if (req->flags & REQ_F_ASYNC_DATA) {
@@ -8434,23 +8376,11 @@
 		return true;
 
 	if (req->flags & REQ_F_FIXED_FILE)
-<<<<<<< HEAD
-		req->file = io_file_get_fixed(req, req->work.fd, issue_flags);
-	else
-		req->file = io_file_get_normal(req, req->work.fd);
-	if (req->file)
-		return true;
-
-	req_set_fail(req);
-	req->result = -EBADF;
-	return false;
-=======
 		req->file = io_file_get_fixed(req, req->cqe.fd, issue_flags);
 	else
 		req->file = io_file_get_normal(req, req->cqe.fd);
 
 	return !!req->file;
->>>>>>> 980555e9
 }
 
 static int io_issue_sqe(struct io_kiocb *req, unsigned int issue_flags)
@@ -8467,8 +8397,6 @@
 
 	if (!def->audit_skip)
 		audit_uring_entry(req->opcode);
-	if (unlikely(!io_assign_file(req, issue_flags)))
-		return -EBADF;
 
 	switch (req->opcode) {
 	case IORING_OP_NOP:
@@ -8634,10 +8562,6 @@
 	const struct io_op_def *def = &io_op_defs[req->opcode];
 	unsigned int issue_flags = IO_URING_F_UNLOCKED;
 	bool needs_poll = false;
-<<<<<<< HEAD
-	struct io_kiocb *timeout;
-=======
->>>>>>> 980555e9
 	int ret = 0, err = -ECANCELED;
 
 	/* one will be dropped by ->io_free_work() after returning to io-wq */
@@ -8648,17 +8572,9 @@
 
 	io_arm_ltimeout(req);
 
-	if (!io_assign_file(req, issue_flags)) {
-		err = -EBADF;
-		work->flags |= IO_WQ_WORK_CANCEL;
-	}
-
 	/* either cancelled or io-wq is dying, so don't touch tctx->iowq */
 	if (work->flags & IO_WQ_WORK_CANCEL) {
-<<<<<<< HEAD
-=======
 fail:
->>>>>>> 980555e9
 		io_req_task_queue_fail(req, err);
 		return;
 	}
@@ -8734,12 +8650,7 @@
 	struct file *file = NULL;
 	unsigned long file_ptr;
 
-<<<<<<< HEAD
-	if (issue_flags & IO_URING_F_UNLOCKED)
-		mutex_lock(&ctx->uring_lock);
-=======
 	io_ring_submit_lock(ctx, issue_flags);
->>>>>>> 980555e9
 
 	if (unlikely((unsigned int)fd >= ctx->nr_user_files))
 		goto out;
@@ -8750,51 +8661,21 @@
 	/* mask in overlapping REQ_F and FFS bits */
 	req->flags |= (file_ptr << REQ_F_SUPPORT_NOWAIT_BIT);
 	io_req_set_rsrc_node(req, ctx, 0);
-<<<<<<< HEAD
-out:
-	if (issue_flags & IO_URING_F_UNLOCKED)
-		mutex_unlock(&ctx->uring_lock);
-	return file;
-}
-
-/*
- * Drop the file for requeue operations. Only used of req->file is the
- * io_uring descriptor itself.
- */
-static void io_drop_inflight_file(struct io_kiocb *req)
-{
-	if (unlikely(req->flags & REQ_F_INFLIGHT)) {
-		fput(req->file);
-		req->file = NULL;
-		req->flags &= ~REQ_F_INFLIGHT;
-	}
-}
-
-=======
 	WARN_ON_ONCE(file && !test_bit(fd, ctx->file_table.bitmap));
 out:
 	io_ring_submit_unlock(ctx, issue_flags);
 	return file;
 }
 
->>>>>>> 980555e9
 static struct file *io_file_get_normal(struct io_kiocb *req, int fd)
 {
 	struct file *file = fget(fd);
 
-<<<<<<< HEAD
-	trace_io_uring_file_get(req->ctx, req, req->user_data, fd);
-
-	/* we don't allow fixed io_uring files */
-	if (file && file->f_op == &io_uring_fops)
-		req->flags |= REQ_F_INFLIGHT;
-=======
 	trace_io_uring_file_get(req->ctx, req, req->cqe.user_data, fd);
 
 	/* we don't allow fixed io_uring files */
 	if (file && file->f_op == &io_uring_fops)
 		io_req_track_inflight(req);
->>>>>>> 980555e9
 	return file;
 }
 
@@ -9050,11 +8931,7 @@
 	if (def->needs_file) {
 		struct io_submit_state *state = &ctx->submit_state;
 
-<<<<<<< HEAD
-		req->work.fd = READ_ONCE(sqe->fd);
-=======
 		req->cqe.fd = READ_ONCE(sqe->fd);
->>>>>>> 980555e9
 
 		/*
 		 * Plug now if we have more than 2 IO left after this, and the
@@ -10096,57 +9973,6 @@
 		skb->sk = sk;
 		skb->destructor = unix_destruct_scm;
 		refcount_add(skb->truesize, &sk->sk_wmem_alloc);
-<<<<<<< HEAD
-		skb_queue_head(&sk->sk_receive_queue, skb);
-
-		for (i = 0; i < nr; i++) {
-			struct file *file = io_file_from_index(ctx, i + offset);
-
-			if (file)
-				fput(file);
-		}
-	} else {
-		kfree_skb(skb);
-		free_uid(fpl->user);
-		kfree(fpl);
-	}
-
-	return 0;
-}
-
-/*
- * If UNIX sockets are enabled, fd passing can cause a reference cycle which
- * causes regular reference counting to break down. We rely on the UNIX
- * garbage collection to take care of this problem for us.
- */
-static int io_sqe_files_scm(struct io_ring_ctx *ctx)
-{
-	unsigned left, total;
-	int ret = 0;
-
-	total = 0;
-	left = ctx->nr_user_files;
-	while (left) {
-		unsigned this_files = min_t(unsigned, left, SCM_MAX_FD);
-
-		ret = __io_sqe_files_scm(ctx, this_files, total);
-		if (ret)
-			break;
-		left -= this_files;
-		total += this_files;
-	}
-
-	if (!ret)
-		return 0;
-
-	while (total < ctx->nr_user_files) {
-		struct file *file = io_file_from_index(ctx, total);
-
-		if (file)
-			fput(file);
-		total++;
-=======
->>>>>>> 980555e9
 	}
 
 	fpl = UNIXCB(skb).fp;
@@ -10529,13 +10355,7 @@
 				err = -EBADF;
 				break;
 			}
-<<<<<<< HEAD
-			*io_get_tag_slot(data, i) = tag;
-			io_fixed_file_set(file_slot, file);
-			err = io_sqe_file_register(ctx, file, i);
-=======
 			err = io_scm_file_account(ctx, file);
->>>>>>> 980555e9
 			if (err) {
 				fput(file);
 				break;
@@ -10619,6 +10439,7 @@
 	xa_init(&tctx->xa);
 	init_waitqueue_head(&tctx->wait);
 	atomic_set(&tctx->in_idle, 0);
+	atomic_set(&tctx->inflight_tracked, 0);
 	task->io_uring = tctx;
 	spin_lock_init(&tctx->task_lock);
 	INIT_WQ_LIST(&tctx->task_list);
@@ -11850,7 +11671,7 @@
 static s64 tctx_inflight(struct io_uring_task *tctx, bool tracked)
 {
 	if (tracked)
-		return 0;
+		return atomic_read(&tctx->inflight_tracked);
 	return percpu_counter_sum(&tctx->inflight);
 }
 
